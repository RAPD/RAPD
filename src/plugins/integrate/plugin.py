--- conflicted
+++ resolved
@@ -1072,13 +1072,9 @@
         self.logger.debug('last_frame = %s', last_frame)
         # print last_frame
         # self.logger.debug('detector_type = %s' % detector_type)
-<<<<<<< HEAD
-        background_range = '%s %s' % (self.run_data["start_image_number"],
-                                      self.run_data["start_image_number"] + 4)
-=======
+
         background_range = '%s %s' % (self.image_data["start"],
                                       self.image_data["start"] + 4)
->>>>>>> 45114f58
 
         x_beam = float(self.image_data['x_beam']) / float(self.image_data['pixel_size'])
         y_beam = float(self.image_data['y_beam']) / float(self.image_data['pixel_size'])
