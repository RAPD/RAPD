"""
RAPD plugin for fast integration with XDS
"""

__license__ = """
This file is part of RAPD

Copyright (C) 2011-2018, Cornell University
All rights reserved.

RAPD is free software: you can redistribute it and/or modify
it under the terms of the GNU Affero General Public License as published by
the Free Software Foundation, version 3.

RAPD is distributed in the hope that it will be useful,
but WITHOUT ANY WARRANTY; without even the implied warranty of
MERCHANTABILITY or FITNESS FOR A PARTICULAR PURPOSE.  See the
GNU Affero General Public License for more details.

You should have received a copy of the GNU Affero General Public License
along with this program.  If not, see <http://www.gnu.org/licenses/>.
"""
__created__ = "2011-06-29"
__maintainer__ = "David Neau"
__email__ = "dneau@anl.gov"
__status__ = "Production"

# This is an active rapd plugin
RAPD_PLUGIN = True
# This plugin's types
DATA_TYPE = "MX"
PLUGIN_TYPE = "INTEGRATE"
PLUGIN_SUBTYPE = "CORE"
# A unique ID for this handler (uuid.uuid1().hex[:4])
ID = "bd11"
# Version of this plugin
VERSION = "2.0.0"

# Standard imports
from distutils.spawn import find_executable
import glob
import logging
import logging.handlers
import math
import multiprocessing
from multiprocessing import Process, Queue
import os
# import os.path
from pprint import pprint
import re
import shutil
import stat
import subprocess
import sys
import threading
import time
import importlib
from collections import OrderedDict

# Nonstandard imports
from bson.objectid import ObjectId
import numpy

# RAPD imports
from plugins.subcontractors.xdsme.xds2mos import Xds2Mosflm
from plugins.subcontractors.aimless import parse_aimless
from plugins.subcontractors.xds import get_avg_mosaicity_from_integratelp, get_isa_from_correctlp
import utils.archive as archive
from utils.communicate import rapd_send
import utils.credits as rcredits
import utils.exceptions as exceptions
# from utils.r_numbers import try_int, try_float
from utils.processes import local_subprocess
import utils.text as text
from utils.text import json
import utils.xutils as Utils
import utils.spacegroup as spacegroup

# Import RAPD plugins
import plugins.analysis.commandline
import plugins.analysis.plugin
import utils.xutils as xutils

import info

# Software dependencies
VERSIONS = {
    "aimless": (
        "version 0.5",
        "version 0.6"
        ),
    "freerflag": (
        "version 2.2",
    ),
    "gnuplot": (
        "gnuplot 4.2",
        "gnuplot 5.0",
    ),
    "mtz2various": (
        "version 1.1",
    ),
    "pointless": (
        "version 1.10",
        "version 1.11",
        ),
    "truncate": (
        "version 7.0",
    ),
    "xds": (
        "VERSION Jan 26, 2018",
        ),
    "xds_par": (
        "VERSION Jan 26, 2018",
        ),
}

class RapdPlugin(Process):
    """
    classdocs

    command format
    {
        "command":"INDTEGRATE",
        "directories":
            {
                "data_root_dir":""                  # Root directory for the data session
                "work":""                           # Where to perform the work
            },
        "image_data":{},                            # Image information
        ["header2":{},]                             # 2nd image information
        "preferences":{}                            # Settings for calculations
    }
    """

    spacegroup = False
    low_res = False
    hi_res = False

    # Connection to redis database
    redis = None

    # Dict for holding results
    results = {"_id": str(ObjectId())}

    # Store archive directory for internal use
    archive_dir = False

    def __init__(self, site, command, tprint=False, logger=False):
        """
        Initialize the plugin

        Keyword arguments
        site -- full site settings
        command -- dict of all information for this plugin to run
        tprint -- terminal printer
        logger -- logging instance
        """

        # Get the logger Instance
        if logger:
            self.logger = logger
        else:
            self.logger = logging.getLogger("RAPDLogger")
            self.logger.debug("__init__")

        # Store tprint for use throughout
        if tprint:
            self.tprint = tprint
        # Dead end if no tprint passed
        else:
            def func(*args, **kwargs):
                """Dummy function"""
                pass
            self.tprint = func

        # Some logging
        self.logger.info(site)
        self.logger.info(command)
        # pprint(command)

        # Store passed-in variables
        self.site = site
        self.command = command
        self.preferences = self.command.get("preferences")

        self.dirs = self.command["directories"]
        self.image_data = self.command.get("data", {}).get("image_data")
        self.run_data = self.command.get("data", {}).get("run_data")
        #self.process_id = self.command["process"]["process_id"]
        self.preferences = info.DEFAULT_PREFERENCES
        self.preferences.update(self.command.get("preferences", {}))

        self.logger.debug("self.image_data = %s", self.image_data)

        if self.preferences.get("start_frame", False):
            self.image_data["start"] = self.preferences.get("start_frame")
        else:
            self.image_data["start"] = self.run_data.get("start_image_number")

        if self.preferences.get("end_frame", False):
            self.image_data["end"] = self.preferences.get("end_frame")
            self.image_data["total"] = self.preferences.get("end_frame") - \
                                       self.image_data["start"] + 1
        else:
            self.image_data["total"] = self.run_data.get("number_images")
            self.image_data["end"] = self.image_data["start"] + \
                                     self.image_data["total"] - 1

        self.image_data['image_template'] = self.run_data["image_template"]

        # Check for 2theta tilt:
        if 'twotheta' in self.run_data:
            self.image_data['twotheta'] = self.run_data['twotheta']
            # self.image_data['start'] = self.preferences['request']['frame_start']
            # self.image_data['total'] = str( int(self.preferences['request']['frame_start'])
            #                         + int(self.preferences['request']['frame_finish']) - 1)
        self.spacegroup = self.preferences.get('spacegroup', False)
        #if self.preferences.get('spacegroup', False):
        #    self.spacegroup = self.preferences['spacegroup']
        self.hi_res = self.preferences.get("hi_res", False)
        #if self.preferences.get("hi_res", False):
        #    self.hi_res = self.preferences.get("hi_res")
        self.low_res = self.preferences.get("low_res", False)
        #if self.preferences.get("low_res", False):
        #    self.low_res = self.preferences.get("low_res")

        # Are ram_nodes needed anymore with RDMA??
        self.ram_use = self.preferences.get('ram_integrate', False)
        if self.ram_use == True:
            self.ram_nodes = self.preferences['ram_nodes']

        # Setup initial shell_launcher
        # Load the subprocess adapter
        self.launcher = local_subprocess
        self.batch_queue = {}
        self.jobs = 1
        self.procs = 4

        # If using a computer cluster, overwrite the self.launcher
        self.cluster_use = self.preferences.get('cluster_use', False)
        if self.cluster_use:
            # Load the cluster adapter
            cluster_launcher = xutils.load_cluster_adapter(self)
            # If it cannot load, then the shell launcher is kept
            if cluster_launcher:
                self.launcher = cluster_launcher.process_cluster
                # Based on the command, pick a batch queue on the cluster. Added to input kwargs
                self.batch_queue = {'batch_queue': cluster_launcher.check_queue(self.command["command"])}
                if self.ram_use == True:
                    self.jobs = len(self.ram_nodes[0])
                    self.procs = 8
                else:
                    # Set self.jobs and self.procs based on available cluster resources
                    self.procs, self.jobs = cluster_launcher.get_nproc_njobs()
                    #self.jobs = 20
                    #self.procs = 8
            else:
                if self.logger:
                    self.logger.debug('The cluster_adapter could not be loaded, defaulting to shell launching!!!')

        self.standalone = self.preferences.get('standalone', False)

        if self.preferences.get('work_dir_override', False):
            self.dirs['work'] = self.preferences['work_directory']

        if self.preferences.get('beam_center_override', False):
            self.image_data['x_beam'] = self.preferences['x_beam']
            self.image_data['y_beam'] = self.preferences['y_beam']


        # Some detectors need flipped for XDS
        if self.preferences.get('flip_beam', False):
            x = self.image_data['y_beam']
            self.image_data['y_beam'] = self.image_data['x_beam']
            self.image_data['x_beam'] = x

        self.xds_default = []

        Process.__init__(self, name="FastIntegration")
        # self.start()

    def run(self):
        self.logger.debug('Fastintegration::run')
        self.preprocess()
        self.process()
        self.postprocess()

    def preprocess(self):
        """
        Things to do before main proces runs.
        1. Change to the correct working directory.
        2. Read in detector specific parameters.
        """
        self.logger.debug('FastIntegration::preprocess')

        # Record a starting time
        self.start_time = time.time()

        # Register progress
        self.tprint(0, "progress")

        # Construct the results object
        self.construct_results()

        # Let everyone know we are working on this
        self.send_results(self.results)

        # Create directories
        if os.path.isdir(self.dirs['work']) == False:
            os.makedirs(self.dirs['work'])
        os.chdir(self.dirs['work'])

        self.xds_default = self.create_xds_input(self.preferences['xdsinp'])

        self.check_dependencies()

    def construct_results(self):
        """Create the self.results dict"""

        # Container for actual results
        self.results["results"] = {
            "analysis":False,
            # Archives that will live in filesystem
            "archive_files":[],
            # Data produced by plugin that will be stored in database
            "data_produced":[]
            }

        # Copy over details of this run
        self.results["command"] = self.command.get("command")
        self.results["preferences"] = self.command.get("preferences", {})

        # Describe the process
        self.results["process"] = self.command.get("process", {})
        # Status is now 1 (starting)
        self.results["process"]["status"] = 1
        # Process type is plugin
        self.results["process"]["type"] = "plugin"
        # The repr
        self.results["process"]["repr"] = self.run_data["image_template"].replace(\
            "?"*self.run_data["image_template"].count("?"), "[%d-%d]" % (self.image_data["start"], \
            self.image_data["start"] + self.image_data["total"] - 1))
        # The run _id


        # Describe plugin
        self.results["plugin"] = {
            "data_type":DATA_TYPE,
            "type":PLUGIN_TYPE,
            "subtype":PLUGIN_SUBTYPE,
            "id":ID,
            "version":VERSION
        }

    def check_dependencies(self):
        """Make sure dependencies are all available"""

        # Any of these missing, dead in the water
        for executable in ("aimless", "freerflag", "mtz2various", "pointless", "truncate", "xds"):
            if not find_executable(executable):
                self.tprint("Executable for %s is not present, exiting" % executable,
                            level=30,
                            color="red")
                self.results["process"]["status"] = -1
                self.results["error"] = "Executable for %s is not present" % executable
                self.write_json(self.results)
                raise exceptions.MissingExecutableException(executable)

        # If no gnuplot turn off printing
        if self.preferences.get("show_plots", True) and (not self.preferences.get("json", False)):
            if not find_executable("gnuplot"):
                self.tprint("\nExecutable for gnuplot is not present, turning off plotting",
                            level=30,
                            color="red")
                self.preferences["show_plots"] = False

    def process(self):
        """
        Things to do in main process:
        1. Run integration and scaling.
        2. Report integration results.
        """
        self.logger.debug('FastIntegration::process')

        if not self.command["command"] in ("INTEGRATE", "XDS"):
            self.logger.debug('Program did not request an integration')
            self.logger.debug('Now Exiting!')
            return

        self.tprint("\nPreparing integration", level=10, color="blue")

        # First and last present frame numbers
        first, last = self.get_current_images()
        # print first, last
        partial_integration_results = False
        full_integration_results = False
        xds_input = self.xds_default

        # If all images are present, then process all
        if self.preferences.get("end_frame", False):
            final_image = self.preferences["end_frame"]
        else:
            final_image = self.run_data["number_images"] - self.run_data["start_image_number"] + 1

        if last >= final_image:
            self.tprint("  Images to %d present" % final_image, level=10, color="white")
            full_integration_results = self.xds_total(xds_input, last=final_image)

        # Not all images are present
        else:
            self.tprint("  Not all images present", level=10, color="white")

            # If current last > 10 deg wedge, run it
            current_sweep = (last - first) *  self.image_data["osc_range"]
            if current_sweep > 10:
                last = int(10.0/self.image_data["osc_range"])
                self.tprint("  Have more than threshold degrees of data, running prliminary integration for frames to %d" % last, level=10, color="white")
                partial_integration_results = self.xds_partial(xdsinput=xds_input,
                                                               end=last)

            # Have less than threshold degrees, but expect more than threshold
            elif final_image * self.image_data["osc_range"] > 10:
                self.tprint("  Less than threshold degrees of data, waiting...")
                last = int(10.0/self.image_data["osc_range"])
                result = self.wait_for_image(last)
                # Image now exists
                if result:
                    self.tprint("\n  Launching integration for frames to %d" % last, level=10, color="white")
                    partial_integration_results = self.xds_partial(xdsinput=xds_input,
                                                                   end=last)
                # Timeout
                else:
                    self.tprint("\n  Seems that data collection has stalled. Integrating what data there is", level=10, color="white")
                    first, last = self.get_current_images()
                    full_integration_results = self.xds_total(xds_input, last=last)

            # Have less than threshold, but expecting less than threshold
            else:
                self.tprint("  Waiting for data collection to complete", level=10, color="white")
                result = self.wait_for_image(final_image)
                # Image now exists
                if result:
                    partial_integration_results = self.xds_total(xds_input)
                # Timeout
                else:
                    self.tprint("\n  Seems that data collection has stalled. Integrating what data there is", level=10, color="white")
                    first, last = self.get_current_images()
                    full_integration_results = self.xds_total(xds_input, last=last)


        # Have a partial result
        if partial_integration_results:
            # self.logger.debug(partial_integration_results)
            # Update the class object
            self.results["results"].update(partial_integration_results)
            # Update interested parties
            self.send_results(self.results)
            # Print to local parties
            self.tprint("\nPartial dataset summary %d-%d" % (first, last), 99, "blue")
            self.print_results(partial_integration_results)
            self.tprint(20, "progress")

            # Run XDS for the whole wedge of data
            self.tprint("Preparing for full dataset integration", 10, "blue")
            result = self.wait_for_image(final_image)
            # Image now exists
            if result:
                full_integration_results = self.xds_total(xds_input)
            # Timeout
            else:
                first, last = self.get_current_images()
                self.tprint("\n  Seems that data collection has stalled. Integrating data to frame %d" % last, level=10, color="white")
                full_integration_results = self.xds_total(xds_input, last=last)

        # Finish up with the data
        #os.chdir(self.dirs['work'])
        final_results = self.finish_data(full_integration_results)

        # Set up the results for return
        self.results["process"]["status"] = 99
        self.results["results"].update(final_results)

        self.send_results(self.results)
        os.chdir(self.dirs['work'])

    def get_current_images(self):
        """
        Look for images that match the input
        """
        # self.tprint('get_current_images')

        glob_pattern = os.path.join(self.run_data["directory"], self.run_data["image_template"]).replace("?", "*")
        # self.tprint(glob_pattern)
        files = glob.glob(glob_pattern)
        files.sort()
        # self.tprint(files)
        pattern = ".*"+re.sub(r"\?+", "([0-9]+)", self.run_data["image_template"])
        # self.tprint(pattern)

        # Find first & last frame numbers
        fm = re.match(pattern, files[0])
        if fm:
            first_frame = int(fm.group(1))
        else:
            first_frame = 0
        fm = re.match(pattern, files[-1])
        if fm:
            last_frame = int(fm.group(1))
        else:
            last_frame = 0
        # self.tprint((first_frame, last_frame))

        return first_frame, last_frame

    def wait_for_image(self, image_number):
        """
        Watch for an image to be recorded. Return True if is does, False if timed out
        """
        self.logger.debug("wait_for_image  image_number:%d", image_number)

        # Determine image to look for
        target_image = re.sub(r"\?+", "%s0%dd", os.path.join(self.run_data["directory"], self.run_data["image_template"])) % ("%", self.run_data["image_template"].count("?")) % image_number

        # Get a bead on where we are now
        first, last = self.get_current_images()

        if image_number <= last:
            self.logger.debug("Image %d already present", image_number)
            return True

        # Estimate max time to get to target_image
        max_time = (image_number - last) * (self.image_data["time"]) * 4

        # Look for images in cycle
        start_time = time.time()
        self.tprint("  Watching for %s " % target_image, level=10, color="white", newline=False)
        while (time.time() - start_time) < max_time:
            self.tprint(".", level=10, color="white", newline=False)
            if os.path.exists(target_image):
                self.tprint(".", level=10, color="white")
                return True
            time.sleep(1)

        self.tprint(".", level=10, color="white")
        return False

    def connect_to_redis(self):
        """Connect to the redis instance"""
        # Create a pool connection
        redis_database = importlib.import_module('database.redis_adapter')
        redis_database = redis_database.Database(settings=self.site.CONTROL_DATABASE_SETTINGS)
        self.redis = redis_database.connect_to_redis()

    def send_results(self, results):
        """Let everyone know we are working on this"""

        self.logger.debug("send_results")

        if self.preferences.get("run_mode") == "server":

            self.logger.debug("Sending back on redis")

            # Transcribe results
            json_results = json.dumps(results)

            # Get redis instance
            if not self.redis:
                self.connect_to_redis()

            # Send results back
            self.redis.lpush("RAPD_RESULTS", json_results)
            self.redis.publish("RAPD_RESULTS", json_results)

    def postprocess(self):
        """After it's all done"""

        self.logger.debug("postprocess")

        # "Finish" the data
        # self.finish_data()

        # Create an archive
        #self.create_archive()

        # Transfer files to Control
        self.transfer_files()

        # Print out the credits
        self.print_credits()

        # Send back results - the penultimate time
        self.send_results(self.results)

        # Run analysis
        self.run_analysis_plugin()

        # Send back results - the final time
        self.send_results(self.results)

        # Save output
        self.write_json(self.results)

        # Housekeeping
        self.clean_up()

        self.tprint(100, "progress")

    def print_credits(self):
        """Print credits for programs utilized by this plugin"""

        self.logger.debug("print_credits")

        self.tprint(rcredits.HEADER.replace("RAPD", "RAPD integrate"),
                    level=99,
                    color="blue")

        programs = ["AIMLESS", "CCP4", "CCTBX", "POINTLESS", "XDS"]
        info_string = rcredits.get_credits_text(programs, "    ")

        self.tprint(info_string, level=99, color="white")

    def run_analysis_plugin(self):
        """Set up and run the analysis plugin"""

        self.logger.debug("run_analysis_plugin")

        # Run analysis
        if self.preferences.get("analysis", False):

            self.logger.debug("Setting up analysis plugin")
            self.tprint("\nLaunching analysis plugin", level=30, color="blue")

            # Make sure we are in the work directory
            start_dir = os.getcwd()
            os.chdir(self.dirs["work"])

            # Queue to exchange information
            plugin_queue = Queue()

            # Run mode
            sub_run_mode = "interactive"
            if self.preferences["run_mode"] == "interactive":
                sub_run_mode = "subprocess-interactive"
            elif self.preferences["run_mode"] == "server":
                sub_run_mode = "subprocess"

            # Construct the pdbquery plugin command
            class AnalysisArgs(object):
                """Object containing settings for plugin command construction"""
                clean = self.preferences.get("clean_up", False)
                datafile = self.results["results"]["mtzfile"]
                dir_up = self.preferences.get("dir_up", False)
                json = self.preferences.get("json", True)
                nproc = self.preferences.get("nproc", 1)
                pdbquery = False  #TODO
                progress = self.preferences.get("progress", False)
                queue = plugin_queue
                run_mode = sub_run_mode
                sample_type = "default"
                show_plots = self.preferences.get("show_plots", False)
                test = False

            analysis_command = plugins.analysis.commandline.construct_command(AnalysisArgs)

            # The pdbquery plugin
            plugin = plugins.analysis.plugin

            # Print out plugin info
            self.tprint(arg="\nPlugin information", level=10, color="blue")
            self.tprint(arg="  Plugin type:    %s" % plugin.PLUGIN_TYPE, level=10, color="white")
            self.tprint(arg="  Plugin subtype: %s" % plugin.PLUGIN_SUBTYPE, level=10, color="white")
            self.tprint(arg="  Plugin version: %s" % plugin.VERSION, level=10, color="white")
            self.tprint(arg="  Plugin id:      %s" % plugin.ID, level=10, color="white")

            # Run the plugin
            plugin_instance = plugin.RapdPlugin(analysis_command,
                                                self.tprint,
                                                self.logger)

            plugin_instance.start()

            analysis_result = plugin_queue.get()

            self.results["results"]["analysis"] = analysis_result

            # Back to where we were, in case it matters
            os.chdir(start_dir)

        # Do not run analysis
        else:
            self.results["results"]["analysis"] = False

    def ram_total(self, xdsinput):
        """
        This function controls processing by XDS when the complete data
        is present and distributed to ramdisks on the cluster
        """
        self.logger.debug('Fastintegration::ram_total')
        first = int(self.image_data['start'])
        last = int(self.image_data['start']) + int(self.image_data['total']) -1
        data_range = '%s %s' %(first, last)
        directory = 'wedge_%s_%s' %(first, last)
        xdsdir = os.path.join(self.dirs['work'], directory)
        if os.path.isdir(xdsdir) == False:
            os.mkdir(xdsdir)
        os.chdir(xdsdir)

        # Figure out how many images are on the first node.
        # If greater than self.procs, simply set up spot ranges with a number
        # of images equal to self.procs from the first and last ram nodes.
        # If less than self.procs, reduce self.procs and set up spot ranges
        # with all of the images on the first and last ram nodes.
        num_images = self.ram_nodes[2][0] - self.ram_nodes[1][0] + 1
        if num_images < self.procs:
            self.procs = num_images
        spot_range = self.ram_nodes[1][0] + self.procs - 1

        xdsinp = xdsinput[:]
        xdsinp.append('JOB=XYCORR INIT COLSPOT IDXREF DEFPIX INTEGRATE CORRECT\n\n')
        # Add the spot ranges.
        xdsinp.append('SPOT_RANGE=%s %s\n' %(self.ram_nodes[1][0], spot_range))
        # Make sure the last ram node has an adequate number of images available.
        spot_range = self.ram_nodes[1][-1] + self.procs - 1
        if self.ram_nodes[2][-1] < spot_range:
            spot_range = self.ram_nodes[2][-1]
        xdsinp.append('SPOT_RANGE=%s %s\n' %(self.ram_nodes[1][-1], spot_range))
        xdsinp.append('DATA_RANGE=%s\n' % data_range)
        self.write_file('XDS.INP', xdsinp)
        self.write_forkscripts(self.ram_nodes, self.image_data['osc_range'])

        self.xds_ram(self.ram_nodes[0][0])

        newinp = self.check_for_xds_errors(xdsdir, xdsinp)
        if newinp == False:
            self.logger.debug('  Unknown xds error occurred. Please check for cause!')
            self.tprint(arg="Unknown xds error occurred. Please check for cause!",
                        level=10,
                        color="red")
            raise Exception("Unknown XDS error")
        else:
            # Find a suitable cutoff for resolution
            # Returns False if no new cutoff, otherwise returns the value of
            # the high resolution cutoff as a float value.
            new_rescut = self.find_correct_res(xdsdir, 1.0)
            # sys.exit()
            if new_rescut != False:
                os.rename('%s/CORRECT.LP' %xdsdir, '%s/CORRECT.LP.nocutoff' %xdsdir)
                os.rename('%s/XDS.LOG' %xdsdir, '%s/XDS.LOG.nocutoff' %xdsdir)
                newinp[-2] = 'JOB=CORRECT\n\n'
                newinp[-3] = 'INCLUDE_RESOLUTION_RANGE=200.0 %.2f\n' % new_rescut
                self.write_file('XDS.INP', newinp)
                self.xds_ram(self.ram_nodes[0][0])
            # Prepare the display of results.
            final_results = self.run_results(xdsdir)

            # Polish up xds processing by moving GXPARM.XDS to XPARM.XDS
            # and rerunning xds.
            #
            # Don't polish if low resolution, as this tend to blow up.
            if new_rescut <= 4.5:
                os.rename('%s/GXPARM.XDS' %xdsdir, '%s/XPARM.XDS' %xdsdir)
                os.rename('%s/CORRECT.LP' %xdsdir, '%s/CORRECT.LP.old' %xdsdir)
                os.rename('%s/XDS.LOG' %xdsdir, '%s/XDS.LOG.old' %xdsdir)
                newinp[-2] = 'JOB=INTEGRATE CORRECT\n\n'
                newinp[-3] = '\n'
                self.write_file('XDS.INP', newinp)
                self.xds_ram(self.ram_nodes[0][0])
                final_results = self.run_results(xdsdir)

            final_results['status'] = 'SUCCESS'
            return final_results


    def change_xds_inp(self, xds_input, new_line):
        """Modify the XDS.INP lines with the input line"""

        param = new_line.split("=")[0].strip()
        xds_output = []
        found = False
        for line in xds_input:
            if param+"=" in line:
                found = True
                xds_output.append(new_line)
            else:
                xds_output.append(line)

        # Append the line if it is new
        if not found:
            xds_output.append(new_line)

        return xds_output

    def xds_total(self, xdsinput, last=False):
        """
        This function controls processing by XDS when the complete data
        set is already present on the computer system.

        If last is set, this will override the run info
        """
        self.logger.debug('Fastintegration::xds_total')
        self.tprint(arg="\nXDS processing", level=99, color="blue")

        #first = int(self.image_data['start'])
        #last = int(self.image_data['start']) + int(self.image_data['total']) -1
        #data_range = '%s %s' %(self.image_data['start'], self.image_data['end'])
        #self.logger.debug('start = %s, total = %s',
        #                  self.image_data['start'],
        #                  self.image_data['total'])
        #self.logger.debug('first - %s, last = %s', first, last)
        #self.logger.debug('data_range = %s', data_range)

        if not last:
            last = self.image_data['end']

        directory = 'wedge_%s_%s' % (self.image_data['start'], last)
        xdsdir = os.path.join(self.dirs['work'], directory)
        if os.path.isdir(xdsdir) == False:
            os.mkdir(xdsdir)

        xdsinp = xdsinput[:]
        if self.low_res or self.hi_res:
            if not self.low_res:
                low_res = 200.0
            else:
                low_res = self.low_res
            if not self.hi_res:
                hi_res = 0.9
            else:
                hi_res = self.hi_res
            xdsinp = self.change_xds_inp(
                xdsinp,
                "INCLUDE_RESOLUTION_RANGE=%.2f %.2f\n" % (low_res, hi_res))
        xdsinp = self.change_xds_inp(
            xdsinp,
            "MAXIMUM_NUMBER_OF_PROCESSORS=%s\n" % self.procs)
        xdsinp = self.change_xds_inp(
            xdsinp,
            "MAXIMUM_NUMBER_OF_JOBS=%s\n" % self.jobs)
        xdsinp = self.change_xds_inp(xdsinp, "JOB=XYCORR INIT COLSPOT \n\n")
        #xdsinp = self.change_xds_inp(xdsinp, "DATA_RANGE=%s\n" % data_range)
        xdsinp = self.change_xds_inp(xdsinp, "DATA_RANGE=%s %s\n" %(self.image_data['start'],
                                                                    last) )
        xdsfile = os.path.join(xdsdir, 'XDS.INP')
        self.write_file(xdsfile, xdsinp)
        self.tprint(arg="  Searching for peaks",
                    level=99,
                    color="white",
                    newline=False)
        self.xds_run(xdsdir)

        # Index
        xdsinp[-2] = ("JOB=IDXREF \n\n")
        self.write_file(xdsfile, xdsinp)
        self.tprint(arg="  Indexing",
                    level=99,
                    color="white",
                    newline=False)
        self.xds_run(xdsdir)

        # Integrate
        # Override spacegroup?
        if self.spacegroup != False:
            # Check consistency of spacegroup, and modify if necessary.
            xdsinp = self.find_xds_symm(xdsdir, xdsinp)
        else:
            xdsinp = self.change_xds_inp(
                xdsinp,
                "JOB=DEFPIX INTEGRATE CORRECT \n\n")

        self.write_file(xdsfile, xdsinp)
        self.tprint(arg="  Integrating",
                    level=99,
                    color="white",
                    newline=False)
        self.xds_run(xdsdir)

        # If known xds_errors occur, catch them and take corrective action
        newinp = self.check_for_xds_errors(xdsdir, xdsinp)
        if newinp == False:
            self.logger.exception('Unknown xds error occurred. Please check for cause!')
            self.tprint(arg="\nXDS error unknown to RAPD has occurred. Please check for cause!",
                        level=30,
                        color="red")
            # TODO  put out failing JSON
            raise Exception("XDS error unknown to RAPD has occurred.")

        # Prepare the display of results.
        prelim_results = self.run_results(xdsdir)

        # Send back results
        self.results["results"].update(prelim_results)
        self.send_results(self.results)

        self.tprint("\nPreliminary results summary", 99, "blue")
        self.print_results(prelim_results)
        self.tprint(33, "progress")

        # Grab the spacegroup from the Pointless output and convert to number for XDS
        sg_let_pointless = prelim_results["summary"]["scaling_spacegroup"]
        sg_num_pointless = spacegroup.ccp4_to_number[sg_let_pointless]

        # XDS-determined spacegroup
        sg_num_xds = prelim_results["xparm"]["sg_num"]
        sg_let_xds = spacegroup.number_to_ccp4[sg_num_xds]

        # Do Pointless and XDS agree on spacegroup?
        spacegoup_agree = True
        if sg_num_pointless != sg_num_xds:
            self.tprint("Pointless and XDS disagree on spacegroup %s vs %s" %
                        (sg_let_pointless, sg_let_xds),
                        99,
                        "red")
            if self.preferences["spacegroup_decider"] in ("auto", "pointless"):
                self.tprint(" Using the pointless spacegroup %s" % sg_let_pointless, 99, "red")
            else:
                self.tprint(" Using the XDS spacegroup %s" % sg_let_xds, 99, "red")
            spacegoup_agree = False

        if self.preferences["spacegroup_decider"] in ("auto", "pointless"):
            newinp = self.change_xds_inp(
                newinp,
                "UNIT_CELL_CONSTANTS=%.2f %.2f %.2f %.2f %.2f %.2f\n" %
                tuple(prelim_results["summary"]["scaling_unit_cell"]))
            newinp = self.change_xds_inp(
                newinp,
                "SPACE_GROUP_NUMBER=%d\n" % sg_num_pointless)

        # Already have hi res cutoff
        if self.hi_res:
            new_rescut = self.hi_res
        # Find a suitable cutoff for resolution
        else:
            if self.low_res:
                low_res = self.low_res
            else:
                low_res = 200.0
            # Returns False if no new cutoff, otherwise returns the value of
            # the high resolution cutoff as a float value.
            new_rescut = self.find_correct_res(xdsdir, 1.0)
            # sys.exit()
            newinp = self.change_xds_inp(newinp, "JOB= INTEGRATE CORRECT \n\n")
            # newinp[-2] = 'JOB= INTEGRATE CORRECT \n\n'
            if new_rescut != False:
                os.rename('%s/CORRECT.LP' %xdsdir, '%s/CORRECT.LP.nocutoff' %xdsdir)
                os.rename('%s/XDS.LOG' %xdsdir, '%s/XDS.LOG.nocutoff' %xdsdir)
                newinp = self.change_xds_inp(
                    newinp,
                    "%sINCLUDE_RESOLUTION_RANGE=%.2f %.2f\n" % (newinp[-2], low_res, new_rescut))
                # newinp[-2] = '%sINCLUDE_RESOLUTION_RANGE=200.0 %.2f\n' % (newinp[-2], new_rescut)
                self.write_file(xdsfile, newinp)
                self.tprint(arg="  Reintegrating with new resolution cutoff",
                            level=99,
                            color="white",
                            newline=False)
                self.xds_run(xdsdir)

                # Prepare the display of results.
                prelim_results_2 = self.run_results(xdsdir)
                self.tprint("\nIntermediate results summary", 99, "blue")
                self.print_results(prelim_results_2)
                self.tprint(66, "progress")

        # Polish up xds processing by moving GXPARM.XDS to XPARM.XDS
        # and rerunning xds.
        #
        # If low resolution, don't try to polish the data, as this tends to blow up.
        polishing_rounds = 0
        if new_rescut <= 4.5:
            # Don't use the GXPARM if changing the spacegroup on the first polishing round
            if spacegoup_agree or \
               self.preferences["spacegroup_decider"] == "xds" or \
               polishing_rounds > 0:
                os.rename('%s/GXPARM.XDS' % xdsdir, '%s/XPARM.XDS' % xdsdir)
            os.rename('%s/CORRECT.LP' % xdsdir, '%s/CORRECT.LP.old' % xdsdir)
            os.rename('%s/XDS.LOG' % xdsdir, '%s/XDS.LOG.old' % xdsdir)
            self.write_file(xdsfile, newinp)
            self.tprint(arg="  Polishing",
                        level=99,
                        color="white",
                        newline=False)
            self.xds_run(xdsdir)
            # final_results = self.run_results(xdsdir)
        else:
            # Check to see if a new resolution cutoff should be applied
            new_rescut = self.find_correct_res(xdsdir, 1.0)
            if new_rescut != False:
                os.rename('%s/CORRECT.LP' %xdsdir, '%s/CORRECT.LP.oldcutoff' %xdsdir)
                os.rename('%s/XDS.LOG' %xdsdir, '%s/XDS.LOG.oldcutoff' %xdsdir)
                newinp[-2] = '%sINCLUDE_RESOLUTION_RANGE=200.0 %.2f\n' % (newinp[-2], new_rescut)
                self.write_file(xdsfile, newinp)
                self.tprint(arg="  New resolution cutoff", level=99, color="white", newline=False)
                self.xds_run(xdsdir)
        polishing_rounds += 1
        final_results = self.run_results(xdsdir)

        # Put data into the commanline
        self.tprint("\nFinal results summary", 99, "blue")
        self.print_results(final_results)
        self.print_plots(final_results)
        self.tprint(90, "progress")

        # final_results['status'] = 'ANALYSIS'
        return final_results

    def xds_partial(self, xdsinput, end):
        """
        Executes a partial XDS processing on the
        """
        self.logger.debug("xds_partial end: %d" % end)

        proc_dir = 'wedge_%s_%s' % (self.image_data['start'], end)
        return(self.xds_wedge(proc_dir, end, xdsinput))

    def xds_split(self, xdsinput):
        """
        Controls xds processing for unibinned ADSC data
        Launches XDS when half the data set has been collected and again once
        the complete data set has been collected.
        """
        self.logger.debug("FastIntegration::xds_split")

        first_frame = int(self.image_data['start'])
        half_set = (int(self.image_data['total']) / 2) + first_frame - 1
        last_frame = int(self.image_data['start']) + int(self.image_data['total']) - 1
        frame_count = first_frame + 1

        file_template = os.path.join(self.image_data['directory'], self.image_template)
        # Figure out how many digits needed to pad image number.
        # First split off the <image number>.<extension> portion of the file_template.
        numimg = self.image_template.split('_')[-1]
        # Then split off the image number portion.
        num = numimg.split('.')[0]
        # Then find the length of the number portion
        pad = len(num)
        replace_string = ''
        for _ in range(0, pad, 1):
            replace_string += '?'

        look_for_file = file_template.replace(replace_string,
                                              '%0*d' %(pad, frame_count))

        # Maximum wait time for next image is exposure time + 30 seconds.
        wait_time = int(math.ceil(float(self.image_data['time']))) + 30

        timer = Process(target=time.sleep, args=(wait_time,))
        timer.start()

        while frame_count < last_frame:
            if os.path.isfile(look_for_file) == True:
                if timer.is_alive():
                    timer.terminate()
                timer = Process(target=time.sleep, args=(wait_time,))
                timer.start()
                if frame_count == half_set:
                    proc_dir = 'wedge_%s_%s' % (first_frame, frame_count)
                    xds_job = Process(target=self.xds_wedge,
                                      args=(proc_dir, frame_count, xdsinput))
                    xds_job.start()
                frame_count += 1
                look_for_file = file_template.replace(replace_string,
                                                      '%0*d' %(pad, frame_count))
            elif timer.is_alive() == False:
                self.logger.debug('     Image %s not found after waiting %s seconds.',
                                  look_for_file,
                                  wait_time)
                self.logger.debug('     RAPD assumes the data collection has been aborted.')
                self.logger.debug('         Launching a final xds job with last image detected.')
                self.image_data['last'] = frame_count - 1
                results = self.xds_total(xdsinput)
                return results

        # If you reach here, frame_count equals the last frame, so look for the
        # last frame and then launch xds_total.
        while timer.is_alive():
            if os.path.isfile(self.last_image):
                if xds_job.is_alive():
                    xds_job.terminate()
                results = self.xds_total(xdsinput)
                timer.terminate()
                break

        # If timer expires (ending the above loop) and last frame has not been
        # detected, launch xds_total with last detected image.
        if os.path.isfile(self.last_image) == False:
            if xds_job.is_alive():
                xds_job.terminate()
            self.image_data['last'] = frame_count - 1
            results = self.xds_total(xdsinput)

        return results

    def xds_processing(self, xdsinput):
        """
        Controls processing of data on disks (i.e. not stored in RAM)
        by xds.  Attempts to process every 10 images up to 100 and then
        every 20 images after that. This function should be used for NE-CAT
        data collected on ADSC in binned mode
        """

        """
        Need to set up a control where every ten frames an XDS processing is launched.
        Need to keep track of what's been launched.  To avoid launching too many XDS
        jobs, if an XDS job is running when next ten frames are collected, don't launch
        new wedge but rather wait for next multiple of 10. XDS jobs should be checked for
        common errors and rerun if needed.  A resolution cutoff should be generated at the
        CORRECT stage (pass this cutoff on to next wedge?).  Once the data set is complete,
        last XDS should be "polished" by moving GXPARM.XDS to XPARM.XDS

        As XDS jobs finish, launch whatever generates the GUI display

        """
        self.logger.debug('FastIntegration::xds_processing')
        first_frame = int(self.image_data['start'])
        last_frame = + int(self.image_data['total']) - int(self.image_data['start']) + 1

        frame_count = first_frame
        # Maximum wait time for next image is exposure time + 15 seconds.
        #wait_time = int(math.ceil(float(self.image_data['time']))) + 15
        # Maximum wait time for next image is exposure time + 60 seconds.
        if self.image_data['detector'] == 'PILATUS' or self.image_data['detector'] == 'HF4M':
            wait_time = int(math.ceil(float(self.image_data['time']))) + 15
        else:
            wait_time = int(math.ceil(float(self.image_data['time']))) + 60
        try:
            wedge_size = int(10 // float(self.image_data['osc_range']))
        except:
            self.logger.debug('xds_processing:: dynamic wedge size allocation failed!')
            self.logger.debug('                 Setting wedge size to 10.')
            wedge_size = 10

        file_template = os.path.join(self.image_data['directory'], self.image_template)
        # Figure out how many digits needed to pad image number.
        # First split off the <image number>.<extension> portion of the file_template.
        numimg = self.image_template.split('_')[-1]
        # Then split off the image number portion.
        num = numimg.split('.')[0]
        # Then find the length of the number portion
        pad = len(num)
        replace_string = ''
        for _ in range(0, pad, 1):
            replace_string += '?'

        look_for_file = file_template.replace(replace_string,
                                              '%0*d' % (pad, frame_count))

        timer = Process(target=time.sleep, args=(wait_time,))
        timer.start()
        # Create the process xds_job (runs a timer with no delay).
        # This is so xds_job exists when it is checked for later on.
        # Eventually xds_job is replaced by the actual integration jobs.
        xds_job = Process(target=time.sleep, args=(0,))
        xds_job.start()

        while frame_count < last_frame:
            # Look for next look_for_file to see if it exists.
            # If it does, check to see if it is a tenth image.
            # If it is a tenth image, launch an xds job.
            # If it isn't a tenth image, index the look_for_file
            # If it doesn't exist, keep checking until time_process expires.
            if os.path.isfile(look_for_file) == True:
                # Reset the timer process
                if timer.is_alive():
                    timer.terminate()
                timer = Process(target=time.sleep, args=(wait_time,))
                timer.start()
                # If frame_count is a tenth image, launch and xds job
                # remainder = ((frame_count + 1) - first_frame) % wedge_size
                # self.logger.debug('	remainder = %s' % remainder)
                if xds_job.is_alive == True:
                    self.logger.debug('		xds_job.is_alive = True')
                if (((frame_count + 1) - first_frame) % wedge_size == 0 and
                        xds_job.is_alive() == False):
                    proc_dir = 'wedge_%s_%s' %(first_frame, frame_count)
                    xds_job = Process(target=self.xds_wedge,
                                      args=(proc_dir, frame_count, xdsinput))
                    xds_job.start()
                # Increment the frame count to look for next image
                frame_count += 1
                look_for_file = file_template.replace(replace_string,
                                                      '%0*d' % (pad, frame_count))
            # If next frame does not exist, check to see if timer has expired.
            # If timer has expired, assume an abort has occurred.
            elif timer.is_alive() == False:
                self.logger.debug('     Image %s not found after waiting %s seconds.',
                                  look_for_file,
                                  wait_time)
                # There have been a few cases, particularly with Pilatus's
                # Furka file transfer has failed to copy an image to disk.
                # So check for the next two files before assuming there has
                # been an abort.
                self.logger.debug('     RAPD assumes the data collection has been aborted.')
                self.logger.debug('     RAPD checking for next two subsequent images to be sure.')
                frame_count += 1
                look_for_file = file_template.replace(replace_string, '%0*d' % (pad, frame_count))
                if os.path.isfile(look_for_file) == True:
                    timer = Process(target=time.sleep, args=(wait_time,))
                    timer.start()
                    # Increment the frame count to look for next image
                    frame_count += 1
                    look_for_file = file_template.replace(replace_string,
                                                          '%0*d' %(pad, frame_count))
                else:
                    self.logger.debug(
                        '    RAPD did not fine the next image, checking for one more.')
                    frame_count += 1
                    look_for_file = file_template.replace(replace_string,
                                                          '%0*d' % (pad, frame_count))
                    if os.path.isfile(look_for_file) == True:
                        timer = Process(target=time.sleep, args=(wait_time,))
                        timer.start()
                        frame_count += 1
                        look_for_file = file_template.replace(
                            replace_string,
                            '%0*d' % (pad, frame_count))
                    else:
                        self.logger.debug('         RAPD did not find the next image either.')
                        self.logger.debug(
                            '         Launching a final xds job with last image detected.')
                        self.image_data['total'] = frame_count - 2 - first_frame
                        results = self.xds_total(xdsinput)
                        return results

        # If you reach here, frame_count equals the last frame, so look for the
        # last frame and then launch xds_total.
        while timer.is_alive():
            if os.path.isfile(self.last_image):
                if xds_job.is_alive():
                    xds_job.terminate()
                results = self.xds_total(xdsinput)
                timer.terminate()
                break

        # If timer expires (ending the above loop) and last frame has not been
        # detected, launch xds_total with last detected image.
        if os.path.isfile(self.last_image) == False:
            if xds_job.is_alive():
                xds_job.terminate()
            self.image_data['total'] = frame_count - first_frame
            results = self.xds_total(xdsinput)

        return results

    def xds_wedge(self, directory, last, xdsinput):
        """
        This function controls processing by XDS for an intermediate wedge
        """
        self.logger.debug('Fastintegration::xds_wedge')
        self.tprint(arg="\nXDS processing", level=99, color="blue")

        first = int(self.image_data['start'])
        data_range = '%s %s' % (first, last)
        xdsdir = os.path.join(self.dirs['work'], directory)
        if os.path.isdir(xdsdir) == False:
            os.mkdir(xdsdir)

        xdsinp = xdsinput[:]
        #xdsinp = self.find_spot_range(first, last, self.image_data['osc_range'], xdsinput[:])
        xdsinp.append('MAXIMUM_NUMBER_OF_PROCESSORS=%s\n' % self.procs)
        xdsinp.append('MAXIMUM_NUMBER_OF_JOBS=%s\n' % self.jobs)
        #xdsinp.append('MAXIMUM_NUMBER_OF_JOBS=1\n')
        xdsinp.append('JOB=XYCORR INIT COLSPOT !IDXREF DEFPIX INTEGRATE CORRECT\n\n')
        xdsinp.append('DATA_RANGE=%s\n' % data_range)
        xdsfile = os.path.join(xdsdir, 'XDS.INP')
        self.write_file(xdsfile, xdsinp)
        self.tprint(arg="  Searching for peaks wedge", level=99, color="white", newline=False)
        self.xds_run(xdsdir)

        #xdsinp[-3]=('MAXIMUM_NUMBER_OF_JOBS=%s\n'  % self.jobs)
        xdsinp[-2] = ('JOB=IDXREF DEFPIX INTEGRATE CORRECT\n\n')
        self.write_file(xdsfile, xdsinp)
        self.tprint(arg="  Integrating", level=99, color="white", newline=False)
        self.xds_run(xdsdir)

        # If known xds_errors occur, catch them and take corrective action
        newinp = 'check_again'
        while newinp == 'check_again':
            newinp = self.check_for_xds_errors(xdsdir, xdsinp)
        if newinp == False:
            self.logger.debug('  Unknown xds error occurred for %s.', directory)
            self.logger.debug('  Please check for cause!')
            return
        else:
            # Find a suitable cutoff for resolution
            # Returns False if no new cutoff, otherwise returns the value of
            # the high resolution cutoff as a float value.
            new_rescut = self.find_correct_res(xdsdir, 1.0)
            # sys.exit()
            if new_rescut != False:
                os.rename('%s/CORRECT.LP' %xdsdir, '%s/CORRECT.LP.nocutoff' %xdsdir)
                os.rename('%s/XDS.LOG' %xdsdir, '%s/XDS.LOG.nocutoff' %xdsdir)
                newinp[-2] = 'JOB=INTEGRATE CORRECT\n'
                newinp[-2] = '%sINCLUDE_RESOLUTION_RANGE=200.0 %.2f\n' % (newinp[-2], new_rescut)
                self.write_file(xdsfile, newinp)
                self.tprint(arg="  Reintegrating", level=99, color="white", newline=False)
                self.xds_run(xdsdir)
            results = self.run_results(xdsdir)
        return results

    def create_xds_input(self, inp):
        """
    	This function takes the dict holding XDS keywords and values
    	and converts them into a list of strings that serves as the
    	basis for writing out an XDS.INP file.
    	"""

        self.logger.debug("FastIntegration::create_xds_input")

        # print self.image_data["start"]
        # print self.image_data["total"]

        #last_frame = self.image_data["start"] + self.image_data["total"] - 1
        #self.logger.debug('last_frame = %s', last_frame)
        # print last_frame
        # self.logger.debug('detector_type = %s' % detector_type)

        background_range = '%s %s' % (self.image_data["start"],
                                      self.image_data["start"] + 4)

        x_beam = float(self.image_data['x_beam']) / float(self.image_data['pixel_size'])
        y_beam = float(self.image_data['y_beam']) / float(self.image_data['pixel_size'])
        #if x_beam < 0 or x_beam > int(xds_dict['NX']):
        #    raise RuntimeError, 'x beam coordinate outside detector'
        #if y_beam < 0 or y_beam > int(xds_dict['NY']):
        #    raise RuntimeError, 'y beam coordinate outside detector'

        if 'image_template' in self.image_data:
            self.image_template = self.image_data['image_template']
        else:
            raise RuntimeError, '"image_template" not defined in input data.'

        file_template = os.path.join(self.image_data['directory'], self.image_template)
    	# Count the number of '?' that need to be padded in a image filename.
        pad = file_template.count('?')
    	# Replace the first instance of '?' with the padded out image number
    	# of the last frame
        #self.last_image = file_template.replace('?', '%d'.zfill(pad) % last_frame, 1)
        self.last_image = file_template.replace('?', '%d'.zfill(pad) % self.image_data['end'], 1)
    	# Remove the remaining '?'
        self.last_image = self.last_image.replace('?', '')
    	# Repeat the last two steps for the first image's filename.
        #self.first_image = file_template.replace('?', str(self.image_data["start"]).zfill(pad), 1)
        #self.first_image = self.first_image.replace('?', '')

    	# Begin constructing the list that will represent the XDS.INP file.
        xds_input = ['!===== DATA SET DEPENDENT PARAMETERS =====\n',
                     'ORGX=%.2f ORGY=%.2f ! Beam Center (pixels)\n' % (x_beam, y_beam),
                     'DETECTOR_DISTANCE=%.2f ! (mm)\n' %
                     (float(self.image_data['distance'])),
                     'OSCILLATION_RANGE=%.2f ! (degrees)\n' %
                     (float(self.image_data['osc_range'])),
                     'X-RAY_WAVELENGTH=%.5f ! (Angstroems)\n' %
                     (float(self.image_data['wavelength'])),
                     'NAME_TEMPLATE_OF_DATA_FRAMES=%s\n\n' % file_template,
                     'BACKGROUND_RANGE=%s\n\n' % background_range,
                     '!===== DETECTOR_PARAMETERS =====\n']

        # Regions that are excluded are defined with
        # various keyword containing the word UNTRUSTED.
        # Since different detectors may have different
        # regions excluded, this allows for replacement
        # of default regions with user specified regions.
        l = ['UNTRUSTED_RECTANGLE', 'UNTRUSTED_ELLIPSE', 'UNTRUSTED_QUADRILATERAL']
        for line in inp:
            for l0 in l:
                if line[0].count(l0):
                    line = (l0, line[1])
                    break
            xds_input.append("%s%s"%('='.join(line), '\n'))

        """
        for key, value in xds_dict.iteritems():
            # Regions that are excluded are defined with
            # various keyword containing the word UNTRUSTED.
            # Since multiple regions may be specified using
            # the same keyword on XDS but a dict cannot
            # have multiple values assigned to a key,
            # the following if statements work though any
            # of these regions and add them to xdsinput.
            if 'UNTRUSTED' in key:
                if 'RECTANGLE' in key:
                    line = 'UNTRUSTED_RECTANGLE=%s\n' %value
                elif 'ELLIPSE' in key:
                    line = 'UNTRUSTED_ELLIPSE=%s\n' %value
                elif 'QUADRILATERAL' in key:
                    line = 'UNTRUSTED_QUADRILATERAL=%s\n' %value
            else:
                line = "%s=%s\n" % (key, value)
            xds_input.append(line)
        """

    	# If the detector is tilted in 2theta, adjust the value of
    	# DIRECTION_OF_DETECTOR_Y-AXIS.
    	# **** IMPORTANT ****
    	# This adjustment assumes that the 2theta tilt affects only
    	# the DIRECTION_OF_DETECTOR_Y-AXIS, and not the
    	# DIRECTION_OF_DETECTOR_X-AXIS.
    	#
    	# If 2theta is not inclined, self.image_data should not have the key
    	# 'twotheta', or have that key set to a value of None.
    	#
    	# If 2theta is inclined, it should be give in self.image_data
    	# with the key 'twotheta' and a value in degrees.
    	#
        if 'twotheta' in self.image_data and self.image_data['twotheta'] != None:
            twotheta = math.radians(float(self.image_data['twotheta']))
            tilty = math.cos(twotheta)
            tiltz = math.sin(twotheta)
            xds_input.append('!***** Detector is tilted in 2theta *****\n')
            xds_input.append('! 2THETA = %s degrees\n' % self.image_data['twotheta'])
            xds_input.append('!*** Resetting DIRECTION_OF_DETECTOR_Y-AXIS ***\n')
            xds_input.append('DIRECTION_OF_DETECTOR_Y-AXIS= 0.0 %.4f %.4f\n' %(tilty, tiltz))
            xds_input.append('! 0.0 cos(2theta) sin(2theta)\n\n')

        #pprint(xds_input)

        return xds_input

    def write_file(self, filename, file_input):
        """
        Writes out file_input as filename.
        file_input should be a list containing the desired contents
        of the file to be written.
        """
        self.logger.debug('FastIntegration::write_file')
        self.logger.debug('    Filename = %s', filename )
        with open(filename, 'w') as file:
            file.writelines(file_input)
        return

    def find_spot_range(self, first, last, osc, input):
        """
        Finds up to two spot ranges for peak picking.
        Ideally the two ranges each cover 5 degrees of data and
        are 90 degrees apart.  If the data set is 10 degrees or
        less, return a single spot range equal to the entire data
        set. If the data set is less than 90 degrees, return two
        spot ranges representing the first 5 degrees and the middle
        5 degrees of data.
        """
        self.logger.debug('FastIntegration::find_spot_range')
        self.logger.debug('     first_frame = %s', first)
        self.logger.debug('     last_frame = %s', last)
        self.logger.debug('     frame_width = %s', osc)

        # Determine full oscillation range of the data set.
        fullrange = (float(last) - float(first) + 1) * float(osc)
        # If the full oscillation range is 10 degrees or less
        # return a single spot_range equal to the full data set
        if fullrange <= 10:
            input.append('SPOT_RANGE=%s %s\n\n' %(first, last))
        else:
            endspot1 = int(first) + int(5 / float(osc)) - 1
            input.append('SPOT_RANGE=%s %s\n\n' %(first, endspot1))
            if fullrange < 95:
                spot2_start = int((int(last) - int(first) + 1) / 2)
            else:
                spot2_start = int(90 / float(osc))
            spot2_end = spot2_start + int(5 / float(osc)) - 1
            input.append('SPOT_RANGE=%s %s\n\n' %(spot2_start, spot2_end))
        return input

    def xds_run(self, directory):
        """
        Launches the running of xds.
        """
        self.logger.debug("directory = %s", directory)
        self.logger.debug("detector = %s", self.image_data["detector"])

        xds_command = "xds_par"

        os.chdir(directory)
        # TODO skip processing for now

        xds_proc = Process(target=self.launcher,
                           kwargs={"command": xds_command,
                                   "logfile": "XDS.LOG"})

        """
        if self.cluster_use == True:
            xds_proc = Process(target=BLspec.process_cluster,
                               args=(self, (xds_command, 'XDS.LOG', '8', 'phase2.q')))
        else:
            xds_proc = multiprocessing.Process(target=local_subprocess,
                                               kwargs={"command": xds_command,
                                                       "logfile": "XDS.LOG",
                                                      })
        """
        xds_proc.start()
        while xds_proc.is_alive():
            time.sleep(1)
            self.tprint(arg=".", level=99, color="white", newline=False)
        self.tprint(arg=" done", level=99, color="white")
        os.chdir(self.dirs['work'])

        return

    def xds_ram(self, first_node):
        """
        Launches xds_par via ssh on the first_node.
        This ensures that xds runs properly when trying to use
        data distributed to the cluster's ramdisks
        """
        self.logger.debug('FastIntegration::xds_ram')
        my_command = ('ssh -x %s "cd $PWD && xds_par > XDS.LOG"' % first_node)
        self.logger.debug('		%s', my_command)
        p = subprocess.Popen(my_command,
                             shell=True,
                             stdout=subprocess.PIPE,
                             stderr=subprocess.PIPE)
        p.wait()

        return

    def find_correct_res(self, directory, isigi):
        """
        Looks at CORRECT.LP to find a resolution cutoff, where I/sigma is
        approximately 1.5
        """
        self.logger.debug('     directory = %s', directory)
        self.logger.debug('     isigi = %s', isigi)
        self.tprint(arg="  Determining resolution cutoff ",
                    level=99,
                    color="white",
                    newline=False)

        new_hi_res = False
        correctlp = os.path.join(directory, 'CORRECT.LP')
        try:
            correct_log = open(correctlp, 'r').readlines()
        except IOError as e:
            self.logger.debug('Could not open CORRECT.LP')
            self.logger.debug(e)
            return new_hi_res

        flag = 0
        IsigI = 0
        hires = 0

        # Read from the bottom of CORRECT.LP up, looking for the first
        # occurence of "total", which signals that you've found the
        # last statistic table given giving I/sigma values in the file.
        for i in range(len(correct_log)-1, 0, -1):
            # print hires, correct_log[i].strip()
            if correct_log[i].strip().startswith('total'):
                flag = 1
            elif flag == 1:
                if len(correct_log[i]) == 1:
                    new_hi_res = hires
                    break
                line = correct_log[i].split()
                if line[0][0].isdigit():
                    #if line[8] == '-99.00':
                    #    self.logger.debug('    IsigI = -99.00')
                    #    return False
                    prev_hires = hires
                    prev_IsigI = IsigI
                    hires = float(line[0])
                    try:
                        IsigI = float(line[8])
                    except ValueError:
                        pass
                    #self.logger.debug('		hires = %s, IsigI = %s' %(hires, IsigI))
                    if IsigI >= isigi:
                        # If the first IsigI value greater than 2, break and
                        # return False as new_hires.
                        if prev_IsigI == 0:
                            break
                        else:
                            new_hi_res = '%0.2f' % numpy.interp([isigi],
                                                                [prev_IsigI, IsigI],
                                                                [prev_hires, hires])
                            # print [isigi]
                            # print [prev_IsigI, IsigI]
                            # print [prev_hires, hires]
                            # print numpy.interp([isigi], [prev_IsigI, IsigI], [prev_hires, hires])
                            break
                else: # If first character in line is not a digit, you;ve
                    # read through the entire table, so break.
                    new_hi_res = hires
                    break
        self.logger.debug('     prev_hires = %s     prev_IsigI = %s' % (prev_hires, prev_IsigI))
        self.logger.debug('     hires = %s          IsigI = %s' %(hires, IsigI))
        self.logger.debug('	New cutoff = %s' % new_hi_res)
        hi_res = float(new_hi_res)

        self.tprint(arg="new cutoff = %4.2f %s" % (hi_res, text.aring),
                    level=99,
                    color="white")

        return hi_res

    def check_for_xds_errors(self, dir, input):
        """
        Examines results of an XDS run and searches for known problems.
        """
        self.logger.debug('FastIntegration::check_for_xds_errors')
        self.tprint(arg="  Checking XDS output for errors",
                    level=99,
                    color="white")

        os.chdir(dir)
        # Enter a loop that looks for an error, then tries to correct it
        # and the reruns xds.
        # Loop should continue until all errors are corrected, or only
        # an unknown error is detected.
        xdslog = open('XDS.LOG', 'r').readlines()
        for line in xdslog:
            if '! ERROR !' in line:
                # An error was found in XDS.LOG, now figure out what it was.
                if 'CANNOT CONTINUE WITH A TWO DIMENSION' in line:
                    self.logger.debug('    Found an indexing error')
                    self.tprint(arg="\n  Found an indexing error",
                                level=10,
                                color="red")

                    # Try to fix by extending the data range
                    tmp = input[-1].split('=')
                    first, last = tmp.split()
                    if int(last) == (int(self.image_data('start'))
                                     + int(self.image_data('total')) - 1):
                        self.logger.debug(
                            '         FAILURE: Already using the full data range available.')
                        return False
                    else:
                        input[-1] = 'SPOT_RANGE=%s %s' % (first, (int(last) + 1))
                        self.write_file('XDS.INP', input)
                        os.system('mv XDS.LOG initialXDS.LOG')
                        self.tprint(arg="\n  Extending spot range",
                                    level=10,
                                    color="white",
                                    newline=False)
                        self.xds_run(dir)
                        return input
                elif 'SOLUTION IS INACCURATE' in line or 'INSUFFICIENT PERCENTAGE' in line:
                    self.logger.debug('    Found inaccurate indexing solution error')
                    self.logger.debug('    Will try to continue anyway')
                    self.tprint(
                        arg="  Found inaccurate indexing solution error - try to continue anyway",
                        level=30,
                        color="red")

                    # Inaccurate indexing solution, can try to continue with DEFPIX,
                    # INTEGRATE, and CORRECT anyway
                    self.logger.debug(' The length of input is %s' % len(input))
                    if 'JOB=DEFPIX' in input[-2]:
                        self.logger.debug('Error = %s' %line)
                        self.logger.debug(
                            'XDS failed to run with inaccurate indexing solution error.')
                        self.tprint(
                            arg="\n  XDS failed to run with inaccurate indexing solution error.",
                            level=30,
                            color="red")
                        return False
                    else:
                        input[-2] = ('JOB=DEFPIX INTEGRATE CORRECT !XYCORR INIT COLSPOT'
                                     + ' IDXREF DEFPIX INTEGRATE CORRECT\n')
                        self.write_file('XDS.INP', input)
                        os.system('mv XDS.LOG initialXDS.LOG')
                        self.tprint(arg="\n  Integrating with suboptimal indexing solution",
                                    level=99,
                                    color="white",
                                    newline=False)
                        self.xds_run(dir)
                        return input
                elif 'SPOT SIZE PARAMETERS HAS FAILED' in line:
                    self.logger.debug('	Found failure in determining spot size parameters.')
                    self.logger.debug(
                        '	Will use default values for REFLECTING_RANGE and BEAM_DIVERGENCE.')
                    self.tprint(arg="\n  Found failure in determining spot size parameters.",
                                level=99,
                                color="red")

                    input.append('\nREFLECTING_RANGE=1.0 REFLECTING_RANGE_E.S.D.=0.10\n')
                    input.append('BEAM_DIVERGENCE=0.9 BEAM_DIVERGENCE_E.S.D.=0.09\n')
                    self.write_file('XDS.INP', input)
                    os.system('mv XDS.LOG initialXDS.LOG')
                    self.tprint(
                        arg="  Integrating after failure in determining spot size parameters",
                        level=99,
                        color="white",
                        newline=False)
                    self.xds_run(dir)
                    return input
                else:
                    # Unanticipated Error, fail the error check by returning False.
                    self.logger.debug('Error = %s' %line)
                    return False
        return input

    def write_forkscripts(self, node_list, osc):
        """
        Creates two small script files that are run in place of
        XDS's forkcolspot and forkintegrate scripts to allow
        utilization of data distributed on the cluster's ramdisks.

        In order for the forkscripts to work, the forkcolspot and
        forkintegrate scripts in the xds directory should be modified
        appropriately.
        """
        self.logger.debug('FastIntegration::write_forkscripts')

        niba0 = 5 // float(osc) # minimum number of images per batch
        ntask = len(node_list[0]) # Total number of jobs
        nodes = node_list[0] # list of nodes where data is distributed
        fframes = node_list[1] # list of first image on each node
        lframes = node_list[2] # list of last image on each node

        forkc = ['#!/bin/bash\n']
        forkc.append('echo "1" | ssh -x %s "cd $PWD && mcolspot_par" &\n'
                     % nodes[0])
        forkc.append('echo "2" | ssh -x %s "cd $PWD && mcolspot_par" &\n'
                     % nodes[-1])
        forkc.append('wait\n')
        forkc.append('rm -f mcolspot.tmp')

        forki = ['#!/bin/bash\n']
        for x in range(0, ntask, 1):
            itask = x + 1
            nitask = lframes[x] - fframes[x] + 1
            if nitask < niba0:
                nbatask = 1
            else:
                nbatask = nitask // niba0
            forki.append('echo "%s %s %s %s" | ssh -x %s "cd $PWD && mintegrate_par" &\n'
                         % (fframes[x], nitask, itask, nbatask, nodes[x]))
        forki.append('wait\n')
        forki.append('rm -f mintegrate.tmp')

        self.write_file('forkc', forkc)
        self.write_file('forki', forki)
        os.chmod('forkc', stat.S_IRWXU)
        os.chmod('forki', stat.S_IRWXU)
        return

    def parse_xparm(self, infile="GXPARM.XDS"):
        """Parse out the XPARM file for information"""

        if not os.path.exists(infile):
            return False

        in_lines = open(infile, "r").readlines()
        results = {}
        line_counter = 1
        for line in in_lines:
            # print line_counter, line.rstrip()
            sline = line.strip().split()

            if line_counter == 2:
                results["starting_frame"] = int(sline[0])
                results["starting_angle"], results["osc_range"] = [float(x) for x in sline[1:3]]
                results["rotation_axis_direction"] = [float(x) for x in sline[3:]]

            elif line_counter == 3:
                results["wavelength"] = float(sline[0])
                results["incident_beam_direction"] = [float(x) for x in sline[1:]]

            elif line_counter == 4:
                sg_num = int(sline[0])
                a, b, c, alpha, beta, gamma = [float(x) for x in sline[1:]]
                # print ">>", sg_num, a, b, c, alpha, beta, gamma, "<<"
                results["sg_num"] = sg_num
                results["a"] = a
                results["b"] = b
                results["c"] = c
                results["alpha"] = alpha
                results["beta"] = beta
                results["gamma"] = gamma

            elif line_counter == 5:
                results["a_axis_unrotated_coords"] = [float(x) for x in sline]

            elif line_counter == 6:
                results["b_axis_unrotated_coords"] = [float(x) for x in sline]

            elif line_counter == 7:
                results["c_axis_unrotated_coords"] = [float(x) for x in sline]

            elif line_counter == 8:
                results["number_detector_segments"] = int(sline[0])
                results["number_fast_pixels"] = int(sline[1])
                results["number_slow_pixels"] = int(sline[2])
                results["pixel_size_fast"] = float(sline[3])
                results["pixel_size_slow"] = float(sline[4])

            elif line_counter == 9:
                results["orgx"], results["orgx"], results["f"] = [float(x) for x in sline]

            elif line_counter == 10:
                results["detector_x_axis"] = [float(x) for x in sline]

            elif line_counter == 11:
                results["detector_y_axis"] = [float(x) for x in sline]

            elif line_counter == 12:
                results["detector_z_axis"] = [float(x) for x in sline]

            line_counter += 1

        return results

    def run_results(self, directory):
        """
        Takes the results from xds integration/scaling and prepares
        tables and plots for the user interface.
        """

        self.logger.debug('FastIntegration::run_results')

        os.chdir(directory)

        orig_rescut = False

        # Open up xds log files for saving
        xds_idxref_log = open("IDXREF.LP", "r").readlines()
        xds_integrate_log = open("INTEGRATE.LP", "r").readlines()
        xds_correct_log = open("CORRECT.LP", "r").readlines()

        # Open up the GXPARM for info
        xparm = self.parse_xparm()

        # Run pointless to convert XDS_ASCII.HKL to mtz format.
        mtzfile, pointless_log = self.pointless()

        # Run dummy run of aimless to generate various stats and plots.
        # i.e. We don't use aimless for actual scaling, it's already done by XDS.
        if mtzfile != 'Failed':
            aimless_log = self.aimless(mtzfile)
        else:
            self.logger.debug('    Pointless did not run properly!')
            self.logger.debug('    Please check logs and files in %s', self.dirs['work'])
            return 'Failed'

        # Parse the aimless logfile to look for resolution cutoff.
        aimlog = open(aimless_log, "r").readlines()
        for line in aimlog:
            if 'High resolution limit' in line:
                current_resolution = line.split()[-1]
            elif 'from half-dataset correlation' in line:
                resline = line
            elif 'from Mn(I/sd) >  1.50' in line:
                resline2 = line
                break

        # If manually overiding the hi_res
        if self.preferences.get("hi_res", False):
            res_cut = self.preferences.get("hi_res")
        # Determine from data
        else:
            res_cut = resline.split('=')[1].split('A')[0].strip()
            res_cut2 = resline2.split('=')[1].split('A')[0].strip()
            if float(res_cut2) < float(res_cut):
                res_cut = res_cut2

        # Run aimless with a higher resolution cutoff if the suggested resolution
        # is greater than the initial resolution + 0.05.
        if float(res_cut) > float(current_resolution) + 0.05:
            # Save information on original resolution suggestions
            orig_rescut = resline
            # rerun aimless
            aimless_log = self.aimless(mtzfile, res_cut)

        graphs, summary = parse_aimless(aimless_log)

        wedge = directory.split('_')[-2:]
        summary['wedge'] = '-'.join(wedge)

        # Parse INTEGRATE.LP and add information about mosaicity to summary.
        summary['mosaicity'] = get_avg_mosaicity_from_integratelp()

        # Parse CORRECT.LP and add information from that to summary.
        summary['ISa'] = get_isa_from_correctlp()

        # Parse CORRECT.LP and pull out per wedge statistics
        #self.parse_correct()

        #scalamtz = mtzfile.replace('pointless','scala')
        #scalalog = scalamtz.replace('mtz','log')
        scalamtz = mtzfile.replace('pointless', 'aimless')
        _ = scalamtz.replace('mtz', 'log')

        results = {
            "status": "WORKING",
            "plots": graphs,
            "summary": summary,
            "logs": {
                "aimless": aimlog,
                "pointless": pointless_log,
                "xds_idxref": xds_idxref_log,
                "xds_integrate": xds_integrate_log,
                "xds_correct": xds_correct_log
                },
            "mtzfile": scalamtz,
            "xparm": xparm,
            "dir": directory,
            }
        self.logger.debug("Returning results!")
        self.logger.debug(results)

         # Set up the results for return
        self.results["process"]["status"] = 50
        self.results["results"].update(results)
        self.logger.debug(self.results)

        return results

    def aimless(self, mtzin, resolution=False):
        """
        Runs aimless on the data, including the scaling step.
        """
        self.logger.debug('FastIntegration::aimless')
        self.tprint(arg="  Running Aimless",
                    level=99,
                    color="white")

        mtzout = mtzin.replace('pointless', 'aimless')
        logfile = mtzout.replace('mtz', 'log')
        comfile = mtzout.replace('mtz', 'com')

        aimless_file = ['#!/bin/tcsh\n',
                        'aimless hklin %s hklout %s << eof > %s\n' % (mtzin, mtzout, logfile),
                        'anomalous on\n',
                        'scales constant\n',
                        'sdcorrection norefine full 1 0 0 partial 1 0 0\n',
                        'cycles 0\n']#, Change made on Feb. 20, 2015 to exclude bins resolution
                        #'bins resolution 10\n']
        if resolution != False:
            aimless_file.append('resolution %s\n' % resolution)
        aimless_file.append('eof')
        self.write_file(comfile, aimless_file)
        os.chmod(comfile, stat.S_IRWXU)
        cmd = './%s' % comfile
        # os.system(cmd)
        p = subprocess.Popen(cmd, shell=True, stdout=subprocess.PIPE, stderr=subprocess.PIPE)
        p.wait()
        return logfile

    def pointless(self):
        """
        Runs pointless on the default reflection file, XDS_ASCII.HKl
        to produce an mtz file suitable for input to aimless.
        """
        self.logger.debug("FastIntegration::pointless")
        self.tprint(arg="  Running Pointless", level=10, color="white")

        hklfile = 'XDS_ASCII.HKL'
        mtzfile = '_'.join([self.image_data['image_prefix'], 'pointless.mtz'])
        logfile = mtzfile.replace('mtz', 'log')
        if self.spacegroup:
            cmd = ("pointless xdsin %s hklout %s << eof > %s\nSETTING C2\n\SPACEGROUP HKLIN\n eof"
                   % (hklfile, mtzfile, logfile))
        else:
            cmd = ('pointless xdsin %s hklout %s << eof > %s\n SETTING C2 \n eof'
                   % (hklfile, mtzfile, logfile))
        self.logger.debug("cmd = %s", cmd)
        p = subprocess.Popen(cmd, shell=True, stdout=subprocess.PIPE, stderr=subprocess.PIPE)
        p.wait()
        # sts = os.waitpid(p.pid, 0)[1]
        log = open(logfile, "r").readlines()
        return_value = "Failed"
        for i in range(-10, -1):
            if log[i].startswith('P.R.Evans'):
                return_value = mtzfile
                break
        return return_value, log

    def finish_data(self, results):
        """
        Final creation of various files (e.g. an mtz file with R-flag added,
        .sca files with native or anomalous data treatment)

        Also sets up the archive directory...
        """

        """
         'files': {'ANOM_sca': '/Users/frankmurphy/workspace/rapd_github/test_data/aps/necat/APS_NECAT_24-ID-C/rapd_integrate_thaum1_01s-01d_1_1-20/thaum1_01s-01d_1/thaum1_01s-01d_1_ANOM.sca',
                   'NATIVE_sca': '/Users/frankmurphy/workspace/rapd_github/test_data/aps/necat/APS_NECAT_24-ID-C/rapd_integrate_thaum1_01s-01d_1_1-20/thaum1_01s-01d_1/thaum1_01s-01d_1_NATIVE.sca',
                   'downloadable': '/Users/frankmurphy/workspace/rapd_github/test_data/aps/necat/APS_NECAT_24-ID-C/rapd_integrate_thaum1_01s-01d_1_1-20/thaum1_01s-01d_1.tar.bz2',
                   'unmerged': '/Users/frankmurphy/workspace/rapd_github/test_data/aps/necat/APS_NECAT_24-ID-C/rapd_integrate_thaum1_01s-01d_1_1-20/thaum1_01s-01d_1/thaum1_01s-01d_1_unmerged.mtz',
                   'mtzfile': '/Users/frankmurphy/workspace/rapd_github/test_data/aps/necat/APS_NECAT_24-ID-C/rapd_integrate_thaum1_01s-01d_1_1-20/thaum1_01s-01d_1/thaum1_01s-01d_1_free.mtz',
                   'scala_com': '/Users/frankmurphy/workspace/rapd_github/test_data/aps/necat/APS_NECAT_24-ID-C/rapd_integrate_thaum1_01s-01d_1_1-20/thaum1_01s-01d_1/thaum1_01s-01d_1_scala.com',
                   'scala_log': '/Users/frankmurphy/workspace/rapd_github/test_data/aps/necat/APS_NECAT_24-ID-C/rapd_integrate_thaum1_01s-01d_1_1-20/thaum1_01s-01d_1/thaum1_01s-01d_1_scala.log',
                   'xds_com': '/Users/frankmurphy/workspace/rapd_github/test_data/aps/necat/APS_NECAT_24-ID-C/rapd_integrate_thaum1_01s-01d_1_1-20/thaum1_01s-01d_1/thaum1_01s-01d_1_XDS.INP',
                   'xds_data': '/Users/frankmurphy/workspace/rapd_github/test_data/aps/necat/APS_NECAT_24-ID-C/rapd_integrate_thaum1_01s-01d_1_1-20/thaum1_01s-01d_1/thaum1_01s-01d_1_XDS.HKL',
                   'xds_log': '/Users/frankmurphy/workspace/rapd_github/test_data/aps/necat/APS_NECAT_24-ID-C/rapd_integrate_thaum1_01s-01d_1_1-20/thaum1_01s-01d_1/thaum1_01s-01d_1_XDS.LOG'},
        """

        # Flags for file creation
<<<<<<< HEAD
        scalepack = True
=======
        scalepack = False
>>>>>>> eb62153c
        mosflm = False

        # Set up the method
        # Archive directory name
        if self.image_data.get("run_number"):
            archive_dirname = '_'.join([self.image_data['image_prefix'],
                                       str(self.image_data['run_number'])])
        else:
            archive_dirname = self.image_data['image_prefix']


        # Full path location of the archive
        archive_dir = os.path.join(self.dirs['work'], archive_dirname)
        if not os.path.isdir(archive_dir):
            os.mkdir(archive_dir)
        self.archive_dir = archive_dir

        # Full path prefix for archive files
        if self.image_data.get("run_number"):
            archive_files_prefix = "%s/%s_%d" % (archive_dir,
                                                 self.image_data.get("image_prefix"),
                                                 self.image_data.get("run_number"))
        else:
            archive_files_prefix = "%s/%s" % (archive_dir,
                                              self.image_data.get("image_prefix"))

        # Holder for files to be archived
        # files_to_archive = []

        # Create the free-R-flagged data
        # The source file
        in_file = os.path.join(results['dir'], results["mtzfile"])
        self.logger.debug('FastIntegration::finish_data - in_file = %s', in_file)
        # Truncate the data.
        comfile = ["#!/bin/csh\n",
                   "truncate hklin %s hklout truncated.mtz << eof > truncate.log\n"
                   % in_file,
                   "ranges 60\n",
                   "eof\n"]
        self.write_file("truncate.sh", comfile)
        os.chmod("truncate.sh", stat.S_IRWXU)
        p = subprocess.Popen("./truncate.sh",
                             shell=True,
                             stdout=subprocess.PIPE,
                             stderr=subprocess.PIPE)
        p.wait()
        # Set the free R flag.
        comfile = ["#!/bin/csh\n",
                   "freerflag hklin truncated.mtz hklout freer.mtz <<eof > freer.log\n",
                   "END\n",
                   "eof"]
        self.write_file("freer.sh", comfile)
        os.chmod("freer.sh", stat.S_IRWXU)
        p = subprocess.Popen("./freer.sh",
                             shell=True,
                             stdout=subprocess.PIPE,
                             stderr=subprocess.PIPE)
        p.wait()
        
        # Rename the so-called unmerged file
        src_file = os.path.abspath(results["mtzfile"].replace("_aimless", "_pointless"))
        #src_file = os.path.join(results['dir'], results["mtzfile"].replace("_aimless", "_pointless"))
        tgt_file = "%s_unmerged.mtz" % archive_files_prefix
        #print "Copy %s to %s" % (src_file, tgt_file)
        shutil.copyfile(src_file, tgt_file)
        # Include in produced_data
        prod_file = os.path.join(self.dirs["work"], os.path.basename(tgt_file))
        #print "Copy %s to %s" % (src_file, prod_file)
        shutil.copyfile(src_file, prod_file)
        arch_prod_file, arch_prod_hash = archive.compress_file(prod_file)
        self.results["results"]["data_produced"].append({
            "path":arch_prod_file,
            "hash":arch_prod_hash,
            "description":"unmerged"
        })
        #pprint(self.results["results"]["data_produced"])

        # Move to archive
        src_file = os.path.abspath("freer.mtz")
        tgt_file = "%s_free.mtz" % archive_files_prefix
        #print "Copy %s to %s" % (src_file, tgt_file)
        shutil.copyfile(src_file, tgt_file)
        # Renames results["mtzfile"] (aimless mtz) to free mtz????
        results["mtzfile"] = tgt_file
        # Include in produced_data
        prod_file = os.path.join(self.dirs["work"], os.path.basename(tgt_file))
        #print "Copy %s to %s" % (src_file, prod_file)
        shutil.copyfile(src_file, prod_file)
        arch_prod_file, arch_prod_hash = archive.compress_file(prod_file)
        self.results["results"]["data_produced"].append({
            "path":arch_prod_file,
            "hash":arch_prod_hash,
            "description":"rfree"
        })
        #pprint(self.results["results"]["data_produced"])



        if scalepack:
            # Create the merged scalepack format file.
            comfile = ["#!/bin/csh\n",
                       "mtz2various hklin truncated.mtz hklout NATIVE.sca ",
                       "<< eof > mtz2scaNAT.log\n",
                       "OUTPUT SCALEPACK\n",
                       "labin I=IMEAN SIGI=SIGIMEAN\n",
                       "END\n",
                       "eof"]
            self.write_file("mtz2scaNAT.sh", comfile)
            os.chmod("mtz2scaNAT.sh", stat.S_IRWXU)
            p = subprocess.Popen("./mtz2scaNAT.sh",
                                 shell=True,
                                 stdout=subprocess.PIPE,
                                 stderr=subprocess.PIPE)
            p.wait()
            self.fixMtz2Sca("NATIVE.sca")
            Utils.fixSCA(self, "NATIVE.sca")
            # Move to archive
            src_file = os.path.abspath("NATIVE.sca")
            tgt_file = "%s_NATIVE.sca" % archive_files_prefix
            shutil.copyfile(src_file, tgt_file)
            # files_to_archive.append("%s_NATIVE.sca" % archive_files_prefix)

            # Create the unmerged scalepack format file.
            comfile = ["#!/bin/csh\n",
                       "mtz2various hklin truncated.mtz hklout ANOM.sca ",
                       "<< eof > mtz2scaANOM.log\n",
                       "OUTPUT SCALEPACK\n",
                       "labin I(+)=I(+) SIGI(+)=SIGI(+) I(-)=I(-) SIGI(-)=SIGI(-)\n",
                       "END\n",
                       "eof"]
            self.write_file("mtz2scaANOM.sh", comfile)
            os.chmod("mtz2scaANOM.sh", stat.S_IRWXU)
            p = subprocess.Popen("./mtz2scaANOM.sh",
                                 shell=True,
                                 stdout=subprocess.PIPE,
                                 stderr=subprocess.PIPE)
            p.wait()
            self.fixMtz2Sca("ANOM.sca")
            Utils.fixSCA(self, "ANOM.sca")
            # Move to archive
            src_file = os.path.abspath("ANOM.sca")
            tgt_file = "%s_ANOM.sca" % archive_files_prefix
            shutil.copyfile(src_file, tgt_file)
            # files_to_archive.append("%s_ANOM.sca" % archive_files_prefix)

        if mosflm:
            # Create a mosflm matrix file
            correct_file = os.path.join(results["dir"], "CORRECT.LP")
            Xds2Mosflm(xds_file=correct_file, mat_file="reference.mat")

        # Move critical files into archive directory for packaging
        archival_file_patterns = ("*aimless.com",
                                  "*aimless.log",
                                  "*pointless.com",
                                  "*pointless.log",
                                  "*XDS.INP",
                                  "*XDS.LOG",
                                  "*.LP")
        for archival_file_pattern in archival_file_patterns:
            # print archival_file_pattern, glob.glob(archival_file_pattern)
            g_return = glob.glob(archival_file_pattern)
            if len(g_return) > 0:
                # g_return = g_return[0]
                if g_return:
                    if isinstance(g_return, str):
                        src_files = [g_return]
                    elif isinstance(g_return, list):
                        src_files = g_return
                    # print ">>>", src_files
                    for src_file in src_files:
                        tgt_file = os.path.join(archive_dir, src_file)
                        shutil.copyfile(src_file, tgt_file)
        return results

    def fixMtz2Sca(self, scafile):
        """
        Corrects the scalepack file generated by mtz2various by removing
        whitespace in the spacegroup name.
        """
        self.logger.debug('FastIntegration::fixMtz2Sca scafile = %s', scafile)
        inlines = open(scafile, 'r').readlines()
        symline = inlines[2]
        newline = (symline[:symline.index(symline.split()[6])]
                   + ''.join(symline.split()[6:]) + '\n')
        inlines[2] = newline
        self.write_file(scafile, inlines)
        return

    # def run_analysis(self, data_to_analyze, dir):
    #     """
    #     Runs "pdbquery" and xtriage on the integrated data.
    #     data_to_analyze = the integrated mtzfile
    #     dir = the working integration directory
    #     """
    #
    #     if self.preferences.get("analysis", False):
    #         self.logger.debug('FastIntegration::run_analysis')
    #         self.logger.debug('                 data = %s', data_to_analyze)
    #         self.logger.debug('                 dir = %s', dir)
    #
    #         analysis_dir = os.path.join(dir, 'analysis')
    #         if os.path.isdir(analysis_dir) == False:
    #             os.mkdir(analysis_dir)
    #         run_dict = {'fullname'  : self.image_data['fullname'],
    #                     'total'     : self.image_data['total'],
    #                     'osc_range' : self.image_data['osc_range'],
    #                     'x_beam'    : self.image_data['x_beam'],
    #                     'y_beam'    : self.image_data['y_beam'],
    #                     'two_theta' : self.image_data.get("twotheta", 0),
    #                     'distance'  : self.image_data['distance']
    #                    }
    #         pdb_input = []
    #         pdb_dict = {}
    #         pdb_dict['run'] = run_dict
    #         pdb_dict['dir'] = analysis_dir
    #         pdb_dict['data'] = data_to_analyze
    #         pdb_dict["plugin_directories"] = self.dirs.get("plugin_directories", False)
    #         pdb_dict['control'] = self.controller_address
    #         pdb_dict['process_id'] = self.process_id
    #         pdb_input.append(pdb_dict)
    #         self.logger.debug('    Sending pdb_input to Autostats')
    #         # try:
    #         T = AutoStats(pdb_input, self.logger)
    #         self.logger.debug('I KNOW WHO YOU ARE')
    #         # except:
    #         #     self.logger.debug('    Execution of AutoStats failed')
    #         #     return('Failed')
    #         return "Success"

    def find_xds_symm(self, xdsdir, xdsinp):
        """
        Checks xds results for consistency with user input spacegroup.
        If inconsistent, tries to force user input spacegroup on data.

        Returns new input file for intgration
        """

        # Change to directory
        os.chdir(xdsdir)

        new_inp = self.modify_xdsinput_for_symm(xdsinp, self.spacegroup, "IDXREF.LP")

        # Make sure we end in the right place
        os.chdir(self.dirs['work'])

        return new_inp

    def modify_xdsinput_for_symm(self, xdsinp, sg_num, logfile):
        """
        Modifys the XDS input to rerun integration in user input spacegroup
        """
        sg_num = int(sg_num)

        if sg_num == 1:
            bravais = 'aP'
        elif sg_num >= 3 <= 4:
            bravais = 'mP'
        elif sg_num == 5:
            bravais = 'mC'
        elif sg_num >= 16 <= 19:
            bravais = 'oP'
        elif sg_num >= 20 <= 21:
            bravais = 'oC'
        elif sg_num == 22:
            bravais = 'oF'
        elif sg_num >= 23 <= 24:
            bravais = 'oI'
        elif sg_num >= 75 <= 78 or sg_num >= 89 <= 96:
            bravais = 'tP'
        elif sg_num >= 79 <= 80 or sg_num >= 97 <= 98:
            bravais = 'tI'
        elif sg_num >= 143 <= 145 or sg_num >= 149 <= 154 or sg_num >= 168 <= 182:
            bravais = 'hP'
        elif sg_num == 146 or sg_num == 155:
            bravais = 'hR'
        elif sg_num == 195 or sg_num == 198 or sg_num >= 207 <= 208 or sg_num >= 212 <= 213:
            bravais = 'cP'
        elif sg_num == 196 or sg_num >= 209 <= 210:
            bravais = 'cF'
        elif sg_num == 197 or sg_num == 199 or sg_num == 211 or sg_num == 214:
            bravais = 'cI'

        # Now search IDXREF.LP for matching cell information.
        idxref = open(logfile, 'r').readlines()
        for line in idxref:
            # print line
            if bravais in line and '*' in line:
                splitline = line.split()
                # print splitline
                # print splitline[4:]
                break
        cell = ('%s %s %s %s %s %s' % tuple(splitline[4:]))
        xdsinp[-2] = 'JOB=DEFPIX INTEGRATE CORRECT\n\n'
        xdsinp.append('SPACE_GROUP_NUMBER=%d\n' % sg_num)
        xdsinp.append('UNIT_CELL_CONSTANTS=%s\n' % cell)
        # self.write_file('XDS.INP', xdsinp)
        return xdsinp

    def print_results(self, results):
        """Print out results to the terminal"""

        if isinstance(results, dict):

            # Print summary
            summary = results["summary"]
            # pprint(summary)
            self.tprint("  Spacegroup: %s" % summary["scaling_spacegroup"], 99, "white")
            self.tprint("  Unit cell: %5.1f %5.1f %5.1f %5.2f %5.2f %5.2f" %
                        tuple(summary["scaling_unit_cell"]), 99, "white")
            self.tprint("  Mosaicity: %5.3f" % summary["mosaicity"], 99, "white")
            self.tprint("  ISa: %5.2f" % summary["ISa"], 99, "white")
            self.tprint("                        overall   inner shell   outer shell", 99, "white")
            self.tprint("  High res limit         %5.2f       %5.2f         %5.2f" %
                        tuple(summary["bins_high"]), 99, "white")
            self.tprint("  Low res limit         %6.2f      %6.2f        %6.2f" %
                        tuple(summary["bins_low"]), 99, "white")
            self.tprint("  Completeness           %5.1f       %5.1f         %5.1f" %
                        tuple(summary["completeness"]), 99, "white")
            self.tprint("  Multiplicity            %4.1f        %4.1f          %4.1f" %
                        tuple(summary["multiplicity"]), 99, "white")
            self.tprint("  I/sigma(I)              %4.1f        %4.1f          %4.1f" %
                        tuple(summary["isigi"]), 99, "white")
            self.tprint("  CC(1/2)                %5.3f       %5.3f         %5.3f" %
                        tuple(summary["cc-half"]), 99, "white")
            self.tprint("  Rmerge                 %5.3f       %5.3f         %5.3f" %
                        tuple(summary["rmerge_norm"]), 99, "white")
            self.tprint("  Anom Rmerge            %5.3f       %5.3f         %5.3f" %
                        tuple(summary["rmerge_anom"]), 99, "white")
            self.tprint("  Rmeas                  %5.3f       %5.3f         %5.3f" %
                        tuple(summary["rmeas_norm"]), 99, "white")
            self.tprint("  Anom Rmeas             %5.3f       %5.3f         %5.3f" %
                        tuple(summary["rmeas_anom"]), 99, "white")
            self.tprint("  Rpim                   %5.3f       %5.3f         %5.3f" %
                        tuple(summary["rpim_norm"]), 99, "white")
            self.tprint("  Anom Rpim              %5.3f       %5.3f         %5.3f" %
                        tuple(summary["rpim_anom"]), 99, "white")
            self.tprint("  Anom Completeness      %5.1f       %5.1f         %5.1f" %
                        tuple(summary["anom_completeness"]), 99, "white")
            self.tprint("  Anom Multiplicity       %4.1f        %4.1f          %4.1f" %
                        tuple(summary["anom_multiplicity"]), 99, "white")
            self.tprint("  Anom Correlation      %6.3f      %6.3f        %6.3f" %
                        tuple(summary["anom_correlation"]), 99, "white")
            self.tprint("  Anom Slope             %5.3f" % summary["anom_slope"][0], 99, "white")
            self.tprint("  Observations         %7d     %7d       %7d" %
                        tuple(summary["total_obs"]), 99, "white")
            self.tprint("  Unique Observations  %7d     %7d       %7d\n" %
                        tuple(summary["unique_obs"]), 99, "white")

    def print_plots(self, results):
        """
        Display plots on the commandline

        Possible titles
        plot_titles = [
            'I/sigma, Mean Mn(I)/sd(Mn(I))',
            'Average I, RMS deviation, and Sd',
            'Completeness',
            'RMS correlation ration',
            'Imean/RMS scatter',
            'rs_vs_res',
            'Radiation Damage',
            'Rmerge vs Frame',
            'Redundancy',
            'Anomalous & Imean CCs vs Resolution'
            ]
        """

        # Plot as long as JSON output is not selected
        if self.preferences.get("show_plots", True) and (not self.preferences.get("json", False)):

            plots = results["plots"]

            # pprint(results["plots"].keys())

            # Determine the open terminal size
            term_size = os.popen('stty size', 'r').read().split()

            plot_type = "Rmerge vs Frame"
            if plot_type in plots:

                plot_data = plots[plot_type]["data"]
                # plot_params = plots[plot_type]["parameters"]
                # pprint(plot_data)

                # Get each subplot
                raw = False
                # smoothed = False
                for subplot in plot_data:
                    if subplot["parameters"]["linelabel"] == "Rmerge":
                        raw = subplot

                # Determine plot extent
                y_array = numpy.array(raw["series"][0]["ys"])
                y_max = y_array.max() * 1.1
                y_min = 0 # max(0, (y_array.min() - 10))
                x_array = numpy.array(raw["series"][0]["xs"])
                x_max = x_array.max()
                x_min = x_array.min()

                gnuplot = subprocess.Popen(["gnuplot"],
                                           stdin=subprocess.PIPE,
                                           stderr=subprocess.PIPE)
                gnuplot.stdin.write("""set term dumb %d,%d
                                       set title 'Rmerge vs. Batch'
                                       set xlabel 'Image #'
                                       set ylabel 'Rmerge' rotate by 90 \n""" %
                                    (int(term_size[1])-20, 30))

                # Create the plot string
                plot_string = "plot [%d:%d] [%f:%f] " % (x_min, x_max, y_min, y_max)
                plot_string += "'-' using 1:2 title 'Rmerge' with lines\n"
                # plot_string += "'-' using 1:2 title 'Smooth' with points\n"
                gnuplot.stdin.write(plot_string)

                # Run through the data and add to gnuplot
                for plot in (raw, ): #smoothed):
                    # plot = plot_data["data"][i]
                    xs = plot["series"][0]["xs"]
                    ys = plot["series"][0]["ys"]
                    for i, j in zip(xs, ys):
                        gnuplot.stdin.write("%f %f\n" % (i, j))
                    gnuplot.stdin.write("e\n")

                # Now plot!
                gnuplot.stdin.flush()
                time.sleep(2)
                gnuplot.terminate()

    def create_archive(self):
        """Create an archive file of results"""
        self.logger.debug("create_archive")

        # Do we have a directory to archive?
        if self.archive_dir:

            # Compress the directory
            archive_result = archive.create_archive(self.archive_dir)

            if archive_result:
                self.results["results"]["archive_files"].append(archive_result)

    def transfer_files(self):
        """
        Transfer files to a directory that the control can access
        """

        self.logger.debug("transfer_files")

        if self.preferences.get("exchange_dir", False):
            # print "transfer_files", self.preferences["exchange_dir"]

            # Determine and validate the place to put the data
            target_dir = os.path.join(self.preferences["exchange_dir"], os.path.split(self.dirs["work"])[1])
            if not os.path.exists(target_dir):
                os.makedirs(target_dir)

            new_data_produced = []
            for file_to_move in self.results["results"]["data_produced"]:
                # Move data
                target = os.path.join(target_dir, os.path.basename(file_to_move["path"]))
                #print "Moving %s to %s" % (file_to_move["path"], target)
                shutil.move(file_to_move["path"], target)
                # Change entry
                file_to_move["path"] = target
                new_data_produced.append(file_to_move)
            # Replace the original with new results location
            self.results["results"]["data_produced"] = new_data_produced
            #pprint(self.results["results"]["data_produced"])

            self.create_archive()
            new_archive_files = []
            for file_to_move in self.results["results"]["archive_files"]:
                # Move data
                target = os.path.join(target_dir, os.path.basename(file_to_move["path"]))
                # print "Moving %s to %s" % (file_to_move["path"], target)
                shutil.move(file_to_move["path"], target)
                # Change entry
                file_to_move["path"] = target
                new_archive_files.append(file_to_move)
            # Replace the original with new results location
            self.results["results"]["archive_files"] = new_archive_files
            #pprint(self.results["results"]["archive_files"])


    def clean_up(self):
        """Clean up after self"""

        self.logger.debug("clean_up")

        if self.preferences.get("clean_up", False):
            # Make sure we are in the work directory
            os.chdir(self.dirs["work"])

            # Erase the archive directory
            if self.archive_dir:
                shutil.rmtree(self.archive_dir)

            # Erase all wedge directories
            for wedge_dir in glob.glob("wedge_*"):
                shutil.rmtree(wedge_dir)

            # Erase .mtz files
            for mtz_file in glob.glob("*.mtz"):
                os.remove(mtz_file)

            # Erase the truncate files
            for truncate_file in glob.glob("truncate.*"):
                os.remove(truncate_file)

            # Erase the freer files
            for freer_file in glob.glob("freer.*"):
                os.remove(freer_file)

    def write_json(self, results):
        """Write a file with the JSON version of the results"""

        self.logger.debug("write_json")

        json_string = json.dumps(results)

        # Output to terminal?
        if self.preferences.get("json", False):
            print json_string

        # Write a file
        with open(os.path.join(self.dirs["work"],"result.json"), "w") as outfile:
            outfile.writelines(json_string)


class DataHandler(threading.Thread):
    """
    Handles the data that is received from the incoming clientsocket

    Creates a new process by instantiating a subclassed multiprocessing.Process
    instance which will act on the information which is passed to it upon
    instantiation.  That class will then send back results on the pipe
    which it is passed and Handler will send that up the clientsocket.
    """
    def __init__(self, input, tprint=False, logger=False, verbose=True):

        threading.Thread.__init__(self)

        self.input = input
        self.verbose = verbose

        # If the logging instance is passed in...
        if logger:
            self.logger = logger
        else:
            # Otherwise get the logger Instance
            self.logger = logging.getLogger("RAPDLogger")
            self.logger.debug("DataHandler.__init__")

        # Store tprint for use throughout
        if tprint:
            self.tprint = tprint
        # Dead end if no tprint passed
        else:
            def func(arg=False, level=False, verbosity=False, color=False):
                pass
            self.tprint = func

        self.start()

    def run(self):
        # Instantiate the integration case
        RapdPlugin(None, self.input, self.tprint, self.logger)<|MERGE_RESOLUTION|>--- conflicted
+++ resolved
@@ -1985,11 +1985,7 @@
         """
 
         # Flags for file creation
-<<<<<<< HEAD
         scalepack = True
-=======
-        scalepack = False
->>>>>>> eb62153c
         mosflm = False
 
         # Set up the method
