"""
RAPD plugin for fast integration with XDS
"""

__license__ = """
This file is part of RAPD

Copyright (C) 2011-2017, Cornell University
All rights reserved.

RAPD is free software: you can redistribute it and/or modify
it under the terms of the GNU Affero General Public License as published by
the Free Software Foundation, version 3.

RAPD is distributed in the hope that it will be useful,
but WITHOUT ANY WARRANTY; without even the implied warranty of
MERCHANTABILITY or FITNESS FOR A PARTICULAR PURPOSE.  See the
GNU Affero General Public License for more details.

You should have received a copy of the GNU Affero General Public License
along with this program.  If not, see <http://www.gnu.org/licenses/>.
"""
__created__ = "2011-06-29"
__maintainer__ = "David Neau"
__email__ = "dneau@anl.gov"
__status__ = "Production"

# This is an active rapd plugin
RAPD_PLUGIN = True

# This handler's request type
PLUGIN_TYPE = "INTEGRATE"
PLUGIN_SUBTYPE = "CORE"

# A unique UUID for this handler (uuid.uuid1().hex)
ID = "bd11f4401eaa11e697c3ac87a3333966"
VERSION = "2.0.0"

# Standard imports
from distutils.spawn import find_executable
import json
import logging
import logging.handlers
import math
import multiprocessing
from multiprocessing import Process
import os
from pprint import pprint
# import shutil
import stat
import subprocess
import sys
import threading
import time

import numpy

# RAPD imports
from plugins.subcontractors.xdsme.xds2mos import Xds2Mosflm
from plugins.subcontractors.aimless import parse_aimless
from plugins.subcontractors.xds import get_avg_mosaicity_from_integratelp, get_isa_from_correctlp
from utils.communicate import rapd_send
from utils import exceptions
from utils.numbers import try_int, try_float
<<<<<<< HEAD
import utils.credits as rcredits
#from plugins.analysis import RapdPlugin as AnalysisPlugin
=======
>>>>>>> 390fadd4
from utils.processes import local_subprocess
import utils.text as text
import utils.xutils as Utils
import utils.spacegroup as spacegroup

# Import RAPD plugins
import plugins.analysis.commandline
import plugins.analysis.plugin

# Software dependencies
VERSIONS = {
    "aimless": (
        "version 0.5",
        ),
    "freerflag": (
        "version 2.2",
    ),
    "gnuplot": (
        "gnuplot 4.2",
        "gnuplot 5.0",
    ),
    "mtz2various": (
        "version 1.1",
    ),
    "pointless": (
        "version 1.10",
        ),
    "truncate": (
        "version 7.0",
    ),
    "xds": (
        "VERSION Nov 1, 2016",
        ),
    "xds_par": (
        # "VERSION May 1, 2016",
        "VERSION Nov 1, 2016",
        ),
}

class RapdPlugin(Process):
    """
    classdocs

    command format
    {
        "command":"INDEX+STRATEGY",
        "directories":
            {
                "data_root_dir":""                  # Root directory for the data session
                "work":""                           # Where to perform the work
            },
        "image_data":{},                            # Image information
        ["header2":{},]                             # 2nd image information
        "preferences":{}                            # Settings for calculations
        "return_address":("127.0.0.1", 50000)       # Location of control process
    }
    """

    spacegroup = False
    low_res = False
    hi_res = False

    results = {}

    def __init__(self, site, command, tprint=False, logger=False):
        """
        Initialize the plugin

        Keyword arguments
        site -- full site settings
        command -- dict of all information for this plugin to run
        """

        # pprint(command)
        # sys.exit()

        # Store tprint for use throughout
        if tprint:
            self.tprint = tprint
        # Dead end if no tprint passed
        else:
            def func(arg=False, level=False, verbosity=False, color=False):
                pass
            self.tprint = func

        # Get the logger Instance
        if logger:
            self.logger = logger
        else:
            self.logger = logging.getLogger("RAPDLogger")
            self.logger.debug("__init__")

        # Store passed-in variables
        self.site = site
        self.command = command
        self.settings = self.command.get("preferences")
        self.controller_address = self.command.get("return_address", False)

        self.dirs = self.command["directories"]
        self.image_data = self.command.get("data").get("image_data")
        self.run_data = self.command.get("data").get("run_data")
        self.process_id = self.command["process_id"]

        self.results["command"] = command
        self.results["process"] = {
            "process_id": self.command.get("process_id"),
            "status": 1
        }

        self.logger.debug("self.image_data = %s", self.image_data)

        if self.settings.get("start_frame", False):
            self.image_data["start"] = self.settings.get("start_frame")
        else:
            self.image_data["start"] = self.run_data.get("start")
        # print "self.image_data[\"start\"]", self.image_data["start"]

        if self.settings.get("end_frame", False):
            self.image_data["total"] = self.settings.get("end_frame") - self.image_data["start"] + 1
        else:
            self.image_data["total"] = self.run_data.get("total")
        # print "self.image_data[\"total\"]", self.image_data["total"]

        self.image_data['image_template'] = self.run_data['image_template']

        # Check for 2theta tilt:
        if 'twotheta' in self.run_data:
            self.image_data['twotheta'] = self.run_data['twotheta']
            # self.image_data['start'] = self.settings['request']['frame_start']
            # self.image_data['total'] = str( int(self.settings['request']['frame_start'])
            #                         + int(self.settings['request']['frame_finish']) - 1)
        if self.settings.get('spacegroup', False):
            self.spacegroup = self.settings['spacegroup']

        if self.settings.get("hi_res", False):
            self.hi_res = self.settings.get("hi_res")

        if self.settings.get("low_res", False):
            self.low_res = self.settings.get("low_res")

        if 'multiprocessing' in self.settings:
            self.cluster_use = self.settings['multiprocessing']
            if self.cluster_use == 'True':
                self.cluster_use = True
            elif self.cluster_use == 'False':
                self.cluster_use = False
        else:
            self.cluster_use = False

        if 'ram_integrate' in self.settings:
            self.ram_use = self.settings['ram_integrate']
            if self.ram_use == 'True':
                self.ram_use = True
            elif self.ram_use == 'False':
                self.ram_use = False
            if self.ram_use == True:
                self.ram_nodes = self.settings['ram_nodes']
            # ram_nodes is a list containing three lists.
            # ram_nodes[0] is a list containing the name of the nodes where
            # data was distributed to.
            # ram_nodes[1] is a list of the first frame number for the wedge
            # of images copied to the corresponding node.
            # ram_nodes[2] is a list of the last frame number for the wedge
            # of images copied to the corresponding node.
            else:
                self.ram_nodes = None
        else:
            self.ram_use = False
            self.ram_nodes = None

        if 'standalone' in self.settings:
            self.standalone = self.settings['standalone']
            if self.standalone == 'True':
                self.standalone = True
            elif self.standalone == 'False':
                self.standalone = False
        else:
            self.standalone = False

        if 'work_dir_override' in self.settings:
            if (self.settings['work_dir_override'] == True
                    or self.settings['work_dir_override'] == 'True'):
                self.dirs['work'] = self.settings['work_directory']

        if 'beam_center_override' in self.settings:
            if (self.settings['beam_center_override'] == True
                    or self.settings['beam_center_override'] == 'True'):
                self.image_data['x_beam'] = self.settings['x_beam']
                self.image_data['y_beam'] = self.settings['y_beam']

        # Some detectord need flipped for XDS
        if self.settings.get('flip_beam', False):
            x = self.image_data['y_beam']
            self.image_data['y_beam'] = self.image_data['x_beam']
            self.image_data['x_beam'] = x

        self.xds_default = []

        # Parameters likely to be changed based on beamline setup.

        # Directory containing XDS.INP default files for detectors.
        #if os.path.isdir('/home/necat/DETECTOR_DEFAULTS'):
        #    self.detector_directory = '/home/necat/DETECTOR_DEFAULTS/'
            #Also check set_detector_data for other detector dependent values!
        # XDS parameters for number of JOBS and PROCESSORS.
        # Values are beamline specific, depending on computing resources.
        # self.jobs is number of nodes XDS can use for colspot and/or integration.
        # self.procs is number of procesors XDS can use per job.
        if self.cluster_use == True:
            if self.ram_use == True:
                self.jobs = len(self.ram_nodes[0])
                self.procs = 8
            else:
                # Set self.jobs and self.procs based on available cluster resources
                self.jobs = 20
                self.procs = 8
        else:
            # Setting self.jobs > 1 provides some speed up on
            # multiprocessor machines.
            # Should be set based on computer used for processing
            self.jobs = 1
            self.procs = 4

        Process.__init__(self, name="FastIntegration")
        # self.start()

    def run(self):
        self.logger.debug('Fastintegration::run')
        self.preprocess()
        self.process()
        self.postprocess()

    def preprocess(self):
        """
        Things to do before main proces runs.
        1. Change to the correct working directory.
        2. Read in detector specific parameters.
        """
        self.logger.debug('FastIntegration::preprocess')
        self.tprint(0, "progress")
        if os.path.isdir(self.dirs['work']) == False:
            os.makedirs(self.dirs['work'])
        os.chdir(self.dirs['work'])

        self.xds_default = self.create_xds_input(self.settings['xdsinp'])

        # Check for dependency problems
        self.check_dependencies()

    def process(self):
        """
        Things to do in main process:
        1. Run integration and scaling.
        2. Report integration results.
        3. Run analysis of data set.
        """
        self.logger.debug('FastIntegration::process')

        if not self.command["command"] in ("INTEGRATE", "XDS"):
            self.logger.debug('Program did not request an integration')
            self.logger.debug('Now Exiting!')
            return

        xds_input = self.xds_default

        if self.command["command"] == 'XDS':
            integration_results = self.xds_total(xds_input)
        else:
            if os.path.isfile(self.last_image) == True:
                if self.ram_use == True:
                    integration_results = self.ram_total(xds_input)
                else:
                    integration_results = self.xds_total(xds_input)
            else:
                if self.ram_use == True:
                    integration_results = self.ram_integrate(xds_input)
                elif (self.image_data['detector'] == 'ADSC' or
                      self.cluster_use == False):
                    integration_results = self.xds_split(xds_input)
                else:
                    integration_results = self.xds_processing(xds_input)
            os.chdir(self.dirs['work'])

        if integration_results == 'False':
            # Do a quick clean up?
            pass
        else:
            final_results = self.finish_data(integration_results)

        # Set up the results for return
        self.results['process'] = {'plugin_process_id': self.process_id,
                                   'status': 100}
        self.results['results'] = final_results

        self.logger.debug(self.results)
        #self.sendBack2(results)

        self.write_json(self.results)

        self.print_credits()

        self.run_analysis_plugin()

        # return
        #
        # # Skip this for now
        # analysis = self.run_analysis(final_results['files']['mtzfile'], self.dirs['work'])
        # analysis = 'Success'
        # if analysis == 'Failed':
        #     self.logger.debug(analysis)
        #     # Add method for dealing with a failure by run_analysis.
        # elif analysis == 'Success':
        #     self.logger.debug(analysis)
        #     self.results["status"] = "SUCCESS"
        #     self.logger.debug(self.results)
        #     # self.sendBack2(results)
        #     if self.controller_address:
        #         rapd_send(self.controller_address, self.results)
        #
        # return

    def run_analysis_plugin(self):
        """Set up and run the analysis plugin"""

        self.logger.debug("Setting up analysis plugin")
        self.tprint("\nLaunching ANALYSIS plugin", level=30, color="blue")

        # Construct the pdbquery plugin command
        class AnalysisArgs(object):
            """Object containing settings for plugin command construction"""
            clean = True
            datafile = self.results["results"]["files"]["mtzfile"]
            pdbquery = True
            run_mode = "subprocess-interactive"
            sample_type = "default"
            test = False

        analysis_command = plugins.analysis.commandline.construct_command(AnalysisArgs)

        # The pdbquery plugin
        plugin = plugins.analysis.plugin

        # Print out plugin info
        self.tprint(arg="\nPlugin information", level=10, color="blue")
        self.tprint(arg="  Plugin type:    %s" % plugin.PLUGIN_TYPE, level=10, color="white")
        self.tprint(arg="  Plugin subtype: %s" % plugin.PLUGIN_SUBTYPE, level=10, color="white")
        self.tprint(arg="  Plugin version: %s" % plugin.VERSION, level=10, color="white")
        self.tprint(arg="  Plugin id:      %s" % plugin.ID, level=10, color="white")

        # Run the plugin
        analysis_result = plugin.RapdPlugin(analysis_command,
                                            self.tprint,
                                            self.logger)

        self.results["analysis"] = analysis_result

    def postprocess(self):
        """After it's all done"""

        self.tprint(100, "progress")

    def check_dependencies(self):
        """Make sure dependencies are all available"""

        # Dependencies that have to be present
        for dependency in ("aimless",
                           "freerflag",
                           "mtz2various",
                           "pointless",
                           "truncate",
                           "xds",
                           "xds_par"):
            if not find_executable(dependency):
                self.tprint("Executable for %s is not present, exiting" % dependency,
                            level=30,
                            color="red")
                self.results["process"]["status"] = -1
                self.results["error"] = "Executable for %s is not present" % dependency
                self.write_json(self.results)
                raise exceptions.MissingExecutableException(dependency)

        # If no gnuplot turn off printing
        if self.settings.get("show_plots", True) and (not self.settings.get("json", False)):
            if not find_executable("gnuplot"):
                self.tprint("\nExecutable for gnuplot is not present, turning off plotting",
                            level=30,
                            color="red")
                self.settings["show_plots"] = False

    def ram_total(self, xdsinput):
        """
        This function controls processing by XDS when the complete data
        is present and distributed to ramdisks on the cluster
        """
        self.logger.debug('Fastintegration::ram_total')
        first = int(self.image_data['start'])
        last = int(self.image_data['start']) + int(self.image_data['total']) -1
        data_range = '%s %s' %(first, last)
        directory = 'wedge_%s_%s' %(first, last)
        xdsdir = os.path.join(self.dirs['work'], directory)
        if os.path.isdir(xdsdir) == False:
            os.mkdir(xdsdir)
        os.chdir(xdsdir)

        # Figure out how many images are on the first node.
        # If greater than self.procs, simply set up spot ranges with a number
        # of images equal to self.procs from the first and last ram nodes.
        # If less than self.procs, reduce self.procs and set up spot ranges
        # with all of the images on the first and last ram nodes.
        num_images = self.ram_nodes[2][0] - self.ram_nodes[1][0] + 1
        if num_images < self.procs:
            self.procs = num_images
        spot_range = self.ram_nodes[1][0] + self.procs - 1

        xdsinp = xdsinput[:]
        xdsinp.append('JOB=XYCORR INIT COLSPOT IDXREF DEFPIX INTEGRATE CORRECT\n\n')
        # Add the spot ranges.
        xdsinp.append('SPOT_RANGE=%s %s\n' %(self.ram_nodes[1][0], spot_range))
        # Make sure the last ram node has an adequate number of images available.
        spot_range = self.ram_nodes[1][-1] + self.procs - 1
        if self.ram_nodes[2][-1] < spot_range:
            spot_range = self.ram_nodes[2][-1]
        xdsinp.append('SPOT_RANGE=%s %s\n' %(self.ram_nodes[1][-1], spot_range))
        xdsinp.append('DATA_RANGE=%s\n' % data_range)
        self.write_file('XDS.INP', xdsinp)
        self.write_forkscripts(self.ram_nodes, self.image_data['osc_range'])

        self.xds_ram(self.ram_nodes[0][0])

        newinp = self.check_for_xds_errors(xdsdir, xdsinp)
        if newinp == False:
            self.logger.debug('  Unknown xds error occurred. Please check for cause!')
            self.tprint(arg="Unknown xds error occurred. Please check for cause!",
                        level=10,
                        color="red")
            raise Exception("Unknown XDS error")
        else:
            # Find a suitable cutoff for resolution
            # Returns False if no new cutoff, otherwise returns the value of
            # the high resolution cutoff as a float value.
            new_rescut = self.find_correct_res(xdsdir, 1.0)
            # sys.exit()
            if new_rescut != False:
                os.rename('%s/CORRECT.LP' %xdsdir, '%s/CORRECT.LP.nocutoff' %xdsdir)
                os.rename('%s/XDS.LOG' %xdsdir, '%s/XDS.LOG.nocutoff' %xdsdir)
                newinp[-2] = 'JOB=CORRECT\n\n'
                newinp[-3] = 'INCLUDE_RESOLUTION_RANGE=200.0 %.2f\n' % new_rescut
                self.write_file('XDS.INP', newinp)
                self.xds_ram(self.ram_nodes[0][0])
            # Prepare the display of results.
            final_results = self.run_results(xdsdir)

            # Polish up xds processing by moving GXPARM.XDS to XPARM.XDS
            # and rerunning xds.
            #
            # Don't polish if low resolution, as this tend to blow up.
            if new_rescut <= 4.5:
                os.rename('%s/GXPARM.XDS' %xdsdir, '%s/XPARM.XDS' %xdsdir)
                os.rename('%s/CORRECT.LP' %xdsdir, '%s/CORRECT.LP.old' %xdsdir)
                os.rename('%s/XDS.LOG' %xdsdir, '%s/XDS.LOG.old' %xdsdir)
                newinp[-2] = 'JOB=INTEGRATE CORRECT\n\n'
                newinp[-3] = '\n'
                self.write_file('XDS.INP', newinp)
                self.xds_ram(self.ram_nodes[0][0])
                final_results = self.run_results(xdsdir)

            final_results['status'] = 'SUCCESS'
            return final_results


    def change_xds_inp(self, xds_input, new_line):
        """Modify the XDS.INP lines with the input line"""

        param = new_line.split("=")[0].strip()
        xds_output = []
        found = False
        for line in xds_input:
            if param+"=" in line:
                found = True
                xds_output.append(new_line)
            else:
                xds_output.append(line)

        # Append the line if it is new
        if not found:
            xds_output.append(new_line)

        return xds_output

    def xds_total(self, xdsinput):
        """
        This function controls processing by XDS when the complete data
        set is already present on the computer system.
        """
        self.logger.debug('Fastintegration::xds_total')
        self.tprint(arg="\nXDS processing", level=99, color="blue")

        first = int(self.image_data['start'])
        last = int(self.image_data['start']) + int(self.image_data['total']) -1
        data_range = '%s %s' %(first, last)
        self.logger.debug('start = %s, total = %s',
                          self.image_data['start'],
                          self.image_data['total'])
        self.logger.debug('first - %s, last = %s', first, last)
        self.logger.debug('data_range = %s', data_range)
        directory = 'wedge_%s_%s' % (first, last)
        xdsdir = os.path.join(self.dirs['work'], directory)
        if os.path.isdir(xdsdir) == False:
            os.mkdir(xdsdir)

        xdsinp = xdsinput[:]
        if self.low_res or self.hi_res:
            if not self.low_res:
                low_res = 200.0
            else:
                low_res = self.low_res
            if not self.hi_res:
                hi_res = 0.9
            else:
                hi_res = self.hi_res
            xdsinp = self.change_xds_inp(
                xdsinp,
                "INCLUDE_RESOLUTION_RANGE=%.2f %.2f\n" % (low_res, hi_res))
        xdsinp = self.change_xds_inp(
            xdsinp,
            "MAXIMUM_NUMBER_OF_PROCESSORS=%s\n" % self.procs)
        xdsinp = self.change_xds_inp(
            xdsinp,
            "MAXIMUM_NUMBER_OF_JOBS=%s\n" % self.jobs)
        xdsinp = self.change_xds_inp(xdsinp, "JOB=XYCORR INIT COLSPOT \n\n")
        xdsinp = self.change_xds_inp(xdsinp, "DATA_RANGE=%s\n" % data_range)
        xdsfile = os.path.join(xdsdir, 'XDS.INP')
        self.write_file(xdsfile, xdsinp)
        self.tprint(arg="  Searching for peaks",
                    level=99,
                    color="white",
                    newline=False)
        self.xds_run(xdsdir)

        # Index
        xdsinp[-2] = ("JOB=IDXREF \n\n")
        self.write_file(xdsfile, xdsinp)
        self.tprint(arg="  Indexing",
                    level=99,
                    color="white",
                    newline=False)
        self.xds_run(xdsdir)

        # Integrate
        # Override spacegroup?
        if self.spacegroup != False:
            # Check consistency of spacegroup, and modify if necessary.
            xdsinp = self.find_xds_symm(xdsdir, xdsinp)
        else:
            xdsinp = self.change_xds_inp(
                xdsinp,
                "JOB=DEFPIX INTEGRATE CORRECT \n\n")

        self.write_file(xdsfile, xdsinp)
        self.tprint(arg="  Integrating",
                    level=99,
                    color="white",
                    newline=False)
        self.xds_run(xdsdir)

        # If known xds_errors occur, catch them and take corrective action
        newinp = self.check_for_xds_errors(xdsdir, xdsinp)
        if newinp == False:
            self.logger.exception('Unknown xds error occurred. Please check for cause!')
            self.tprint(arg="\nXDS error unknown to RAPD has occurred. Please check for cause!",
                        level=30,
                        color="red")
            # TODO  put out failing JSON
            raise Exception("XDS error unknown to RAPD has occurred.")

        # Prepare the display of results.
        prelim_results = self.run_results(xdsdir)
        self.tprint("\nPreliminary results summary", 99, "blue")
        self.print_results(prelim_results)
        self.tprint(33, "progress")

        # Grab the spacegroup from the Pointless output and convert to number for XDS
        sg_let_pointless = prelim_results["summary"]["scaling_spacegroup"]
        sg_num_pointless = spacegroup.ccp4_to_number[sg_let_pointless]

        # XDS-determined spacegroup
        sg_num_xds = prelim_results["xparm"]["sg_num"]
        sg_let_xds = spacegroup.number_to_ccp4[sg_num_xds]


        # Do Pointless and XDS agree on spacegroup?
        spacegoup_agree = True
        if sg_num_pointless != sg_num_xds:
            self.tprint("Pointless and XDS disagree on spacegroup %s vs %s" %
                        (sg_let_pointless, sg_let_xds),
                        99,
                        "red")
            if self.settings["spacegroup_decider"] in ("auto", "pointless"):
                self.tprint(" Using the pointless spacegroup %s" % sg_let_pointless, 99, "red")
            else:
                self.tprint(" Using the XDS spacegroup %s" % sg_let_xds, 99, "red")
            spacegoup_agree = False

        if self.settings["spacegroup_decider"] in ("auto", "pointless"):
            newinp = self.change_xds_inp(
                newinp,
                "UNIT_CELL_CONSTANTS=%.2f %.2f %.2f %.2f %.2f %.2f\n" %
                tuple(prelim_results["summary"]["scaling_unit_cell"]))
            newinp = self.change_xds_inp(
                newinp,
                "SPACE_GROUP_NUMBER=%d\n" % sg_num_pointless)

        # Already have hi res cutoff
        if self.hi_res:
            new_rescut = self.hi_res
        # Find a suitable cutoff for resolution
        else:
            if self.low_res:
                low_res = self.low_res
            else:
                low_res = 200.0
            # Returns False if no new cutoff, otherwise returns the value of
            # the high resolution cutoff as a float value.
            new_rescut = self.find_correct_res(xdsdir, 1.0)
            # sys.exit()
            newinp = self.change_xds_inp(newinp, "JOB= INTEGRATE CORRECT \n\n")
            # newinp[-2] = 'JOB= INTEGRATE CORRECT \n\n'
            if new_rescut != False:
                os.rename('%s/CORRECT.LP' %xdsdir, '%s/CORRECT.LP.nocutoff' %xdsdir)
                os.rename('%s/XDS.LOG' %xdsdir, '%s/XDS.LOG.nocutoff' %xdsdir)
                newinp = self.change_xds_inp(
                    newinp,
                    "%sINCLUDE_RESOLUTION_RANGE=%.2f %.2f\n" % (newinp[-2], low_res, new_rescut))
                # newinp[-2] = '%sINCLUDE_RESOLUTION_RANGE=200.0 %.2f\n' % (newinp[-2], new_rescut)
                self.write_file(xdsfile, newinp)
                self.tprint(arg="  Reintegrating with new resolution cutoff",
                            level=99,
                            color="white",
                            newline=False)
                self.xds_run(xdsdir)

                # Prepare the display of results.
                prelim_results_2 = self.run_results(xdsdir)
                self.tprint("\nIntermediate results summary", 99, "blue")
                self.print_results(prelim_results_2)
                self.tprint(66, "progress")

        # Polish up xds processing by moving GXPARM.XDS to XPARM.XDS
        # and rerunning xds.
        #
        # If low resolution, don't try to polish the data, as this tends to blow up.
        polishing_rounds = 0
        if new_rescut <= 4.5:
            # Don't use the GXPARM if changing the spacegroup on the first polishing round
            if spacegoup_agree or \
               self.settings["spacegroup_decider"] == "xds" or \
               polishing_rounds > 0:
                os.rename('%s/GXPARM.XDS' % xdsdir, '%s/XPARM.XDS' % xdsdir)
            os.rename('%s/CORRECT.LP' % xdsdir, '%s/CORRECT.LP.old' % xdsdir)
            os.rename('%s/XDS.LOG' % xdsdir, '%s/XDS.LOG.old' % xdsdir)
            self.write_file(xdsfile, newinp)
            self.tprint(arg="  Polishing",
                        level=99,
                        color="white",
                        newline=False)
            self.xds_run(xdsdir)
            # final_results = self.run_results(xdsdir)
        else:
            # Check to see if a new resolution cutoff should be applied
            new_rescut = self.find_correct_res(xdsdir, 1.0)
            if new_rescut != False:
                os.rename('%s/CORRECT.LP' %xdsdir, '%s/CORRECT.LP.oldcutoff' %xdsdir)
                os.rename('%s/XDS.LOG' %xdsdir, '%s/XDS.LOG.oldcutoff' %xdsdir)
                newinp[-2] = '%sINCLUDE_RESOLUTION_RANGE=200.0 %.2f\n' % (newinp[-2], new_rescut)
                self.write_file(xdsfile, newinp)
                self.tprint(arg="  New resolution cutoff", level=99, color="white", newline=False)
                self.xds_run(xdsdir)
        polishing_rounds += 1
        final_results = self.run_results(xdsdir)

        # Put data into the commanline
        self.tprint("\nFinal results summary", 99, "blue")
        self.print_results(final_results)
        self.print_plots(final_results)
        self.tprint(90, "progress")

        final_results['status'] = 'ANALYSIS'
        return final_results

    def xds_split(self, xdsinput):
        """
        Controls xds processing for unibinned ADSC data
        Launches XDS when half the data set has been collected and again once
        the complete data set has been collected.
        """
        self.logger.debug("FastIntegration::xds_split")

        first_frame = int(self.image_data['start'])
        half_set = (int(self.image_data['total']) / 2) + first_frame - 1
        last_frame = int(self.image_data['start']) + int(self.image_data['total']) - 1
        frame_count = first_frame + 1

        file_template = os.path.join(self.image_data['directory'], self.image_template)
        # Figure out how many digits needed to pad image number.
        # First split off the <image number>.<extension> portion of the file_template.
        numimg = self.image_template.split('_')[-1]
        # Then split off the image number portion.
        num = numimg.split('.')[0]
        # Then find the length of the number portion
        pad = len(num)
        replace_string = ''
        for _ in range(0, pad, 1):
            replace_string += '?'

        look_for_file = file_template.replace(replace_string,
                                              '%0*d' %(pad, frame_count))

        # Maximum wait time for next image is exposure time + 30 seconds.
        wait_time = int(math.ceil(float(self.image_data['time']))) + 30

        timer = Process(target=time.sleep, args=(wait_time,))
        timer.start()

        while frame_count < last_frame:
            if os.path.isfile(look_for_file) == True:
                if timer.is_alive():
                    timer.terminate()
                timer = Process(target=time.sleep, args=(wait_time,))
                timer.start()
                if frame_count == half_set:
                    proc_dir = 'wedge_%s_%s' % (first_frame, frame_count)
                    xds_job = Process(target=self.xds_wedge,
                                      args=(proc_dir, frame_count, xdsinput))
                    xds_job.start()
                frame_count += 1
                look_for_file = file_template.replace(replace_string,
                                                      '%0*d' %(pad, frame_count))
            elif timer.is_alive() == False:
                self.logger.debug('     Image %s not found after waiting %s seconds.',
                                  look_for_file,
                                  wait_time)
                self.logger.debug('     RAPD assumes the data collection has been aborted.')
                self.logger.debug('         Launching a final xds job with last image detected.')
                self.image_data['last'] = frame_count - 1
                results = self.xds_total(xdsinput)
                return results

        # If you reach here, frame_count equals the last frame, so look for the
        # last frame and then launch xds_total.
        while timer.is_alive():
            if os.path.isfile(self.last_image):
                if xds_job.is_alive():
                    xds_job.terminate()
                results = self.xds_total(xdsinput)
                timer.terminate()
                break

        # If timer expires (ending the above loop) and last frame has not been
        # detected, launch xds_total with last detected image.
        if os.path.isfile(self.last_image) == False:
            if xds_job.is_alive():
                xds_job.terminate()
            self.image_data['last'] = frame_count - 1
            results = self.xds_total(xdsinput)

        return results

    def xds_processing(self, xdsinput):
        """
        Controls processing of data on disks (i.e. not stored in RAM)
        by xds.  Attempts to process every 10 images up to 100 and then
        every 20 images after that. This function should be used for NE-CAT
        data collected on ADSC in binned mode
        """

        """
        Need to set up a control where every ten frames an XDS processing is launched.
        Need to keep track of what's been launched.  To avoid launching too many XDS
        jobs, if an XDS job is running when next ten frames are collected, don't launch
        new wedge but rather wait for next multiple of 10. XDS jobs should be checked for
        common errors and rerun if needed.  A resolution cutoff should be generated at the
        CORRECT stage (pass this cutoff on to next wedge?).  Once the data set is complete,
        last XDS should be "polished" by moving GXPARM.XDS to XPARM.XDS

        As XDS jobs finish, launch whatever generates the GUI display

        """
        self.logger.debug('FastIntegration::xds_processing')
        first_frame = int(self.image_data['start'])
        last_frame = + int(self.image_data['total']) - int(self.image_data['start']) + 1

        frame_count = first_frame
        # Maximum wait time for next image is exposure time + 15 seconds.
        #wait_time = int(math.ceil(float(self.image_data['time']))) + 15
        # Maximum wait time for next image is exposure time + 60 seconds.
        if self.image_data['detector'] == 'PILATUS' or self.image_data['detector'] == 'HF4M':
            wait_time = int(math.ceil(float(self.image_data['time']))) + 15
        else:
            wait_time = int(math.ceil(float(self.image_data['time']))) + 60
        try:
            wedge_size = int(10 // float(self.image_data['osc_range']))
        except:
            self.logger.debug('xds_processing:: dynamic wedge size allocation failed!')
            self.logger.debug('                 Setting wedge size to 10.')
            wedge_size = 10

        file_template = os.path.join(self.image_data['directory'], self.image_template)
        # Figure out how many digits needed to pad image number.
        # First split off the <image number>.<extension> portion of the file_template.
        numimg = self.image_template.split('_')[-1]
        # Then split off the image number portion.
        num = numimg.split('.')[0]
        # Then find the length of the number portion
        pad = len(num)
        replace_string = ''
        for _ in range(0, pad, 1):
            replace_string += '?'

        look_for_file = file_template.replace(replace_string,
                                              '%0*d' % (pad, frame_count))

        timer = Process(target=time.sleep, args=(wait_time,))
        timer.start()
        # Create the process xds_job (runs a timer with no delay).
        # This is so xds_job exists when it is checked for later on.
        # Eventually xds_job is replaced by the actual integration jobs.
        xds_job = Process(target=time.sleep, args=(0,))
        xds_job.start()

        while frame_count < last_frame:
            # Look for next look_for_file to see if it exists.
            # If it does, check to see if it is a tenth image.
            # If it is a tenth image, launch an xds job.
            # If it isn't a tenth image, index the look_for_file
            # If it doesn't exist, keep checking until time_process expires.
            if os.path.isfile(look_for_file) == True:
                # Reset the timer process
                if timer.is_alive():
                    timer.terminate()
                timer = Process(target=time.sleep, args=(wait_time,))
                timer.start()
                # If frame_count is a tenth image, launch and xds job
                # remainder = ((frame_count + 1) - first_frame) % wedge_size
                # self.logger.debug('	remainder = %s' % remainder)
                if xds_job.is_alive == True:
                    self.logger.debug('		xds_job.is_alive = True')
                if (((frame_count + 1) - first_frame) % wedge_size == 0 and
                        xds_job.is_alive() == False):
                    proc_dir = 'wedge_%s_%s' %(first_frame, frame_count)
                    xds_job = Process(target=self.xds_wedge,
                                      args=(proc_dir, frame_count, xdsinput))
                    xds_job.start()
                # Increment the frame count to look for next image
                frame_count += 1
                look_for_file = file_template.replace(replace_string,
                                                      '%0*d' % (pad, frame_count))
            # If next frame does not exist, check to see if timer has expired.
            # If timer has expired, assume an abort has occurred.
            elif timer.is_alive() == False:
                self.logger.debug('     Image %s not found after waiting %s seconds.',
                                  look_for_file,
                                  wait_time)
                # There have been a few cases, particularly with Pilatus's
                # Furka file transfer has failed to copy an image to disk.
                # So check for the next two files before assuming there has
                # been an abort.
                self.logger.debug('     RAPD assumes the data collection has been aborted.')
                self.logger.debug('     RAPD checking for next two subsequent images to be sure.')
                frame_count += 1
                look_for_file = file_template.replace(replace_string, '%0*d' % (pad, frame_count))
                if os.path.isfile(look_for_file) == True:
                    timer = Process(target=time.sleep, args=(wait_time,))
                    timer.start()
                    # Increment the frame count to look for next image
                    frame_count += 1
                    look_for_file = file_template.replace(replace_string,
                                                          '%0*d' %(pad, frame_count))
                else:
                    self.logger.debug(
                        '    RAPD did not fine the next image, checking for one more.')
                    frame_count += 1
                    look_for_file = file_template.replace(replace_string,
                                                          '%0*d' % (pad, frame_count))
                    if os.path.isfile(look_for_file) == True:
                        timer = Process(target=time.sleep, args=(wait_time,))
                        timer.start()
                        frame_count += 1
                        look_for_file = file_template.replace(
                            replace_string,
                            '%0*d' % (pad, frame_count))
                    else:
                        self.logger.debug('         RAPD did not find the next image either.')
                        self.logger.debug(
                            '         Launching a final xds job with last image detected.')
                        self.image_data['total'] = frame_count - 2 - first_frame
                        results = self.xds_total(xdsinput)
                        return results

        # If you reach here, frame_count equals the last frame, so look for the
        # last frame and then launch xds_total.
        while timer.is_alive():
            if os.path.isfile(self.last_image):
                if xds_job.is_alive():
                    xds_job.terminate()
                results = self.xds_total(xdsinput)
                timer.terminate()
                break

        # If timer expires (ending the above loop) and last frame has not been
        # detected, launch xds_total with last detected image.
        if os.path.isfile(self.last_image) == False:
            if xds_job.is_alive():
                xds_job.terminate()
            self.image_data['total'] = frame_count - first_frame
            results = self.xds_total(xdsinput)

        return results

    def xds_wedge(self, directory, last, xdsinput):
        """
        This function controls processing by XDS for an intermediate wedge
        """
        self.logger.debug('Fastintegration::xds_wedge')
        self.tprint(arg="\nXDS processing", level=99, color="blue")

        first = int(self.image_data['start'])
        data_range = '%s %s' % (first, last)
        xdsdir = os.path.join(self.dirs['work'], directory)
        if os.path.isdir(xdsdir) == False:
            os.mkdir(xdsdir)

        xdsinp = xdsinput[:]
        #xdsinp = self.find_spot_range(first, last, self.image_data['osc_range'], xdsinput[:])
        xdsinp.append('MAXIMUM_NUMBER_OF_PROCESSORS=%s\n' % self.procs)
        xdsinp.append('MAXIMUM_NUMBER_OF_JOBS=%s\n' % self.jobs)
        #xdsinp.append('MAXIMUM_NUMBER_OF_JOBS=1\n')
        xdsinp.append('JOB=XYCORR INIT COLSPOT !IDXREF DEFPIX INTEGRATE CORRECT\n\n')
        xdsinp.append('DATA_RANGE=%s\n' % data_range)
        xdsfile = os.path.join(xdsdir, 'XDS.INP')
        self.write_file(xdsfile, xdsinp)
        self.tprint(arg="  Searching for peaks wedge", level=99, color="white", newline=False)
        self.xds_run(xdsdir)

        #xdsinp[-3]=('MAXIMUM_NUMBER_OF_JOBS=%s\n'  % self.jobs)
        xdsinp[-2] = ('JOB=IDXREF DEFPIX INTEGRATE CORRECT\n\n')
        self.write_file(xdsfile, xdsinp)
        self.tprint(arg="  Integrating", level=99, color="white", newline=False)
        self.xds_run(xdsdir)

        # If known xds_errors occur, catch them and take corrective action
        newinp = 'check_again'
        while newinp == 'check_again':
            newinp = self.check_for_xds_errors(xdsdir, xdsinp)
        if newinp == False:
            self.logger.debug('  Unknown xds error occurred for %s.', directory)
            self.logger.debug('  Please check for cause!')
            return
        else:
            # Find a suitable cutoff for resolution
            # Returns False if no new cutoff, otherwise returns the value of
            # the high resolution cutoff as a float value.
            new_rescut = self.find_correct_res(xdsdir, 1.0)
            # sys.exit()
            if new_rescut != False:
                os.rename('%s/CORRECT.LP' %xdsdir, '%s/CORRECT.LP.nocutoff' %xdsdir)
                os.rename('%s/XDS.LOG' %xdsdir, '%s/XDS.LOG.nocutoff' %xdsdir)
                newinp[-2] = 'JOB=INTEGRATE CORRECT\n'
                newinp[-2] = '%sINCLUDE_RESOLUTION_RANGE=200.0 %.2f\n' % (newinp[-2], new_rescut)
                self.write_file(xdsfile, newinp)
                self.tprint(arg="  Reintegrating", level=99, color="white", newline=False)
                self.xds_run(xdsdir)
            results = self.run_results(xdsdir)
        return results

    def create_xds_input(self, xds_dict):
        """
    	This function takes the dict holding XDS keywords and values
    	and converts them into a list of strings that serves as the
    	basis for writing out an XDS.INP file.
    	"""

        self.logger.debug("FastIntegration::create_xds_input")

        # print self.image_data["start"]
        # print self.image_data["total"]

        last_frame = self.image_data['start'] + self.image_data["total"] - 1
        self.logger.debug('last_frame = %s', last_frame)
        # print last_frame
        # self.logger.debug('detector_type = %s' % detector_type)
        background_range = '%s %s' % (int(self.image_data['start']),
                                      int(self.image_data['start']) + 4)

        x_beam = float(self.image_data['x_beam']) / float(self.image_data['pixel_size'])
        y_beam = float(self.image_data['y_beam']) / float(self.image_data['pixel_size'])
        #if x_beam < 0 or x_beam > int(xds_dict['NX']):
        #    raise RuntimeError, 'x beam coordinate outside detector'
        #if y_beam < 0 or y_beam > int(xds_dict['NY']):
        #    raise RuntimeError, 'y beam coordinate outside detector'

        if 'image_template' in self.image_data:
            self.image_template = self.image_data['image_template']
        else:
            raise RuntimeError, '"image_template" not defined in input data.'

        file_template = os.path.join(self.image_data['directory'], self.image_template)
    	# Count the number of '?' that need to be padded in a image filename.
        pad = file_template.count('?')
    	# Replace the first instance of '?' with the padded out image number
    	# of the last frame
        self.last_image = file_template.replace('?', '%d'.zfill(pad) % last_frame, 1)
    	# Remove the remaining '?'
        self.last_image = self.last_image.replace('?', '')
    	# Repeat the last two steps for the first image's filename.
        self.first_image = file_template.replace('?', str(self.image_data['start']).zfill(pad), 1)
        self.first_image = self.first_image.replace('?', '')

    	# Begin constructing the list that will represent the XDS.INP file.
        xds_input = ['!===== DATA SET DEPENDENT PARAMETERS =====\n',
                     'ORGX=%.2f ORGY=%.2f ! Beam Center (pixels)\n' % (x_beam, y_beam),
                     'DETECTOR_DISTANCE=%.2f ! (mm)\n' %
                     (float(self.image_data['distance'])),
                     'OSCILLATION_RANGE=%.2f ! (degrees)\n' %
                     (float(self.image_data['osc_range'])),
                     'X-RAY_WAVELENGTH=%.5f ! (Angstroems)\n' %
                     (float(self.image_data['wavelength'])),
                     'NAME_TEMPLATE_OF_DATA_FRAMES=%s\n\n' % file_template,
                     'BACKGROUND_RANGE=%s\n\n' % background_range,
                     '!===== DETECTOR_PARAMETERS =====\n']
        for key, value in xds_dict.iteritems():
            # Regions that are excluded are defined with
            # various keyword containing the word UNTRUSTED.
            # Since multiple regions may be specified using
            # the same keyword on XDS but a dict cannot
            # have multiple values assigned to a key,
            # the following if statements work though any
            # of these regions and add them to xdsinput.
            if 'UNTRUSTED' in key:
                if 'RECTANGLE' in key:
                    line = 'UNTRUSTED_RECTANGLE=%s\n' %value
                elif 'ELLIPSE' in key:
                    line = 'UNTRUSTED_ELLIPSE=%s\n' %value
                elif 'QUADRILATERL' in key:
                    line = 'UNTRUSTED_QUADRILATERAL=%s\n' %value
            else:
                line = "%s=%s\n" % (key, value)
            xds_input.append(line)

    	# If the detector is tilted in 2theta, adjust the value of
    	# DIRECTION_OF_DETECTOR_Y-AXIS.
    	# **** IMPORTANT ****
    	# This adjustment assumes that the 2theta tilt affects only
    	# the DIRECTION_OF_DETECTOR_Y-AXIS, and not the
    	# DIRECTION_OF_DETECTOR_X-AXIS.
    	#
    	# If 2theta is not inclined, self.image_data should not have the key
    	# 'twotheta', or have that key set to a value of None.
    	#
    	# If 2theta is inclined, it should be give in self.image_data
    	# with the key 'twotheta' and a value in degrees.
    	#
        if 'twotheta' in self.image_data and self.image_data['twotheta'] != None:
            twotheta = math.radians(float(self.image_data['twotheta']))
            tilty = math.cos(twotheta)
            tiltz = math.sin(twotheta)
            xds_input.append('!***** Detector is tilted in 2theta *****\n')
            xds_input.append('! 2THETA = %s degrees\n' % self.image_data['twotheta'])
            xds_input.append('!*** Resetting DIRECTION_OF_DETECTOR_Y-AXIS ***\n')
            xds_input.append('DIRECTION_OF_DETECTOR_Y-AXIS= 0.0 %.4f %.4f\n' %(tilty, tiltz))
            xds_input.append('! 0.0 cos(2theta) sin(2theta)\n\n')

        # pprint(xds_input)

        return xds_input

    def write_file(self, filename, file_input):
        """
        Writes out file_input as filename.
        file_input should be a list containing the desired contents
        of the file to be written.
        """
        self.logger.debug('FastIntegration::write_file')
        self.logger.debug('    Filename = %s', filename )
        with open(filename, 'w') as file:
            file.writelines(file_input)
        return

    def find_spot_range(self, first, last, osc, input):
        """
        Finds up to two spot ranges for peak picking.
        Ideally the two ranges each cover 5 degrees of data and
        are 90 degrees apart.  If the data set is 10 degrees or
        less, return a single spot range equal to the entire data
        set. If the data set is less than 90 degrees, return two
        spot ranges representing the first 5 degrees and the middle
        5 degrees of data.
        """
        self.logger.debug('FastIntegration::find_spot_range')
        self.logger.debug('     first_frame = %s', first)
        self.logger.debug('     last_frame = %s', last)
        self.logger.debug('     frame_width = %s', osc)

        # Determine full oscillation range of the data set.
        fullrange = (float(last) - float(first) + 1) * float(osc)
        # If the full oscillation range is 10 degrees or less
        # return a single spot_range equal to the full data set
        if fullrange <= 10:
            input.append('SPOT_RANGE=%s %s\n\n' %(first, last))
        else:
            endspot1 = int(first) + int(5 / float(osc)) - 1
            input.append('SPOT_RANGE=%s %s\n\n' %(first, endspot1))
            if fullrange < 95:
                spot2_start = int((int(last) - int(first) + 1) / 2)
            else:
                spot2_start = int(90 / float(osc))
            spot2_end = spot2_start + int(5 / float(osc)) - 1
            input.append('SPOT_RANGE=%s %s\n\n' %(spot2_start, spot2_end))
        return input

    def xds_run(self, directory):
        """
        Launches the running of xds.
        """
        self.logger.debug('FastIntegration::xds_run')
        self.logger.debug('     directory = %s', directory)
        self.logger.debug('     detector = %s', self.image_data['detector'])

        xds_command = 'xds_par'

        os.chdir(directory)
        # TODO skip processing for now
        if self.cluster_use == True:
            xds_proc = Process(target=BLspec.processCluster,
                               args=(self, (xds_command, 'XDS.LOG', '8', 'phase2.q')))
        else:
            xds_proc = multiprocessing.Process(target=local_subprocess,
                                               args=(({"command": xds_command,
                                                       "logfile": "XDS.LOG",
                                                      },)))
        xds_proc.start()
        while xds_proc.is_alive():
            time.sleep(1)
            self.tprint(arg=".", level=99, color="white", newline=False)
        self.tprint(arg=" done", level=99, color="white")
        os.chdir(self.dirs['work'])

        return

    def xds_ram(self, first_node):
        """
        Launches xds_par via ssh on the first_node.
        This ensures that xds runs properly when trying to use
        data distributed to the cluster's ramdisks
        """
        self.logger.debug('FastIntegration::xds_ram')
        my_command = ('ssh -x %s "cd $PWD && xds_par > XDS.LOG"' % first_node)
        self.logger.debug('		%s', my_command)
        p = subprocess.Popen(my_command,
                             shell=True,
                             stdout=subprocess.PIPE,
                             stderr=subprocess.PIPE)
        p.wait()

        return

    def find_correct_res(self, directory, isigi):
        """
        Looks at CORRECT.LP to find a resolution cutoff, where I/sigma is
        approximately 1.5
        """
        self.logger.debug('     directory = %s', directory)
        self.logger.debug('     isigi = %s', isigi)
        self.tprint(arg="  Determining resolution cutoff ",
                    level=99,
                    color="white",
                    newline=False)

        new_hi_res = False
        correctlp = os.path.join(directory, 'CORRECT.LP')
        try:
            correct_log = open(correctlp, 'r').readlines()
        except IOError as e:
            self.logger.debug('Could not open CORRECT.LP')
            self.logger.debug(e)
            return new_hi_res

        flag = 0
        IsigI = 0
        hires = 0

        # Read from the bottom of CORRECT.LP up, looking for the first
        # occurence of "total", which signals that you've found the
        # last statistic table given giving I/sigma values in the file.
        for i in range(len(correct_log)-1, 0, -1):
            # print hires, correct_log[i].strip()
            if correct_log[i].strip().startswith('total'):
                flag = 1
            elif flag == 1:
                if len(correct_log[i]) == 1:
                    new_hi_res = hires
                    break
                line = correct_log[i].split()
                if line[0][0].isdigit():
                    #if line[8] == '-99.00':
                    #    self.logger.debug('    IsigI = -99.00')
                    #    return False
                    prev_hires = hires
                    prev_IsigI = IsigI
                    hires = float(line[0])
                    try:
                        IsigI = float(line[8])
                    except ValueError:
                        pass
                    #self.logger.debug('		hires = %s, IsigI = %s' %(hires, IsigI))
                    if IsigI >= isigi:
                        # If the first IsigI value greater than 2, break and
                        # return False as new_hires.
                        if prev_IsigI == 0:
                            break
                        else:
                            new_hi_res = '%0.2f' % numpy.interp([isigi],
                                                                [prev_IsigI, IsigI],
                                                                [prev_hires, hires])
                            # print [isigi]
                            # print [prev_IsigI, IsigI]
                            # print [prev_hires, hires]
                            # print numpy.interp([isigi], [prev_IsigI, IsigI], [prev_hires, hires])
                            break
                else: # If first character in line is not a digit, you;ve
                    # read through the entire table, so break.
                    new_hi_res = hires
                    break
        self.logger.debug('     prev_hires = %s     prev_IsigI = %s' % (prev_hires, prev_IsigI))
        self.logger.debug('     hires = %s          IsigI = %s' %(hires, IsigI))
        self.logger.debug('	New cutoff = %s' % new_hi_res)
        hi_res = float(new_hi_res)

        self.tprint(arg="new cutoff = %4.2f %s" % (hi_res, text.aring),
                    level=99,
                    color="white")

        return hi_res

    def check_for_xds_errors(self, dir, input):
        """
        Examines results of an XDS run and searches for known problems.
        """
        self.logger.debug('FastIntegration::check_for_xds_errors')
        self.tprint(arg="  Checking XDS output for errors",
                    level=99,
                    color="white")

        os.chdir(dir)
        # Enter a loop that looks for an error, then tries to correct it
        # and the reruns xds.
        # Loop should continue until all errors are corrected, or only
        # an unknown error is detected.
        xdslog = open('XDS.LOG', 'r').readlines()
        for line in xdslog:
            if '! ERROR !' in line:
                # An error was found in XDS.LOG, now figure out what it was.
                if 'CANNOT CONTINUE WITH A TWO DIMENSION' in line:
                    self.logger.debug('    Found an indexing error')
                    self.tprint(arg="\n  Found an indexing error",
                                level=10,
                                color="red")

                    # Try to fix by extending the data range
                    tmp = input[-1].split('=')
                    first, last = tmp.split()
                    if int(last) == (int(self.image_data('start'))
                                     + int(self.image_data('total')) - 1):
                        self.logger.debug(
                            '         FAILURE: Already using the full data range available.')
                        return False
                    else:
                        input[-1] = 'SPOT_RANGE=%s %s' % (first, (int(last) + 1))
                        self.write_file('XDS.INP', input)
                        os.system('mv XDS.LOG initialXDS.LOG')
                        self.tprint(arg="\n  Extending spot range",
                                    level=10,
                                    color="white",
                                    newline=False)
                        self.xds_run(dir)
                        return input
                elif 'SOLUTION IS INACCURATE' in line or 'INSUFFICIENT PERCENTAGE' in line:
                    self.logger.debug('    Found inaccurate indexing solution error')
                    self.logger.debug('    Will try to continue anyway')
                    self.tprint(
                        arg="  Found inaccurate indexing solution error - try to continue anyway",
                        level=30,
                        color="red")

                    # Inaccurate indexing solution, can try to continue with DEFPIX,
                    # INTEGRATE, and CORRECT anyway
                    self.logger.debug(' The length of input is %s' % len(input))
                    if 'JOB=DEFPIX' in input[-2]:
                        self.logger.debug('Error = %s' %line)
                        self.logger.debug(
                            'XDS failed to run with inaccurate indexing solution error.')
                        self.tprint(
                            arg="\n  XDS failed to run with inaccurate indexing solution error.",
                            level=30,
                            color="red")
                        return False
                    else:
                        input[-2] = ('JOB=DEFPIX INTEGRATE CORRECT !XYCORR INIT COLSPOT'
                                     + ' IDXREF DEFPIX INTEGRATE CORRECT\n')
                        self.write_file('XDS.INP', input)
                        os.system('mv XDS.LOG initialXDS.LOG')
                        self.tprint(arg="\n  Integrating with suboptimal indexing solution",
                                    level=99,
                                    color="white",
                                    newline=False)
                        self.xds_run(dir)
                        return input
                elif 'SPOT SIZE PARAMETERS HAS FAILED' in line:
                    self.logger.debug('	Found failure in determining spot size parameters.')
                    self.logger.debug(
                        '	Will use default values for REFLECTING_RANGE and BEAM_DIVERGENCE.')
                    self.tprint(arg="\n  Found failure in determining spot size parameters.",
                                level=99,
                                color="red")

                    input.append('\nREFLECTING_RANGE=1.0 REFLECTING_RANGE_E.S.D.=0.10\n')
                    input.append('BEAM_DIVERGENCE=0.9 BEAM_DIVERGENCE_E.S.D.=0.09\n')
                    self.write_file('XDS.INP', input)
                    os.system('mv XDS.LOG initialXDS.LOG')
                    self.tprint(
                        arg="  Integrating after failure in determining spot size parameters",
                        level=99,
                        color="white",
                        newline=False)
                    self.xds_run(dir)
                    return input
                else:
                    # Unanticipated Error, fail the error check by returning False.
                    self.logger.debug('Error = %s' %line)
                    return False
        return input

    def write_forkscripts(self, node_list, osc):
        """
        Creates two small script files that are run in place of
        XDS's forkcolspot and forkintegrate scripts to allow
        utilization of data distributed on the cluster's ramdisks.

        In order for the forkscripts to work, the forkcolspot and
        forkintegrate scripts in the xds directory should be modified
        appropriately.
        """
        self.logger.debug('FastIntegration::write_forkscripts')

        niba0 = 5 // float(osc) # minimum number of images per batch
        ntask = len(node_list[0]) # Total number of jobs
        nodes = node_list[0] # list of nodes where data is distributed
        fframes = node_list[1] # list of first image on each node
        lframes = node_list[2] # list of last image on each node

        forkc = ['#!/bin/bash\n']
        forkc.append('echo "1" | ssh -x %s "cd $PWD && mcolspot_par" &\n'
                     % nodes[0])
        forkc.append('echo "2" | ssh -x %s "cd $PWD && mcolspot_par" &\n'
                     % nodes[-1])
        forkc.append('wait\n')
        forkc.append('rm -f mcolspot.tmp')

        forki = ['#!/bin/bash\n']
        for x in range(0, ntask, 1):
            itask = x + 1
            nitask = lframes[x] - fframes[x] + 1
            if nitask < niba0:
                nbatask = 1
            else:
                nbatask = nitask // niba0
            forki.append('echo "%s %s %s %s" | ssh -x %s "cd $PWD && mintegrate_par" &\n'
                         % (fframes[x], nitask, itask, nbatask, nodes[x]))
        forki.append('wait\n')
        forki.append('rm -f mintegrate.tmp')

        self.write_file('forkc', forkc)
        self.write_file('forki', forki)
        os.chmod('forkc', stat.S_IRWXU)
        os.chmod('forki', stat.S_IRWXU)
        return

    def parse_xparm(self, infile="GXPARM.XDS"):
        """Parse out the XPARM file for information"""

        if not os.path.exists(infile):
            return False

        in_lines = open(infile, "r").readlines()
        results = {}
        line_counter = 1
        for line in in_lines:
            # print line_counter, line.rstrip()
            sline = line.strip().split()

            if line_counter == 2:
                results["starting_frame"] = int(sline[0])
                results["starting_angle"], results["osc_range"] = [float(x) for x in sline[1:3]]
                results["rotation_axis_direction"] = [float(x) for x in sline[3:]]

            elif line_counter == 3:
                results["wavelength"] = float(sline[0])
                results["incident_beam_direction"] = [float(x) for x in sline[1:]]

            elif line_counter == 4:
                sg_num = int(sline[0])
                a, b, c, alpha, beta, gamma = [float(x) for x in sline[1:]]
                # print ">>", sg_num, a, b, c, alpha, beta, gamma, "<<"
                results["sg_num"] = sg_num
                results["a"] = a
                results["b"] = b
                results["c"] = c
                results["alpha"] = alpha
                results["beta"] = beta
                results["gamma"] = gamma

            elif line_counter == 5:
                results["a_axis_unrotated_coords"] = [float(x) for x in sline]

            elif line_counter == 6:
                results["b_axis_unrotated_coords"] = [float(x) for x in sline]

            elif line_counter == 7:
                results["c_axis_unrotated_coords"] = [float(x) for x in sline]

            elif line_counter == 8:
                results["number_detector_segments"] = int(sline[0])
                results["number_fast_pixels"] = int(sline[1])
                results["number_slow_pixels"] = int(sline[2])
                results["pixel_size_fast"] = float(sline[3])
                results["pixel_size_slow"] = float(sline[4])

            elif line_counter == 9:
                results["orgx"], results["orgx"], results["f"] = [float(x) for x in sline]

            elif line_counter == 10:
                results["detector_x_axis"] = [float(x) for x in sline]

            elif line_counter == 11:
                results["detector_y_axis"] = [float(x) for x in sline]

            elif line_counter == 12:
                results["detector_z_axis"] = [float(x) for x in sline]

            line_counter += 1

        return results

    def run_results(self, directory):
        """
        Takes the results from xds integration/scaling and prepares
        tables and plots for the user interface.
        """

        self.logger.debug('FastIntegration::run_results')

        os.chdir(directory)

        orig_rescut = False

        # Open up the GXPARM for info
        xparm = self.parse_xparm()

        # Run pointless to convert XDS_ASCII.HKL to mtz format.
        mtzfile = self.pointless()

        # Run dummy run of aimless to generate various stats and plots.
        # i.e. We don't use aimless for actual scaling, it's already done by XDS.
        if mtzfile != 'Failed':
            aimless_log = self.aimless(mtzfile)
        else:
            self.logger.debug('    Pointless did not run properly!')
            self.logger.debug('    Please check logs and files in %s', self.dirs['work'])
            return 'Failed'

        # Parse the aimless logfile to look for resolution cutoff.
        aimlog = open(aimless_log, "r").readlines()
        for line in aimlog:
            if 'High resolution limit' in line:
                current_resolution = line.split()[-1]
            elif 'from half-dataset correlation' in line:
                resline = line
            elif 'from Mn(I/sd) >  1.50' in line:
                resline2 = line
                break

        # If manually overiding the hi_res
        if self.settings.get("hi_res", False):
            res_cut = self.settings.get("hi_res")
        # Determine from data
        else:
            res_cut = resline.split('=')[1].split('A')[0].strip()
            res_cut2 = resline2.split('=')[1].split('A')[0].strip()
            if float(res_cut2) < float(res_cut):
                res_cut = res_cut2

        # Run aimless with a higher resolution cutoff if the suggested resolution
        # is greater than the initial resolution + 0.05.
        if float(res_cut) > float(current_resolution) + 0.05:
            # Save information on original resolution suggestions
            orig_rescut = resline
            # rerun aimless
            aimless_log = self.aimless(mtzfile, res_cut)

        graphs, summary = parse_aimless(aimless_log)

        wedge = directory.split('_')[-2:]
        summary['wedge'] = '-'.join(wedge)

        # Parse INTEGRATE.LP and add information about mosaicity to summary.
        summary['mosaicity'] = get_avg_mosaicity_from_integratelp()

        # Parse CORRECT.LP and add information from that to summary.
        summary['ISa'] = get_isa_from_correctlp()

        # Parse CORRECT.LP and pull out per wedge statistics
        #self.parse_correct()

        #scalamtz = mtzfile.replace('pointless','scala')
        #scalalog = scalamtz.replace('mtz','log')
        scalamtz = mtzfile.replace('pointless', 'aimless')
        _ = scalamtz.replace('mtz', 'log')

        results = {'status': 'WORKING',
                   'plots': graphs,
                   'summary': summary,
                   'mtzfile': scalamtz,
                   'xparm': xparm,
                   'dir': directory,
                  }
        self.logger.debug("Returning results!")
        self.logger.debug(results)

         # Set up the results for return
        self.results['process'] = {
            'plugin_process_id':self.process_id,
            'status':50
            }
        self.results['results'] = results
        self.logger.debug(self.results)

        # self.sendBack2(tmp)
        if self.controller_address:
            rapd_send(self.controller_address, self.results)

        return results

    def aimless(self, mtzin, resolution=False):
        """
        Runs aimless on the data, including the scaling step.
        """
        self.logger.debug('FastIntegration::aimless')
        self.tprint(arg="  Running Aimless",
                    level=99,
                    color="white")

        mtzout = mtzin.replace('pointless', 'aimless')
        logfile = mtzout.replace('mtz', 'log')
        comfile = mtzout.replace('mtz', 'com')

        aimless_file = ['#!/bin/tcsh\n',
                        'aimless hklin %s hklout %s << eof > %s\n' % (mtzin, mtzout, logfile),
                        'anomalous on\n',
                        'scales constant\n',
                        'sdcorrection norefine full 1 0 0 partial 1 0 0\n',
                        'cycles 0\n']#, Change made on Feb. 20, 2015 to exclude bins resolution
                        #'bins resolution 10\n']
        if resolution != False:
            aimless_file.append('resolution %s\n' % resolution)
        aimless_file.append('eof')
        self.write_file(comfile, aimless_file)
        os.chmod(comfile, stat.S_IRWXU)
        cmd = './%s' % comfile
        # os.system(cmd)
        p = subprocess.Popen(cmd, shell=True, stdout=subprocess.PIPE, stderr=subprocess.PIPE)
        p.wait()
        return logfile

    def pointless(self):
        """
        Runs pointless on the default reflection file, XDS_ASCII.HKl
        to produce an mtz file suitable for input to aimless.
        """
        self.logger.debug("FastIntegration::pointless")
        self.tprint(arg="  Running Pointless", level=10, color="white")

        hklfile = 'XDS_ASCII.HKL'
        mtzfile = '_'.join([self.image_data['image_prefix'], 'pointless.mtz'])
        logfile = mtzfile.replace('mtz', 'log')
        if self.spacegroup:
            cmd = ("pointless xdsin %s hklout %s << eof > %s\nSETTING C2\n\SPACEGROUP HKLIN\n eof"
                   % (hklfile, mtzfile, logfile))
        else:
            cmd = ('pointless xdsin %s hklout %s << eof > %s\n SETTING C2 \n eof'
                   % (hklfile, mtzfile, logfile))
        self.logger.debug("cmd = %s", cmd)
        p = subprocess.Popen(cmd, shell=True, stdout=subprocess.PIPE, stderr=subprocess.PIPE)
        p.wait()
        # sts = os.waitpid(p.pid, 0)[1]
        tmp = open(logfile, "r").readlines()
        return_value = "Failed"
        for i in range(-10, -1):
            if tmp[i].startswith('P.R.Evans'):
                return_value = mtzfile
                break
        return return_value

    def finish_data(self, results):
        """
        Final creation of various files (e.g. an mtz file with R-flag added,
        .sca files with native or anomalous data treatment)
        """
        in_file = os.path.join(results['dir'], results['mtzfile'])
        self.logger.debug('FastIntegration::finish_data - in_file = %s', in_file)

        # Truncate the data.
        comfile = ['#!/bin/csh\n',
                   'truncate hklin %s hklout truncated.mtz << eof > truncate.log\n'
                   % in_file,
                   'ranges 60\n',
                   'eof\n']
        self.write_file('truncate.sh', comfile)
        os.chmod('truncate.sh', stat.S_IRWXU)
        p = subprocess.Popen('./truncate.sh',
                             shell=True,
                             stdout=subprocess.PIPE,
                             stderr=subprocess.PIPE)
        p.wait()

        # Set the free R flag.
        comfile = ['#!/bin/csh\n',
                   'freerflag hklin truncated.mtz hklout freer.mtz <<eof > freer.log\n',
                   'END\n',
                   'eof']
        self.write_file('freer.sh', comfile)
        os.chmod('freer.sh', stat.S_IRWXU)
        p = subprocess.Popen('./freer.sh',
                             shell=True,
                             stdout=subprocess.PIPE,
                             stderr=subprocess.PIPE)
        p.wait()

        # Create the merged scalepack format file.
        comfile = ['#!/bin/csh\n',
                   'mtz2various hklin truncated.mtz hklout NATIVE.sca ',
                   '<< eof > mtz2scaNAT.log\n',
                   'OUTPUT SCALEPACK\n',
                   'labin I=IMEAN SIGI=SIGIMEAN\n',
                   'END\n',
                   'eof']
        self.write_file('mtz2scaNAT.sh', comfile)
        os.chmod('mtz2scaNAT.sh', stat.S_IRWXU)
        p = subprocess.Popen('./mtz2scaNAT.sh',
                             shell=True,
                             stdout=subprocess.PIPE,
                             stderr=subprocess.PIPE)
        p.wait()
        self.fixMtz2Sca('NATIVE.sca')
        Utils.fixSCA(self, 'NATIVE.sca')

        # Create the unmerged scalepack format file.
        comfile = ['#!/bin/csh\n',
                   'mtz2various hklin truncated.mtz hklout ANOM.sca ',
                   '<< eof > mtz2scaANOM.log\n',
                   'OUTPUT SCALEPACK\n',
                   'labin I(+)=I(+) SIGI(+)=SIGI(+) I(-)=I(-) SIGI(-)=SIGI(-)\n',
                   'END\n',
                   'eof']
        self.write_file('mtz2scaANOM.sh', comfile)
        os.chmod('mtz2scaANOM.sh', stat.S_IRWXU)
        p = subprocess.Popen('./mtz2scaANOM.sh',
                             shell=True,
                             stdout=subprocess.PIPE,
                             stderr=subprocess.PIPE)
        p.wait()
        self.fixMtz2Sca('ANOM.sca')
        Utils.fixSCA(self, 'ANOM.sca')

        # Create a mosflm matrix file
        correct_file = os.path.join(results['dir'], 'CORRECT.LP')
        Xds2Mosflm(xds_file=correct_file, mat_file="reference.mat")

        # Clean up the filesystem.
        # Move some files around
        if os.path.isdir('%s/xds_lp_files' % self.dirs['work']) == False:
            os.mkdir('%s/xds_lp_files' % self.dirs['work'])
        os.system('cp %s/*.LP %s/xds_lp_files/' % (results['dir'], self.dirs['work']))

        tar_name = '_'.join([self.image_data['image_prefix'], str(self.image_data['run_number'])])
        results_dir = os.path.join(self.dirs['work'], tar_name)
        if os.path.isdir(results_dir) == False:
            os.mkdir(results_dir)
        prefix = '%s/%s_%s' %(results_dir, self.image_data['image_prefix'],
                              self.image_data['run_number'])
        os.system('cp freer.mtz %s_free.mtz' % prefix)
        os.system('cp NATIVE.sca %s_NATIVE.sca' % prefix)
        os.system('cp ANOM.sca %s_ANOM.sca' % prefix)
        os.system('cp %s/*aimless.log %s_aimless.log' %(results['dir'], prefix))
        os.system('cp %s/*aimless.com %s_aimless.com' %(results['dir'], prefix))
        os.system('cp %s/*pointless.mtz %s_mergable.mtz' %(results['dir'], prefix))
        os.system('cp %s/*pointless.log %s_pointless.log' %(results['dir'], prefix))
        os.system('cp %s/XDS.LOG %s_XDS.LOG' %(results['dir'], prefix))
        os.system('cp %s/XDS.INP %s_XDS.INP' %(results['dir'], prefix))
        os.system('cp %s/CORRECT.LP %s_CORRECT.LP' %(results['dir'], prefix))
        os.system('cp %s/INTEGRATE.LP %s_INTEGRATE.LP' %(results['dir'], prefix))
        # os.system('cp %s/XDSSTAT.LP %s_XDSSTAT.LP' %(results['dir'], prefix))
        os.system('cp %s/XDS_ASCII.HKL %s_XDS.HKL' %(results['dir'], prefix))

        # Remove any integration directories.
        os.system('rm -rf wedge_*')

        # Remove extra files in working directory.
        os.system('rm -f *.mtz *.sca *.sh *.log junk_*')

        # Create a downloadable tar file.
        tar_dir = tar_name
        tar_name += '.tar.bz2'
        tarname = os.path.join(self.dirs['work'], tar_name)
        # print 'tar -cjf %s %s' %(tar_name, tar_dir)
        # print os.getcwd()
        os.chdir(self.dirs['work'])
        # print os.getcwd()
        os.system('tar -cjf %s %s' %(tar_name, tar_dir))

        # Tarball the XDS log files
        lp_name = 'xds_lp_files.tar.bz2'
        # print "tar -cjf %s xds_lp_files/" % lp_name
        os.system("tar -cjf %s xds_lp_files/" % lp_name)
        # Remove xds_lp_files directory
        os.system('rm -rf xds_lp_files')
        # If ramdisks were used, erase files from ram_disks.
        if self.ram_use == True and self.settings['ram_cleanup'] == True:
            remove_command = 'rm -rf /dev/shm/%s' % self.image_data['image_prefix']
            for node in self.ram_nodes[0]:
                command2 = 'ssh -x %s "%s"' % (node, remove_command)
                p = subprocess.Popen(command2,
                                     shell=True,
                                     stdout=subprocess.PIPE,
                                     stderr=subprocess.PIPE)
                p.wait()

        tmp = results
        #if shelxc_results != None:
        #    tmp['shelxc_results'] = shelxc_results
        files = {'mergable' : '%s_mergable.mtz' % prefix,
                 'mtzfile' : '%s_free.mtz' % prefix,
                 'ANOM_sca' : '%s_ANOM.sca' % prefix,
                 'NATIVE_sca' : '%s_NATIVE.sca' % prefix,
                 'scala_log' : '%s_scala.log' % prefix,
                 'scala_com' : '%s_scala.com' % prefix,
                 'xds_data' : '%s_XDS.HKL' % prefix,
                 'xds_log' : '%s_XDS.LOG' % prefix,
                 'xds_com' : '%s_XDS.INP' % prefix,
                 'downloadable' : tarname
                }
        tmp['files'] = files

        return tmp

    def fixMtz2Sca(self, scafile):
        """
        Corrects the scalepack file generated by mtz2various by removing
        whitespace in the spacegroup name.
        """
        self.logger.debug('FastIntegration::fixMtz2Sca scafile = %s', scafile)
        inlines = open(scafile, 'r').readlines()
        symline = inlines[2]
        newline = (symline[:symline.index(symline.split()[6])]
                   + ''.join(symline.split()[6:]) + '\n')
        inlines[2] = newline
        self.write_file(scafile, inlines)
        return

    def run_analysis(self, data_to_analyze, dir):
        """
        Runs "pdbquery" and xtriage on the integrated data.
        data_to_analyze = the integrated mtzfile
        dir = the working integration directory
        """
        self.logger.debug('FastIntegration::run_analysis')
        self.logger.debug('                 data = %s', data_to_analyze)
        self.logger.debug('                 dir = %s', dir)
        analysis_dir = os.path.join(dir, 'analysis')
        if os.path.isdir(analysis_dir) == False:
            os.mkdir(analysis_dir)
        run_dict = {'fullname'  : self.image_data['fullname'],
                    'total'     : self.image_data['total'],
                    'osc_range' : self.image_data['osc_range'],
                    'x_beam'    : self.image_data['x_beam'],
                    'y_beam'    : self.image_data['y_beam'],
                    'two_theta' : self.image_data.get("twotheta", 0),
                    'distance'  : self.image_data['distance']
                   }
        pdb_input = []
        pdb_dict = {}
        pdb_dict['run'] = run_dict
        pdb_dict['dir'] = analysis_dir
        pdb_dict['data'] = data_to_analyze
        pdb_dict["plugin_directories"] = self.dirs.get("plugin_directories", False)
        pdb_dict['control'] = self.controller_address
        pdb_dict['process_id'] = self.process_id
        pdb_input.append(pdb_dict)
        self.logger.debug('    Sending pdb_input to Autostats')
        # try:
        T = AutoStats(pdb_input, self.logger)
        self.logger.debug('I KNOW WHO YOU ARE')
        # except:
        #     self.logger.debug('    Execution of AutoStats failed')
        #     return('Failed')
        return "Success"

    def find_xds_symm(self, xdsdir, xdsinp):
        """
        Checks xds results for consistency with user input spacegroup.
        If inconsistent, tries to force user input spacegroup on data.

        Returns new input file for intgration
        """

        # Change to directory
        os.chdir(xdsdir)

        new_inp = self.modify_xdsinput_for_symm(xdsinp, self.spacegroup, "IDXREF.LP")

        # Make sure we end in the right place
        os.chdir(self.dirs['work'])

        return new_inp

    def modify_xdsinput_for_symm(self, xdsinp, sg_num, logfile):
        """
        Modifys the XDS input to rerun integration in user input spacegroup
        """
        sg_num = int(sg_num)

        if sg_num == 1:
            bravais = 'aP'
        elif sg_num >= 3 <= 4:
            bravais = 'mP'
        elif sg_num == 5:
            bravais = 'mC'
        elif sg_num >= 16 <= 19:
            bravais = 'oP'
        elif sg_num >= 20 <= 21:
            bravais = 'oC'
        elif sg_num == 22:
            bravais = 'oF'
        elif sg_num >= 23 <= 24:
            bravais = 'oI'
        elif sg_num >= 75 <= 78 or sg_num >= 89 <= 96:
            bravais = 'tP'
        elif sg_num >= 79 <= 80 or sg_num >= 97 <= 98:
            bravais = 'tI'
        elif sg_num >= 143 <= 145 or sg_num >= 149 <= 154 or sg_num >= 168 <= 182:
            bravais = 'hP'
        elif sg_num == 146 or sg_num == 155:
            bravais = 'hR'
        elif sg_num == 195 or sg_num == 198 or sg_num >= 207 <= 208 or sg_num >= 212 <= 213:
            bravais = 'cP'
        elif sg_num == 196 or sg_num >= 209 <= 210:
            bravais = 'cF'
        elif sg_num == 197 or sg_num == 199 or sg_num == 211 or sg_num == 214:
            bravais = 'cI'

        # Now search IDXREF.LP for matching cell information.
        idxref = open(logfile, 'r').readlines()
        for line in idxref:
            # print line
            if bravais in line and '*' in line:
                splitline = line.split()
                # print splitline
                # print splitline[4:]
                break
        cell = ('%s %s %s %s %s %s' % tuple(splitline[4:]))
        xdsinp[-2] = 'JOB=DEFPIX INTEGRATE CORRECT\n\n'
        xdsinp.append('SPACE_GROUP_NUMBER=%d\n' % sg_num)
        xdsinp.append('UNIT_CELL_CONSTANTS=%s\n' % cell)
        # self.write_file('XDS.INP', xdsinp)
        return xdsinp

    def print_results(self, results):
        """Print out results to the terminal"""

        if isinstance(results, dict):

            # Print summary
            summary = results["summary"]
            # pprint(summary)
            self.tprint("  Spacegroup: %s" % summary["scaling_spacegroup"], 99, "white")
            self.tprint("  Unit cell: %5.1f %5.1f %5.1f %5.2f %5.2f %5.2f" %
                        tuple(summary["scaling_unit_cell"]), 99, "white")
            self.tprint("  Mosaicity: %5.3f" % summary["mosaicity"], 99, "white")
            self.tprint("  ISa: %5.2f" % summary["ISa"], 99, "white")
            self.tprint("                        overall   inner shell   outer shell", 99, "white")
            self.tprint("  High res limit         %5.2f       %5.2f         %5.2f" %
                        tuple(summary["bins_high"]), 99, "white")
            self.tprint("  Low res limit         %6.2f      %6.2f        %6.2f" %
                        tuple(summary["bins_low"]), 99, "white")
            self.tprint("  Completeness           %5.1f       %5.1f         %5.1f" %
                        tuple(summary["completeness"]), 99, "white")
            self.tprint("  Multiplicity            %4.1f        %4.1f          %4.1f" %
                        tuple(summary["multiplicity"]), 99, "white")
            self.tprint("  I/sigma(I)              %4.1f        %4.1f          %4.1f" %
                        tuple(summary["isigi"]), 99, "white")
            self.tprint("  CC(1/2)                %5.3f       %5.3f         %5.3f" %
                        tuple(summary["cc-half"]), 99, "white")
            self.tprint("  Rmerge                 %5.3f       %5.3f         %5.3f" %
                        tuple(summary["rmerge_norm"]), 99, "white")
            self.tprint("  Anom Rmerge            %5.3f       %5.3f         %5.3f" %
                        tuple(summary["rmerge_anom"]), 99, "white")
            self.tprint("  Rmeas                  %5.3f       %5.3f         %5.3f" %
                        tuple(summary["rmeas_norm"]), 99, "white")
            self.tprint("  Anom Rmeas             %5.3f       %5.3f         %5.3f" %
                        tuple(summary["rmeas_anom"]), 99, "white")
            self.tprint("  Rpim                   %5.3f       %5.3f         %5.3f" %
                        tuple(summary["rpim_norm"]), 99, "white")
            self.tprint("  Anom Rpim              %5.3f       %5.3f         %5.3f" %
                        tuple(summary["rpim_anom"]), 99, "white")
            self.tprint("  Anom Completeness      %5.1f       %5.1f         %5.1f" %
                        tuple(summary["anom_completeness"]), 99, "white")
            self.tprint("  Anom Multiplicity       %4.1f        %4.1f          %4.1f" %
                        tuple(summary["anom_multiplicity"]), 99, "white")
            self.tprint("  Anom Correlation      %6.3f      %6.3f        %6.3f" %
                        tuple(summary["anom_correlation"]), 99, "white")
            self.tprint("  Anom Slope             %5.3f" % summary["anom_slope"][0], 99, "white")
            self.tprint("  Observations         %7d     %7d       %7d" %
                        tuple(summary["total_obs"]), 99, "white")
            self.tprint("  Unique Observations  %7d     %7d       %7d\n" %
                        tuple(summary["unique_obs"]), 99, "white")

    def print_plots(self, results):
        """
        Display plots on the commandline

        Possible titles
        plot_titles = [
            'I/sigma, Mean Mn(I)/sd(Mn(I))',
            'Average I, RMS deviation, and Sd',
            'Completeness',
            'RMS correlation ration',
            'Imean/RMS scatter',
            'Rmerge, Rfull, Rmeas, Rpim vs. Resolution',
            'Radiation Damage',
            'Rmerge vs Frame',
            'Redundancy',
            'Anomalous & Imean CCs vs Resolution'
            ]
        """

        # Plot as long as JSON output is not selected
        if self.settings.get("show_plots", True) and (not self.settings.get("json", False)):

            plots = results["plots"]

            # Determine the open terminal size
            term_size = os.popen('stty size', 'r').read().split()

            plot_type = "Rmerge vs Frame"
            if plot_type in plots:

                plot_data = plots[plot_type]["data"]
                # plot_params = plots[plot_type]["parameters"]

                # Get each subplot
                raw = False
                # smoothed = False
                for subplot in plot_data:
                    if subplot["parameters"]["linelabel"] == "Rmerge":
                        raw = subplot

                # Determine plot extent
                y_array = numpy.array(raw["series"][0]["ys"])
                y_max = y_array.max() * 1.1
                y_min = 0 # max(0, (y_array.min() - 10))
                x_array = numpy.array(raw["series"][0]["xs"])
                x_max = x_array.max()
                x_min = x_array.min()

                gnuplot = subprocess.Popen(["gnuplot"],
                                           stdin=subprocess.PIPE,
                                           stderr=subprocess.PIPE)
                gnuplot.stdin.write("""set term dumb %d,%d
                                       set title 'Rmerge vs. Batch'
                                       set xlabel 'Image #'
                                       set ylabel 'Rmerge' rotate by 90 \n""" %
                                    (int(term_size[1])-20, 30))

                # Create the plot string
                plot_string = "plot [%d:%d] [%f:%f] " % (x_min, x_max, y_min, y_max)
                plot_string += "'-' using 1:2 title 'Rmerge' with lines\n"
                # plot_string += "'-' using 1:2 title 'Smooth' with points\n"
                gnuplot.stdin.write(plot_string)

                # Run through the data and add to gnuplot
                for plot in (raw, ): #smoothed):
                    # plot = plot_data["data"][i]
                    xs = plot["series"][0]["xs"]
                    ys = plot["series"][0]["ys"]
                    for i, j in zip(xs, ys):
                        gnuplot.stdin.write("%f %f\n" % (i, j))
                    gnuplot.stdin.write("e\n")

                # Now plot!
                gnuplot.stdin.flush()
                time.sleep(2)
                gnuplot.terminate()


    def print_credits(self):
        """Print credits for programs utilized by this plugin"""

        self.tprint(credits.HEADER,
                    level=99,
                    color="blue")

        programs = ["AIMLESS", "CCP4", "CCTBX", "POINTLESS", "XDS"]
        info_string = rcredits.get_credits_text(programs, "    ")

        self.tprint(info_string, level=99, color="white")

    def write_json(self, results):
        """Write a file with the JSON version of the results"""

        json_string = json.dumps(results)

        # Output to terminal?
        if self.settings["json"]:
            print json_string

        # Write a file
        with open("result.json", 'w') as outfile:
            outfile.writelines(json_string)


class DataHandler(threading.Thread):
    """
    Handles the data that is received from the incoming clientsocket

    Creates a new process by instantiating a subclassed multiprocessing.Process
    instance which will act on the information which is passed to it upon
    instantiation.  That class will then send back results on the pipe
    which it is passed and Handler will send that up the clientsocket.
    """
    def __init__(self, input, tprint=False, logger=False, verbose=True):

        threading.Thread.__init__(self)

        self.input = input
        self.verbose = verbose

        # If the logging instance is passed in...
        if logger:
            self.logger = logger
        else:
            # Otherwise get the logger Instance
            self.logger = logging.getLogger("RAPDLogger")
            self.logger.debug("DataHandler.__init__")

        # Store tprint for use throughout
        if tprint:
            self.tprint = tprint
        # Dead end if no tprint passed
        else:
            def func(arg=False, level=False, verbosity=False, color=False):
                pass
            self.tprint = func

        self.start()

    def run(self):
        # Instantiate the integration case
        RapdPlugin(None, self.input, self.tprint, self.logger)<|MERGE_RESOLUTION|>--- conflicted
+++ resolved
@@ -62,11 +62,8 @@
 from utils.communicate import rapd_send
 from utils import exceptions
 from utils.numbers import try_int, try_float
-<<<<<<< HEAD
 import utils.credits as rcredits
 #from plugins.analysis import RapdPlugin as AnalysisPlugin
-=======
->>>>>>> 390fadd4
 from utils.processes import local_subprocess
 import utils.text as text
 import utils.xutils as Utils
