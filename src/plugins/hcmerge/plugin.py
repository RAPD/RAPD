"""Hierarchical clustering and merging of data for RAPD plugin"""

"""
This file is part of RAPD

Copyright (C) 2017, Cornell University
All rights reserved.

RAPD is free software: you can redistribute it and/or modify
it under the terms of the GNU Affero General Public License as published by
the Free Software Foundation, version 3.

RAPD is distributed in the hope that it will be useful,
but WITHOUT ANY WARRANTY; without even the implied warranty of
MERCHANTABILITY or FITNESS FOR A PARTICULAR PURPOSE.  See the
GNU Affero General Public License for more details.

You should have received a copy of the GNU Affero General Public License
along with this program.  If not, see <http://www.gnu.org/licenses/>.
"""

__created__ = "2012-08-09"
__maintainer__ = "Kay Perry"
__email__ = "kperry@anl.gov"
__status__ = "Development"

# This is an active RAPD plugin
RAPD_PLUGIN = True

# This plugin's type
PLUGIN_TYPE = "HCMERGE"
PLUGIN_SUBTYPE = "EXPERIMENTAL"

# A unique UUID for this handler (uuid.uuid1().hex)
ID = "4cba"
VERSION = "1.0.0"

# Standard imports
# import argparse
from collections import OrderedDict
# import datetime
import glob
import json
import logging
import logging.handlers
import multiprocessing
import os
from pprint import pprint
# import pymongo
import re
# import redis
import shutil
import stat
import subprocess
import sys
import time
# import unittest
# import urllib2
import uuid

from multiprocessing import Process, cpu_count
import matplotlib
# Force matplotlib to not use any Xwindows backend.
# Must be called before any other matplotlib/pylab import.
matplotlib.use('Agg')
import hashlib
from itertools import combinations, groupby
from operator import itemgetter

from iotbx import reflection_file_reader
from cctbx import miller
from cctbx.array_family import flex
from cctbx.sgtbx import space_group_symbols
from scipy.cluster.hierarchy import linkage, dendrogram, to_tree
#from hcluster import linkage, dendrogram

import cPickle as pickle  # For storing dicts as pickle files for later use

# RAPD imports
import plugins.assess_integrated_data.plugin as assess_integrated_data_plugin
import plugins.assess_integrated_data.commandline as assess_integrated_data_commandline
import plugins.subcontractors.aimless as aimless
import utils.commandline_utils as commandline_utils
# import detectors.detector_utils as detector_utils
# import utils
import utils.credits as credits
import utils.text as rtext
import info

# Software dependencies
VERSIONS = {
    "aimless": (
        "0.5",
    ),
    "gnuplot": (
        "gnuplot 4.2",
        "gnuplot 5.0",
    ),
    "pointless": (
        "1.10.23",
    )
}

# Threshold for CC - below will be highlighted in the table
HIGHLIGHT_THRESHOLD = 0.9


def tryint(s):
    try:
        return int(s)
    except ValueError:
        return s
     
def alphanum_key(s):
    """ Turn a string into a list of string and number chunks.
        "z23a" -> ["z", 23, "a"]
    """
    return [ tryint(c) for c in re.split('([0-9]+)', s) ]

def sort_nicely(l):
    """ Sort the given list in the way that humans expect.
    """
    l.sort(key=alphanum_key)

def combine_wrapper(args):
    """
    Wrapper for mutiple arguments passing into combine
    """
    return combine(*args)


def combine(in_files, out_file, cmd_prefix, strict, user_spacegroup):
    """
    Combine XDS_ASCII.HKL files using POINTLESS
    in_files = list of files

    cmd_prefix
    strict
    user_spacegroup
    """
    print 'HCMerge::Pair-wise joining of %s using pointless.' % str(in_files)
    command = []
    command.append('pointless hklout '+out_file +
                   '_pointless.mtz> '+out_file+'_pointless.log <<eof \n')

    for hklin in in_files:
        command.append('hklin '+hklin+' \n')
        # Add ability to do batches
    # Make TOLERANCE huge to accept unit cell variations when in sloppy mode.
    if strict != False:
        command.append('tolerance 1000.0 \n')
    # Add LAUEGROUP if user has chosen a spacegroup
    if user_spacegroup:
        command.append('lauegroup %s \n' % space_group_symbols(
            user_spacegroup).universal_hermann_mauguin())
        command.append('choose spacegroup %s \n' % space_group_symbols(
            user_spacegroup).universal_hermann_mauguin())
    command.append('eof\n')
    # print command
    comfile = open(out_file+'_pointless.sh', 'w')
    comfile.writelines(command)
    comfile.close()
    os.chmod('./'+out_file+'_pointless.sh', 0755)
    # p = subprocess.Popen('qsub -N combine -sync y ./'+out_file+'_pointless.sh',shell=True).wait()
    p = subprocess.Popen(cmd_prefix+' ./'+out_file+'_pointless.sh',
                         shell=True,
                         stdout=subprocess.PIPE,
                         stderr=subprocess.PIPE).communicate()
    
    if user_spacegroup == 0:
        # Sub-routine for different point groups
        pointless_error = ['WARNING: Cannot combine reflection lists with different symmetry', 'ERROR: cannot combine files belonging to different crystal systems']
        if (p[0] == '' and p[1] == '') == False:
            pass
#            print 'HCMerge::Error Messages from %s pointless log. %s' % (out_file, str(p))
        if any(x in p[1] for x in pointless_error):
            print 'HCMerge::Different symmetries. Placing %s in best spacegroup.' % str(in_files)
            for hklin in in_files:
                cmd = []
                cmd.append('pointless hklin '+hklin +
                           ' hklout '+hklin+'> '+hklin+'_p.log \n')
                subprocess.Popen(
                    cmd, shell=True, stdout=subprocess.PIPE, stderr=subprocess.PIPE).wait()
            p = subprocess.Popen(cmd_prefix+' ./'+out_file+'_pointless.sh',
                                 shell=True,
                                 stdout=subprocess.PIPE,
                                 stderr=subprocess.PIPE).communicate()
            if 'WARNING: Cannot combine reflection lists with different symmetry' in p[1]:
                print 'HCMerge::Still different symmetries after best spacegroup.  Reducing %s to P1.' % str(in_files)
                for hklin in in_files:
                    cmd = []
                    hklout = hklin.rsplit('.', 1)[0]+'p1.mtz'
                    cmd.append('pointless hklin '+hklin+' hklout ' +
                               hklout+'> '+hklin+'_p1.log <<eof \n')
                    cmd.append('lauegroup P1 \n')
                    cmd.append('choose spacegroup P1 \n')
                    cmd.append('eof\n')
                    cmdfile = open('p1_pointless.sh', 'w')
                    cmdfile.writelines(cmd)
                    cmdfile.close()
                    os.chmod('./p1_pointless.sh', 0755)
                    p1 = subprocess.Popen('p1_pointless.sh',
                                          shell=True,
                                          stdout=subprocess.PIPE,
                                          stderr=subprocess.PIPE).communicate()
                command = [x.replace('.mtz', 'p1.mtz')
                           for x in command if any('hklin')]
                comfile = open(out_file+'_pointless.sh', 'w')
                comfile.writelines(command)
                comfile.close()
                p = subprocess.Popen(cmd_prefix+' ./'+out_file+'_pointless.sh',
                                     shell=True,
                                     stdout=subprocess.PIPE,
                                     stderr=subprocess.PIPE).communicate()

    # Check for known FATAL ERROR of unable to pick LAUE GROUP due to not enough reflections
    plog = open(out_file+'_pointless.log', 'r').readlines()
    for num, line in enumerate(plog):
        if line.startswith('FATAL ERROR'):
            # Go to the next line for error message
            if 'ERROR: cannot decide on which Laue group to select\n' in plog[num+1]:
                print 'HCMerge::Cannot automatically choose a Laue group.  Forcing solution 1.'
                for num, itm in enumerate(command):
                    if itm == 'eof\n':
                        command.insert(num, 'choose solution 1\n')
                        break
            comfile = open(out_file+'_pointless.sh', 'w')
            comfile.writelines(command)
            comfile.close()
            # Run pointless again with new keyword
            p = subprocess.Popen(cmd_prefix+' ./'+out_file+'_pointless.sh',
                                 shell=True,
                                 stdout=subprocess.PIPE,
                                 stderr=subprocess.PIPE).wait()
            if 'ERROR: cannot combine files belonging to different crystal systems' in plog[num+1]:
                print 'HCMerge:: Forcing P1 due to different crystal systems in %s.' % str(in_files)
                for hklin in in_files:
                    cmd = []
                    hklout = hklin.rsplit('.', 1)[0]+'p1.mtz'
                    cmd.append('pointless hklin '+hklin+' hklout ' +
                               hklout+'> '+hklin+'_p1.log <<eof \n')
                    cmd.append('lauegroup P1 \n')
                    cmd.append('choose spacegroup P1 \n')
                    cmd.append('eof\n')
                    cmdfile = open('p1_pointless.sh', 'w')
                    cmdfile.writelines(cmd)
                    cmdfile.close()
                    os.chmod('./p1_pointless.sh', 0755)
                    p1 = subprocess.Popen('p1_pointless.sh',
                                          shell=True,
                                          stdout=subprocess.PIPE,
                                          stderr=subprocess.PIPE).communicate()
                command = [x.replace('.mtz', 'p1.mtz')
                           for x in command if any('hklin')]
                comfile = open(out_file+'_pointless.sh', 'w')
                comfile.writelines(command)
                comfile.close()
                p = subprocess.Popen(cmd_prefix+' ./'+out_file+'_pointless.sh',
                                     shell=True,
                                     stdout=subprocess.PIPE,
                                     stderr=subprocess.PIPE).communicate()

def get_cc_aimless(in_file):
    """
    Calculate correlation coefficient (CC) between two datasets which have been combined
    by pointless.  Uses aimless.  Reads in an mtz file.
    """

    # print 'HCMerge::get_cc_aimless::Obtain correlation coefficient from %s' % in_file

    # Read in mtz file
    # mtz_file = reflection_file_reader.any_reflection_file(
    #     file_name=in_file+'_pointless.mtz')
    mtz_file = in_file+'_pointless.mtz'
    log_file = in_file+"_aimless.log"
    com_file = in_file+"_aimless.sh"
    # Create aimless command file
    aimless_lines = ['#!/bin/tcsh\n',
                        'aimless hklin %s hklout %s << eof > %s \n' % (mtz_file, "foo.mtz", log_file),
                        'anomalous on\n',
                        'scales constant\n',
                        'sdcorrection norefine full 1 0 0 partial 1 0 0\n',
                        'cycles 0\n']
    with open(com_file, "w") as command_file:
        for line in aimless_lines:
            command_file.write(line)
    os.chmod(com_file, stat.S_IRWXU)

    # Run aimless
    cmd = './%s' % com_file
    p = subprocess.Popen(cmd, shell=True, stdout=subprocess.PIPE, stderr=subprocess.PIPE)
    p.wait()
    stdout, stderr = p.communicate()

    # Parse the file
    # graphs, summary = aimless.parse_aimless(log_file)
    cc_results = aimless.get_cc(log_file)
    # print graphs
    # print cc_results

    # Return CC
    return (in_file, cc_results.get("cc", {}).get((1, 2), 0))


class RapdPlugin(multiprocessing.Process):
    """
    RAPD plugin class

    Command format:
    {
       "command":"hcmerge",
       "directories":
           {
               "work": "hcmerge"                   # Where to perform the work
           },
       "site_parameters": {}                       # Site data
       "preferences": {}                           # Settings for calculations
       "return_address":("127.0.0.1", 50000)       # Location of control process
    }
    """

    results = {}

    def __init__(self, command, tprint=False, logger=False):
        """Initialize the merging processing using agglomerative hierachical clustering process"""

        # If the logging instance is passed in...
        if logger:
            self.logger = logger
        else:
            # Otherwise get the logger Instance
            self.logger = logging.getLogger("RAPDLogger")
            self.logger.debug("__init__")

        # Keep track of start time
        self.start_time = time.time()
        # Store tprint for use throughout
        if tprint:
            self.tprint = tprint
        # Dead end if no tprint passed
        else:
            def func(arg=False, level=False, verbosity=False, color=False):
                pass
            self.tprint = func

        # Some logging
        self.logger.info(command)

        # Store passed-in variables
        self.command = command

        self.dirs = self.command['directories']
        # List of original data files to be merged.  Currently expected to be ASCII.HKL
        self.datasets = self.command['input_data']['datasets']
        self.settings = self.command['preferences']

        # Variables
#        self.cmdline = self.settings['cmdline']
#        self.process_id = self.settings['process_id']

        # Variables for holding filenames and results
        self.data_files = []            # List of data file names
        self.graphs = {}
        self.results = {}
        self.merged_files = []            # List of prefixes for final files.
        # dict for keeping track of file identities
        # Dict will hold prefix as key and pair of file names as value
        self.id_list = OrderedDict()
        self.dirs['data'] = os.path.join(
            self.command['directories']['work'], "DATA")

        # Establish setting defaults
        # Check for agglomerative clustering linkage method
        # Options for linkage are:
        # single: the single/min/nearest algorithm. (alias)
        # complete: the complete/max/farthest algorithm. (alias)
        # average: the average/UPGMA algorithm. (alias)
        # weighted: the weighted/WPGMA algorithm. (alias)
        # centroid: the centroid/UPGMC algorithm. (alias)
        # median: the median/WPGMC algorithm. (alias)
        # ward: the Ward/incremental algorithm. (alias)
        if self.settings.has_key('method'):
            self.method = self.settings['method']
        else:
            self.method = 'complete'

        # Check for cutoff value
        if self.settings.has_key('cutoff'):
            # CC 1/2 value passed in by user
            self.cutoff = self.settings['cutoff']
        else:
            self.cutoff = 0.95

        # Check for filename for merged dataset
        if self.settings.has_key('prefix'):
            self.prefix = self.settings['prefix']
        else:
            self.prefix = 'merged'

        # Check for user-defined spacegroup
        if self.settings.has_key('spacegroup'):
            self.user_spacegroup = self.settings['spacegroup']
        else:
            self.user_spacegroup = 0  # Default to None

        # Check for unit cell.  This is a list.
        if self.settings.has_key('unitcell'):
            self.unitcell = self.settings['unitcell']
        else:
            self.unitcell = False

        # Check for user-defined high resolution cutoff
        if self.settings.has_key('resolution'):
            self.resolution = self.settings['resolution']
        else:
            self.resolution = 0  # Default high resolution limit to 0

        # Check for file cleanup
        if self.settings.has_key('clean'):
            self.clean = self.settings['clean']
        else:
            self.clean = True

        # Check whether to make all clusters or the first one that exceeds the cutoff
        if self.settings.has_key('all_clusters'):
            self.all_clusters = self.settings['all_clusters']
        else:
            self.all_clusters = False

        # Check whether to add labels to the dendrogram
        if self.settings.has_key('labels'):
            self.labels = self.settings['labels']
        else:
            self.labels = False

        # Check whether to start at the beginning or skip to a later step
        if self.settings.has_key('start_point'):
            self.start_point = self.settings['start_point']
        else:
            self.start_point = 'start'

        # Check whether to skip prechecking files during preprocess
        if self.settings.has_key('precheck'):
            self.precheck = self.settings['precheck']
        else:
            self.precheck = True

        # Set resolution for dendrogram image
        if self.settings.has_key('dpi'):
            self.dpi = self.settings['dpi']
        else:
            self.dpi = 100

        # Set running in strict or sloppy mode
        if self.settings.has_key('strict'):
            if self.settings.has_key('spacegroup') or self.settings.has_key('unitcell'):
                self.strict = True
            self.strict = self.settings['strict']
        else:
            self.strict = False

        # Check on number of processors
        if self.settings.has_key('nproc'):
            self.nproc = self.settings['nproc']
        else:
            try:
                self.nproc = cpu_count()
            # cpu_count() can raise NotImplementedError
            except:
                self.nproc = 1

        # Check on whether job should be run on a cluster
        if self.settings.has_key('cluster_use'):
            if self.settings['cluster_use'] == True:
                self.cmd_prefix = 'qsub -N combine -sync y'
            else:
                self.cmd_prefix = 'sh'
        else:
            self.cmd_prefix = 'sh'

        Process.__init__(self, name="hcmerge")
        self.start()

    def run(self):
        """Execution path of the plugin"""
        # Need to change to work also when data is still collecting.  Currently set up for when
        # data collection is complete.

        # Provide a flag for whether data is still being collected or is complete
        try:
            if self.start_point == 'start':
                self.preprocess()
                self.process()
                self.postprocess()
            else:
                pkl_file = self.datasets
                self.rerun(pkl_file)
        except ValueError, Argument:
            self.logger.error('HCMerge::Failure to Run.')
            self.logger.exception(Argument)

        self.print_credits()

    def preprocess(self):
        """
        Before running the main process
        - change to the current directory
        - copy files to the working directory
        - convert all files to cctbx usable format and save in self
        - test reflection files for acceptable format (XDS and unmerged mtz only)
        - ensure all files are the same format
        """
        self.tprint("Preprocess: Prechecking files")
        self.logger.debug('HCMerge::Prechecking files: %s' %
                          str(self.datasets))

<<<<<<< HEAD
        # Nicely sort datasets
        # sort_nicely(self.datasets)

        if self.precheck:
=======
        if not self.precheck:
            self.tprint("Prechecking Files Off.  Skipping to File Copying.")
        else: 
>>>>>>> 0b0bf576
            # mtz and xds produce different file formats.  Check for type to do duplicate comparison specific to file type.
            types = []
            hashset = {}
            for dataset in self.datasets:
                reflection_file = reflection_file_reader.any_reflection_file(
                    file_name=dataset)
                # Get types for format test
                types.append(reflection_file.file_type())
                hashset[dataset] = hashlib.md5(
                    open(dataset, 'rb').read()).hexdigest()  # hash for duplicates test
                # Test for SCA format
                if reflection_file.file_type() == 'scalepack_no_merge_original_index' and self.unitcell == False:
                    self.logger.error(
                        'HCMerge::Unit Cell required for scalepack no merge original index format.')
                # Test for all the same format
                elif len(set(types)) > 1:
                    self.logger.error('HCMerge::Too Many File Types')
                    raise ValueError(
                        "All files must be the same type and format.")
                # Test reflection files to make sure they have observations
                elif ((reflection_file.file_type() == 'xds_ascii') and (reflection_file.file_content().iobs.size() == 0)):
                    self.logger.error(
                        'HCMerge::%s Reflection Check Failed.  No Observations.' % reflection_file.file_name())
                    raise ValueError(
                        "%s Reflection Check Failed. No Observations." % reflection_file.file_name())
                elif ((reflection_file.file_type() == 'ccp4_mtz') and (reflection_file.file_content().n_reflections() == 0)):
                    self.logger.error(
                        'HCMerge::%s Reflection Check Failed.  No Observations.' % reflection_file.file_name())
                    raise ValueError(
                        "%s Reflection Check Failed. No Observations." % reflection_file.file_name())
                elif (((reflection_file.file_type() == 'scalepack_no_merge_original_index') or (reflection_file.file_type() == 'scalepack_merge')) and (reflection_file.file_content().i_obs.size() == 0)):
                    self.logger.error(
                        'HCMerge::%s Reflection Check Failed.  No Observations.' % reflection_file.file_name())
                    raise ValueError(
                        "%s Reflection Check Failed. No Observations." % reflection_file.file_name())
                # Test reflection file if mtz and make sure it isn't merged by checking for amplitude column
                # Pointless 1.10.23 now accepts merged files, so this check is no longer necessary in sloppy mode.
                elif ((self.strict == True) and (reflection_file.file_type() == 'ccp4_mtz') and ('F' in reflection_file.file_content().column_labels())):
                    self.logger.error(
                        'HCMerge::%s Reflection Check Failed.  Must be unmerged reflections in strict mode.' % reflection_file.file_name())
                    raise ValueError(
                        "%s Reflection Check Failed. Must be unmerged reflections in strict mode." % reflection_file.file_name())
                # Test reflection file if sca and make sure it isn't merged by checking file type
                # Pointless 1.10.23 now accepts merged files, so this check is no longer necessary in sloppy mode.
                elif ((self.strict == True) and reflection_file.file_type() == 'scalepack_merge'):
                    self.logger.error(
                        'HCMerge::Scalepack Merged format. Strict Mode On. Aborted.')
                    raise ValueError(
                        "Scalepack Format. Unmerged reflections required in Strict Mode.")

            # Test reflection files to make sure there are no duplicates
            combos_temp = self.make_combinations(self.datasets, 2)
            for combo in combos_temp:
                if hashset[combo[0]] == hashset[combo[1]]:
                    # Remove second occurrence in list of datasets
                    self.datasets.remove(combo[1])
                    self.logger.error(
                        'HCMerge::Same file Entered Twice. %s deleted from list.' % combo[1])

        # Make and move to the work directory
        os.chdir(self.dirs['work'])

        # convert all files to mtz format
        # copy the files to be merged to the work directory
        for count, dataset in enumerate(self.datasets):
            hkl_filename = str(count)+'_'+dataset.rsplit("/",
                                                         1)[1].rsplit(".", 1)[0]+'.mtz'
            if self.user_spacegroup != 0:
                sg = space_group_symbols(
                    self.user_spacegroup).universal_hermann_mauguin()
                self.logger.debug('HCMerge::Converting %s to %s and copying to Working Directory.' % (
                    str(hkl_filename), str(sg)))
                out_file = hkl_filename.rsplit(".", 1)[0]
                command = []
                command.append('pointless hklout '+hkl_filename +
                               '> '+out_file+'_import.log <<eof \n')
                command.append('xdsin '+dataset+' \n')
                command.append('lauegroup %s \n' % sg)
                command.append('choose spacegroup %s \n' % sg)
                if 'scalepack_no_merge_original_index' in set(types):
                    command.append('cell ' + str(self.unitcell[0]) + ' ' + str(self.unitcell[1]) + ' ' + str(self.unitcell[2]) +
                                   ' ' + str(self.unitcell[3]) + ' ' + str(self.unitcell[4]) + ' ' + str(self.unitcell[5]) + '\n')
                command.append('eof\n')
                comfile = open(out_file+'_import.sh', 'w')
                comfile.writelines(command)
                comfile.close()
                os.chmod('./'+out_file+'_import.sh', 0755)

                p = subprocess.Popen(self.cmd_prefix+' ./'+out_file+'_import.sh',
                                     shell=True,
                                     stdout=subprocess.PIPE,
                                     stderr=subprocess.PIPE).wait()
            else:
                self.logger.debug(
                    'HCMerge::Copying %s to Working Directory.' % str(dataset))
                p = subprocess.Popen('pointless -copy xdsin ' + dataset + ' hklout ' + hkl_filename,
                                     shell=True,
                                     stdout=subprocess.PIPE,
                                     stderr=subprocess.PIPE).wait()
            # Make a list of filenames
            self.data_files.append(hkl_filename)

    def process(self):
        """
        Make 1x1 combinations, combine using pointless, scale, determine CC, make matrix and select dataset
        over CC cutoff
        """
        self.tprint("Process: Data Merging Started.")
        self.logger.debug('HCMerge::Data Merging Started.')

        # Make 1 x 1 combinations
        combos = self.make_combinations(self.data_files, 2)

        # lists for running the multiprocessing
        # jobs = []

        pool = multiprocessing.Pool(self.nproc)

        # combine the files with POINTLESS
        pool_arguments = []
        for pair in combos:
            # print pair
            outfile_prefix = str(pair[0].split('_')[0]) + \
                'x'+str(pair[1].split('_')[0])
            self.id_list[outfile_prefix] = pair
            #in_files, out_file, logger, cmd_prefix, strict, user_spacegroup
            pool_arguments.append(
                (pair, outfile_prefix, self.cmd_prefix, self.strict, self.user_spacegroup))
#            combine = pool.map(self.merge,id_list)
            # combine = Process(target=self.combine, args=(pair, outfile_prefix))
            # jobs.append(combine)
#            combine.start()
#                combine = self.combine(pair,outfile_prefix)

        r = pool.map(combine_wrapper, pool_arguments)
        # print r

        # When POINTLESS is complete, calculate correlation coefficient
        self.tprint("Process: Calculating CCs.")
        pairs_to_calculate_cc = []
        for pair in self.id_list.keys():
            self.results[pair] = {}
            if os.path.isfile(pair+'_pointless.mtz'):
                # First, get batch information from pointless mtz file
                batches = self.get_batch(pair+'_pointless.mtz')
                # Second, check if both datasets made it into the final mtz
                if len(batches) >= 2:
                    # Third, calculate the linear correlation coefficient if there are two datasets
                    if self.settings.get("cc_mode", "cctbx") == "cctbx":
                        self.results[pair]['CC'] = self.get_cc_pointless(
                            pair, batches)  # results are a dict with pair as key
                    else:
                        # set up CC calculation using AIMLESS
                        pairs_to_calculate_cc.append(pair)
                else:
                    # If only one dataset in mtz, default to no correlation.
                    self.logger.error(
                        'HCMerge::%s_pointless.mtz has only one run. CC defaults to 0.' % pair)
                    self.results[pair]['CC'] = 0
            else:
                self.results[pair]['CC'] = 0

        # AIMLESS for CC calculation using E^2 as 1/variance(I)
        if self.settings.get("cc_mode", "cctbx") == "aimless":
            r = pool.map(get_cc_aimless, pairs_to_calculate_cc)
            # print ">>>>"
            # pprint(r)
            for key, val in r:
                self.results[key]['CC'] = val
            # print "<<<<"

        #TODO
        # pprint(self.data_files)
        # pprint(self.results)
        # pprint(self.id_list)
        
        # Create a dict of wedge names keyed by the index used by the plugin
        wedges = {}
        for data_file in self.data_files:
            key = data_file.split("_")[0]
            value = "_".join(data_file.split("_")[1:])
            wedges[key] = value
        
        # Create an array of keys to put file strings in proper numerical order
        wedge_keys =  wedges.keys()
        wedge_keys.sort(key=lambda x: int(x))
        # print wedge_keys

        # Figure out the longest wedge name
        longest = 0
        for file_name in wedges.values():
            length = len(file_name)
            if length > longest:
                longest = length
        # print "Longest file name is %d characters" % longest

        self.tprint("\nTable of correlation coefficients\n", 50, "blue")

        # Print column headers
        count = longest
        while count > 0:
            # print count
            line = " "*longest+"  |"
            for key in wedge_keys[1:]:
                value = wedges[key]
                position = len(value)-count
                if position >= 0:
                    line += "   "+value[position]+"   |"
                else:
                    line += "       |"
            self.tprint(line, 50)
            count -= 1

        # Print the rows
        counter1 = 0
        for key1 in wedge_keys[:-1]:
            value = wedges[key1]
            line = " "+value+(" "*(longest-len(value)))+" |"
            counter2 = 1
            colorations = 0
            for key2 in wedge_keys[1:]:
                if counter2 > counter1:
                    if "x".join([key1, key2]) in self.results:
                        cc = self.results["x".join([key1, key2])]["CC"]
                    elif "x".join([key2, key1]) in self.results:
                        cc = self.results["x".join([key2, key1])]["CC"]
                    else:
                        cc = -1
                    if cc < HIGHLIGHT_THRESHOLD:
                        line += ((rtext.red+" %3.3f "+rtext.stop+"|") % cc)
                        colorations += 1
                    else:
                        line += " %3.3f |" % cc
                else:
                    line += "       |"
                counter2 += 1
            self.tprint("-"*(len(line)-(9*colorations)), 50)
            self.tprint(line, 50)
            counter1 += 1
        self.tprint("-"*(len(line)-(9*colorations))+"\n", 50)

        # Make a CSV
        csv_lines = []
        # Header
        csv_line = ""
        for key in wedge_keys[1:]:
            csv_line += ("," + wedges[key])
        csv_lines.append(csv_line)
        # Body
        counter1 = 0
        for key1 in wedge_keys[:-1]:
            value = wedges[key1]
            csv_line = value
            counter2 = 1
            colorations = 0
            for key2 in wedge_keys[1:]:
                # print counter1, counter2
                if counter2 > counter1:
                    if "x".join([key1, key2]) in self.results:
                        cc = self.results["x".join([key1, key2])]["CC"]
                        csv_line += (",%f" % cc)
                    elif "x".join([key2, key1]) in self.results:
                        cc = self.results["x".join([key2, key1])]["CC"]
                        csv_line += (",%f" % cc)
                    else:
                        csv_line += (",")
                else:
                    csv_line += (",")
                counter2 += 1
            counter1 += 1
            # print csv_line
            csv_lines.append(csv_line)

        # Write CSV
        with open("cc.csv", "w") as csv_file:
            for csv_line in csv_lines:
                csv_file.write(csv_line+"\n")

        # Make relationship matrix
        self.matrix = self.make_matrix(self.method)

        # Find data above CC cutoff.  Key 0 is most wedges and above CC cutoff
        wedge_files = self.select_data(self.matrix, 1 - self.cutoff)

        # Merge files in selected wedges together using POINTLESS and AIMLESS
        self.merge_wedges(wedge_files)

        # Store the dicts for future use
        self.store_dicts({'data_files': self.data_files, 'id_list': self.id_list,
                          'results': self.results, 'graphs': self.graphs, 'matrix': self.matrix,
                          'merged_files': self.merged_files})

        # Make the summary text file for all merged files
        self.make_log(self.merged_files)

        # Make the dendrogram and write it out as a PNG
        self.make_dendrogram(self.matrix, self.dpi)
        self.logger.debug('HCMerge::Data merging finished.')

    def postprocess(self):
        """
        Data transfer, file cleanup and other maintenance issues.
        """

        # Send back results
        self.handle_return()

        self.logger.debug('HCMerge::Cleaning up in postprocess.')
        # Copy original datasets to a DATA directory
        commandline_utils.check_work_dir(self.dirs['data'], True)
        for file in self.data_files:
            shutil.move(file, self.dirs['data'])
        self.store_dicts({'data_files': self.data_files, 'id_list': self.id_list,
                          'results': self.results, 'graphs': self.graphs, 'matrix': self.matrix,
                          'merged_files': self.merged_files, 'data_dir': self.dirs['data']})
        # Check for postprocessing flags
        # Clean up mess
        if self.settings['clean']:
            self.clean_up()

    def clean_up(self):
        """
        Remove excess log files and tidy up the directory.
        safeext = list of file extensions which should be saved.
        """

        self.tprint("Clean up excess intermediate processing and log files")
        killlist = []
        killext = ['_pointless.sh', '_pointless.mtz',
                   '_pointless.log', '_pointless_p1.log']
        for ext in killext:
            for prefix in self.id_list:
                killlist.append(prefix+ext)
    #        for itm in self.merged_files:
    #            killlist.append(itm+'_aimless.sh')
        filelist = [f for f in os.listdir(self.dirs['work']) if f.endswith(".sh") or f.endswith(".log")
                    or f.endswith(".mtz")]
        purgelist = set(filelist).intersection(set(killlist))
    #        purgelist = [f for f in filelist if f not in safelist]
        for file in purgelist:
            os.remove(file)

    def handle_return(self):
        """Output data to consumer"""

        self.tprint("handle_return")

        run_mode = self.command["preferences"]["run_mode"]

        # Print results to the terminal?
        if run_mode == "interactive":
            self.print_results(self.merged_files)

        # Take care of JSON
        dendrogram = self.json_dendrogram(self.matrix, self.data_files)
        self.write_json({'data_files': self.data_files, 'id_list': self.id_list,
                         'results': self.results, 'graphs': self.graphs, 'matrix': self.matrix.tolist(),
                         'newick': dendrogram, 'merged_files': self.merged_files, 'data_dir': self.dirs['data']})

        # Traditional mode as at the beamline
        if run_mode == "server":
            pass
        # Run and return results to launcher
        elif run_mode == "subprocess":
            return {'data_files': self.data_files, 'id_list': self.id_list,
                    'results': self.results, 'graphs': self.graphs, 'matrix': self.matrix,
                    'merged_files': self.merged_files, 'data_dir': self.dirs['data']}

    def make_combinations(self, files, number=2):
        """
        Makes combinations using itertools
        files = list of files to be combined (usually self.data_files)
        number = number of files in a combination. For a pair, use 2
        """

        self.logger.debug(
            'HCMerge::Setting up %s as %s file combinations' % (str(files), number))
        combos = list()
        for i in combinations(files, number):
            combos.append(i)
        return(combos)

#     def combine(self, in_files, out_file):
#         """
#         Combine XDS_ASCII.HKL files using POINTLESS
#         in_files = list of files
#         """

#         self.logger.debug(
#             'HCMerge::Pair-wise joining of %s using pointless.' % str(in_files))
#         command = []
#         command.append('pointless hklout '+out_file +
#                        '_pointless.mtz> '+out_file+'_pointless.log <<eof \n')

#         for hklin in in_files:
#             command.append('hklin '+hklin+' \n')
#             # Add ability to do batches
#         # Make TOLERANCE huge to accept unit cell variations when in sloppy mode.
#         if self.strict != False:
#             command.append('tolerance 1000.0 \n')
#         # Add LAUEGROUP if user has chosen a spacegroup
#         if self.user_spacegroup:
#             command.append('lauegroup %s \n' % space_group_symbols(
#                 self.user_spacegroup).universal_hermann_mauguin())
#             command.append('choose spacegroup %s \n' % space_group_symbols(
#                 self.user_spacegroup).universal_hermann_mauguin())
#         command.append('eof\n')
#         # print command
#         comfile = open(out_file+'_pointless.sh', 'w')
#         comfile.writelines(command)
#         comfile.close()
#         os.chmod('./'+out_file+'_pointless.sh', 0755)
# #            p = subprocess.Popen('qsub -N combine -sync y ./'+out_file+'_pointless.sh',shell=True).wait()
#         p = subprocess.Popen(self.cmd_prefix+' ./'+out_file+'_pointless.sh',
#                              shell=True,
#                              stdout=subprocess.PIPE,
#                              stderr=subprocess.PIPE).communicate()
#         if self.user_spacegroup == 0:
#             # Sub-routine for different point groups
#             if (p[0] == '' and p[1] == '') == False:
#                 self.logger.debug(
#                     'HCMerge::Error Messages from %s pointless log. %s' % (out_file, str(p)))
#             if 'WARNING: Cannot combine reflection lists with different symmetry' or 'ERROR: cannot combine files belonging to different crystal systems' in p[1]:
#                 self.logger.debug(
#                     'HCMerge::Different symmetries. Placing %s in best spacegroup.' % str(in_files))
#                 for hklin in in_files:
#                     cmd = []
#                     cmd.append('pointless hklin '+hklin +
#                                ' hklout '+hklin+'> '+hklin+'_p.log \n')
#                     subprocess.Popen(
#                         cmd, shell=True, stdout=subprocess.PIPE, stderr=subprocess.PIPE).wait()
#                 p = subprocess.Popen(self.cmd_prefix+' ./'+out_file+'_pointless.sh',
#                                      shell=True,
#                                      stdout=subprocess.PIPE,
#                                      stderr=subprocess.PIPE).communicate()
#                 if 'WARNING: Cannot combine reflection lists with different symmetry' in p[1]:
#                     self.logger.debug(
#                         'HCMerge::Still different symmetries after best spacegroup.  Reducing %s to P1.' % str(in_files))
#                     for hklin in in_files:
#                         cmd = []
#                         hklout = hklin.rsplit('.', 1)[0]+'p1.mtz'
#                         cmd.append('pointless hklin '+hklin+' hklout ' +
#                                    hklout+'> '+hklin+'_p1.log <<eof \n')
#                         cmd.append('lauegroup P1 \n')
#                         cmd.append('choose spacegroup P1 \n')
#                         cmd.append('eof\n')
#                         cmdfile = open('p1_pointless.sh', 'w')
#                         cmdfile.writelines(cmd)
#                         cmdfile.close()
#                         os.chmod('./p1_pointless.sh', 0755)
#                         p1 = subprocess.Popen('p1_pointless.sh',
#                                               shell=True,
#                                               stdout=subprocess.PIPE,
#                                               stderr=subprocess.PIPE).communicate()
#                     command = [x.replace('.mtz', 'p1.mtz')
#                                for x in command if any('hklin')]
#                     comfile = open(out_file+'_pointless.sh', 'w')
#                     comfile.writelines(command)
#                     comfile.close()
#                     p = subprocess.Popen(self.cmd_prefix+' ./'+out_file+'_pointless.sh',
#                                          shell=True,
#                                          stdout=subprocess.PIPE,
#                                          stderr=subprocess.PIPE).communicate()

#         # Check for known FATAL ERROR of unable to pick LAUE GROUP due to not enough reflections
#         plog = open(out_file+'_pointless.log', 'r').readlines()
#         for num, line in enumerate(plog):
#             if line.startswith('FATAL ERROR'):
#                 # Go to the next line for error message
#                 if 'ERROR: cannot decide on which Laue group to select\n' in plog[num+1]:
#                     self.logger.debug(
#                         'HCMerge::Cannot automatically choose a Laue group.  Forcing solution 1.')
#                     for num, itm in enumerate(command):
#                         if itm == 'eof\n':
#                             command.insert(num, 'choose solution 1\n')
#                             break
#                 comfile = open(out_file+'_pointless.sh', 'w')
#                 comfile.writelines(command)
#                 comfile.close()
#                 # Run pointless again with new keyword
#                 p = subprocess.Popen(self.cmd_prefix+' ./'+out_file+'_pointless.sh',
#                                      shell=True,
#                                      stdout=subprocess.PIPE,
#                                      stderr=subprocess.PIPE).wait()
#                 if 'ERROR: cannot combine files belonging to different crystal systems' in plog[num+1]:
#                     self.logger.debug(
#                         'HCMerge:: Forcing P1 due to different crystal systems in %s.' % str(in_files))
#                     for hklin in in_files:
#                         cmd = []
#                         hklout = hklin.rsplit('.', 1)[0]+'p1.mtz'
#                         cmd.append('pointless hklin '+hklin+' hklout ' +
#                                    hklout+'> '+hklin+'_p1.log <<eof \n')
#                         cmd.append('lauegroup P1 \n')
#                         cmd.append('choose spacegroup P1 \n')
#                         cmd.append('eof\n')
#                         cmdfile = open('p1_pointless.sh', 'w')
#                         cmdfile.writelines(cmd)
#                         cmdfile.close()
#                         os.chmod('./p1_pointless.sh', 0755)
#                         p1 = subprocess.Popen('p1_pointless.sh',
#                                               shell=True,
#                                               stdout=subprocess.PIPE,
#                                               stderr=subprocess.PIPE).communicate()
#                     command = [x.replace('.mtz', 'p1.mtz')
#                                for x in command if any('hklin')]
#                     comfile = open(out_file+'_pointless.sh', 'w')
#                     comfile.writelines(command)
#                     comfile.close()
#                     p = subprocess.Popen(self.cmd_prefix+' ./'+out_file+'_pointless.sh',
#                                          shell=True,
#                                          stdout=subprocess.PIPE,
#                                          stderr=subprocess.PIPE).communicate()

    def get_batch(self, in_file):
        """
        Obtain batch numbers from mtz file. Returns a list of tuples.
        """

        self.logger.debug(
            'HCMerge::get_batch %s from mtz file.' % str(in_file))

        batch_list = []
        batches = []
        reflection_file = reflection_file_reader.any_reflection_file(
            file_name=in_file)
        # Make a list of all the batch numbers
        for item in reflection_file.file_content().batches():
            batch_list.append(item.num())
        # Go through the list of batches, find the gaps and group by ranges
        for k, g in groupby(enumerate(batch_list), lambda x: x[0]-x[1]):
            group = list(map(itemgetter(1), g))
            batches.append((group[0], group[-1]))
        #
        # batches = {}
        # log = open(in_file+'_pointless.log','r').readlines()
        #
        # for line in log:
        #     if ('consists of batches' in line):
        #         sline = line.split()
        #         run_number = int(sline[2])
        #         batch_start = int(sline[6])
        #         batch_end = int(sline[len(sline)-1])
        #         batches[run_number] = (batch_start,batch_end)
        #         self.logger.debug('%s has batches %d to %d' % (in_file,batch_start,batch_end))
        #
        return(batches)

    def get_cc_aimless(self, in_file):
        """
        Calculate correlation coefficient (CC) between two datasets which have been combined
        by pointless.  Uses aimless.  Reads in an mtz file.
        """

        self.logger.debug('HCMerge::get_cc_aimless::Obtain correlation coefficient from %s with batches %s' % (
            str(in_file)))

        # Read in mtz file
        # mtz_file = reflection_file_reader.any_reflection_file(
        #     file_name=in_file+'_pointless.mtz')
        mtz_file = in_file+'_pointless.mtz'
        log_file = in_file+"_aimless.log"
        com_file = in_file+"_aimless.sh"
        # Create aimless command file
        aimless_lines = ['#!/bin/tcsh\n',
                         'aimless hklin %s hklout %s << eof > %s \n' % (mtz_file, "foo.mtz", log_file),
                         'anomalous on\n',
                         'scales constant\n',
                         'sdcorrection norefine full 1 0 0 partial 1 0 0\n',
                         'cycles 0\n']
        with open(com_file, "w") as command_file:
            for line in aimless_lines:
                command_file.write(line)
        os.chmod(com_file, stat.S_IRWXU)

        # Run aimless
        cmd = './%s' % com_file
        p = subprocess.Popen(cmd, shell=True, stdout=subprocess.PIPE, stderr=subprocess.PIPE)
        p.wait()
        stdout, stderr = p.communicate()

        # Parse the file
        # graphs, summary = aimless.parse_aimless(log_file)
        cc_results = aimless.get_cc(log_file)
        # print graphs
        # print cc_results

        # Return CC
        return cc_results.get("cc", {}).get((1, 2), 0)

    def get_cc_pointless(self, in_file, batches):
        """
        Calculate correlation coefficient (CC) between two datasets which have been combined
        by pointless.  Uses cctbx.  Reads in an mtz file.
        """

        self.logger.debug('HCMerge::get_cc_pointless::Obtain correlation coefficient from %s with batches %s' % (
            str(in_file), str(batches)))

        # Read in mtz file
        mtz_file = reflection_file_reader.any_reflection_file(
            file_name=in_file+'_pointless.mtz')

        # Convert to miller arrays
        # ma[1] has batch information, ma[2] has I and SIGI
        ma = mtz_file.as_miller_arrays(merge_equivalents=False)

        # Set up objects to hold miller indices and data for both datasets
        data1 = flex.double()
        data2 = flex.double()
        indices1 = flex.miller_index()
        indices2 = flex.miller_index()

        run1_batch_start = batches[0][0]
        run1_batch_end = batches[0][1]
        run2_batch_start = batches[1][0]
        run2_batch_end = batches[1][1]

        # Separate datasets by batch
        for cnt, batch in enumerate(ma[1].data()):
            if batch >= run1_batch_start and batch <= run1_batch_end:
                data1.append(ma[2].data()[cnt])
                indices1.append(ma[2].indices()[cnt])
            elif batch >= run2_batch_start and batch <= run2_batch_end:
                data2.append(ma[2].data()[cnt])
                indices2.append(ma[2].indices()[cnt])

        crystal_symmetry = ma[1].crystal_symmetry()

        # Create miller arrays for each dataset and merge symmetry-related reflections
        my_millerset1 = miller.set(crystal_symmetry, indices=indices1)
        my_miller1 = miller.array(my_millerset1, data=data1)
        merged1 = my_miller1.merge_equivalents().array()

        my_millerset2 = miller.set(crystal_symmetry, indices=indices2)
        my_miller2 = miller.array(my_millerset2, data=data2)
        merged2 = my_miller2.merge_equivalents().array()

        # Obtain common set of reflections
        common1 = merged1.common_set(merged2)
        common2 = merged2.common_set(merged1)
#        common1, common2 = my_miller1.common_sets(my_miller2)
        # Deal with only 1 or 2 common reflections in small wedges
        if (len(common1.indices()) == 1 or len(common1.indices()) == 2):
            return(0)
        else:
            # Calculate correlation between the two datasets.
            cc = flex.linear_correlation(common1.data(), common2.data())
            self.logger.debug('HCMerge::Linear Correlation Coefficient for %s = %s.' % (
                str(in_file), str(cc.coefficient())))
            return(cc.coefficient())

    def scale(self, in_file, out_file, VERBOSE=False):
        """
        Scaling files using AIMLESS
        in_file = prefix for input mtz file from POINTLESS
        out_file = prefix for output mtz file
        """

        self.logger.debug(
            'HCMerge::Scale with AIMLESS in_file: %s as out_file: %s' % (in_file, out_file))
        command = []
        command.append('aimless hklin '+in_file+'_pointless.mtz hklout ' +
                       out_file+'_scaled.mtz > '+out_file+'_scaled.log <<eof \n')
        command.append('bins 10 \n')
        command.append('scales constant \n')
        command.append('anomalous on \n')
        command.append('output mtz scalepack merged \n')
        if self.resolution:
            command.append('resolution high %s \n' % self.resolution)
#        command.append('END \n')
        command.append('eof \n')
        comfile = open(in_file+'_aimless.sh', 'w')
        comfile.writelines(command)
        comfile.close()
        os.chmod(in_file+'_aimless.sh', 0755)
        p = subprocess.Popen(self.cmd_prefix+' ./'+in_file+'_aimless.sh',
                             shell=True,
                             stdout=subprocess.PIPE,
                             stderr=subprocess.PIPE).wait()

        # Check for maximum resolution and re-run scaling if resolution is too high
        scalog = open(out_file+'_scaled.log', 'r').readlines()
        if self.resolution:
            pass
        else:
            for num, line in enumerate(scalog):
                if line.startswith('Estimates of resolution limits: overall'):
                    # Go to the next line to check resolution
                    if scalog[num+1].endswith('maximum resolution\n'):
                        break
                    elif scalog[num+2].endswith('maximum resolution\n'):
                        break
                    # Make exception for really weak data
                    elif scalog[num+1].endswith('WARNING: weak data, all data below threshold'):
                        self.results['errormsg'].append(
                            'Weak Data.  Check %s_scaled.log.\n' % out_file)
                        break
                    elif scalog[num+2].endswith('WARNING: weak data, all data below threshold'):
                        self.results['errormsg'].append(
                            'Weak Data.  Check %s_scaled.log.\n' % out_file)
                        break
                    else:
                        new_res = min(
                            scalog[num+1].split()[8].rstrip('A'), scalog[num+2].split()[6].rstrip('A'))
                        self.logger.debug(
                            'HCMerge::Scale resolution %s' % new_res)
                        for num, itm in enumerate(command):
                            if itm == 'END \n':
                                command.insert(
                                    num, 'resolution high %s \n' % new_res)
                                break
                        comfile = open(out_file+'_aimless.sh', 'w')
                        comfile.writelines(command)
                        comfile.close()
                        p = subprocess.Popen(self.cmd_prefix+' ./'+in_file+'_aimless.sh',
                                             shell=True,
                                             stdout=subprocess.PIPE,
                                             stderr=subprocess.PIPE).wait()

    def make_matrix(self, method):
        """
        Take all the combinations and make a matrix of their relationships using agglomerative
        hierarchical clustering, hcluster. Use CC as distance.
        self.id_list = OrderedDict of pairs of datasets
        self.results = Dict of values extracted from aimless log
        method = linkage method: single, average, complete, weighted
        Return Z, the linkage array
        """

        self.logger.info('HCMerge::make_matrix using method %s' % method)
        Y = []  # The list of distances, our equivalent of pdist
        for pair in self.id_list.keys():
            # grab keys with stats of interest, but ensure that keys go in numerical order
            cc = 1 - self.results[pair]['CC']
            Y.append(cc)
        self.logger.debug('HCMerge::Array of distances for matrix = %s' % Y)
        # The linkage defaults to single and euclidean
        Z = linkage(Y, method=method)
        return Z

    def select_data(self, Z, cutoff):
        """
        Select dataset above the CC of interest
        Z = linkage array
        self.data_files = list of datasets in working directory
        cutoff = CC of interest
        most_wedges = dict with the wedge number as key, list of data sets as value
        """

        self.logger.info('HCMerge::Apply cutoff to linkage array %s' % Z)
        node_list = {}  # Dict to hold new nodes
        for cnt, row in enumerate(Z):
            node_list[len(Z)+cnt+1] = [int(row[0]), int(row[1])]
        # Set up for making groups of all clusters below cutoff.  Turn most_wedges into a dict.
        # Default to most closely linked pair of wedges
        if any(item for item in Z.tolist() if item[2] < cutoff):
            most_wedges = {}
        else:
            most_wedges = {0: ([int(Z[0][0]), int(Z[0][1])], Z[0][2])}
        for cnt, item in enumerate(Z[::-1]):
            # Apply cutoff
            if item[2] <= cutoff:
                # Dict holding clusters using node ID as key
                most_wedges[cnt] = [int(item[0]), int(item[1])], item[2]
        # iteratively go through dict values and reduce to original leaves
        for i in most_wedges.values():
            # use set because it is faster than list
            while set(i[0]).intersection(set(node_list.keys())):
                self.replace_wedges(i[0], node_list)

        # Convert numbers to filenames
        for i in most_wedges:
            for cnt, item in enumerate(most_wedges[i][0]):
                most_wedges[i][0][cnt] = self.data_files[item]

#        # Convert to a flat list and remove the duplicates
#        most_wedges = set(list(chain.from_iterable(most_wedges)))
        self.logger.info('HCMerge::Selected wedges by node %s' % most_wedges)
        return most_wedges

    def replace_wedges(self, wedges, node_dict):
        """
        Helper function to go through a pair of nodes from linkage list and expand it to a flat
        list that has all the original leaves
        """

        self.logger.debug('HCMerge::Replace Wedges: %s' % wedges)
        for count, item in enumerate(wedges):
            if item in node_dict.keys():
                wedges[count] = node_dict[item][0]
                wedges.append(node_dict[item][1])
        return wedges

    def merge_wedges(self, wedge_files):
        """
        Merge all the separate wedges together at the cutoff value. Combines all files with POINTLESS then scales with AIMLESS.
        Parses AIMLESS log file for statistics
        Separated from process so that I can use it in rerun.
        Requires: wedge_files = flat list of all the original leaves.
        """

        self.logger.debug('HCMerge::Merge Wedges: %s' % wedge_files)
        # lists for running the multiprocessing
#        jobs = []
        pool = multiprocessing.Pool(self.nproc)
        pool_arguments = []

        # Check for all_clusters flag
        if self.all_clusters:
            for cnt, cluster in enumerate(wedge_files.values()):
                pool_arguments.append(
                    (cluster[0], self.prefix+str(cnt), self.cmd_prefix, self.strict, self.user_spacegroup))
            r = pool.map(combine_wrapper, pool_arguments)
#                combine_all = Process(target=self.combine(
#                    cluster[0], self.prefix+str(cnt)))
#                jobs.append(combine_all)
#                combine_all.start()
            for pair in jobs:
                pair.join()
            # Scale the files with aimless
            for cnt, itm in enumerate(wedge_files):
                scale = Process(target=self.scale, args=(
                    self.prefix+str(cnt), self.prefix+str(cnt)))
                jobs.append(scale)
                scale.start()
            for pair in jobs:
                pair.join()
            for cnt, itm in enumerate(wedge_files):
                new_prefix = self.prefix+str(cnt)
                self.graphs[new_prefix], self.results[new_prefix] = aimless.parse_aimless(
                    self.prefix+str(cnt)+'_scaled.log')
                self.results[new_prefix]['files'] = wedge_files[itm][0]
                self.results[new_prefix]['CC'] = 1 - wedge_files[itm][1]
                self.merged_files.append(new_prefix)
        else:
            pool_arguments.append(
                (next(wedge_files.itervalues())[0], self.prefix, self.cmd_prefix, self.strict, self.user_spacegroup))
            r = pool.map(combine_wrapper, pool_arguments)
#            combine_all = Process(target=self.combine, args=(
#                next(wedge_files.itervalues())[0], self.prefix))
#            combine_all.start()
#            combine_all.join()
            # Scale the files with aimless
            scale = Process(target=self.scale, args=(self.prefix, self.prefix))
            scale.start()
            scale.join()
            self.graphs[self.prefix], self.results[self.prefix] = aimless.parse_aimless(
                self.prefix+'_scaled.log')
            self.results[self.prefix]['files'] = next(
                wedge_files.itervalues())[0]
            self.results[self.prefix]['CC'] = 1 - \
                next(wedge_files.itervalues())[1]
            self.merged_files.append(self.prefix)

    def make_dendrogram(self, matrix, resolution):
        """
        Make a printable dendrogram as either high resolution or low resolution (dpi) image.
        """
        self.logger.debug('HCMerge::Generating Dendrogram')
        # Make a dendrogram of the hierarchical clustering.  Options are from scipy.cluster.hierarchy.dendrogram
        try:
            import matplotlib.pylab
            if self.labels:
                dendrogram(matrix, color_threshold=1 - self.cutoff,
                           labels=self.data_files, leaf_rotation=-90)
                matplotlib.pylab.xlabel('Datasets')
                matplotlib.pylab.ylabel('1 - Correlation Coefficient')
                f = matplotlib.pylab.gcf()
                f.set_size_inches([8, 8])
                f.subplots_adjust(bottom=0.4)
            else:
                dendrogram(matrix, color_threshold=1 - self.cutoff)
            # Save a PNG of the plot
            matplotlib.pylab.savefig(
                self.prefix+'-dendrogram.png', dpi=resolution)
        except:
            dendrogram(matrix, color_threshold=1 - self.cutoff, no_plot=True)
            self.logger.error(
                'HCMerge::matplotlib.pylab unavailable in your version of cctbx.  Plot not generated.')

    def getNewick(self, node, newick, parentdist, leaf_names):
        """
        Get Newick format
        https://stackoverflow.com/questions/28222179/save-dendrogram-to-newick-format

        tree = scipy.cluster.hierarchy.to_tree(Z,False)
        getNewick(tree, "", tree.dist, leaf_names)
        """
        if node.is_leaf():
            return "%s:%.3f%s" % (leaf_names[node.id], parentdist - node.dist, newick)
        else:
            if len(newick) > 0:
                newick = "):%.3f%s" % (parentdist - node.dist, newick)
            else:
                newick = ");"
            newick = self.getNewick(
                node.get_left(), newick, node.dist, leaf_names)
            newick = self.getNewick(node.get_right(), ",%s" %
                                    (newick), node.dist, leaf_names)
            newick = "(%s" % (newick)
            return newick

    def make_log(self, files):
        """
        Makes a log file of the merging results
        files = list of results files, prefix only
        """

        self.logger.debug('HCMerge::Write tabulated results to %s' %
                          (self.prefix + '.log'))

        # Make a comparison table of results
        # Set up list of lists for making comparison table
        table = [['', 'Correlation', 'Space Group', 'Resolution', 'Completeness',
                  'Multiplicity', 'I/SigI', 'Rmerge', 'Rmeas', 'Anom Rmeas',
                  'Rpim', 'Anom Rpim', 'CC 1/2', 'Anom Completeness', 'Anom Multiplicity',
                  'Anom CC', 'Anom Slope', 'Total Obs', 'Unique Obs']]
        key_list = ['CC', 'scaling_spacegroup', 'bins_high', 'completeness', 'multiplicity',
                    'isigi', 'rmerge_norm', 'rmeas_norm', 'rmeas_anom',
                    'rpim_norm', 'rpim_anom', 'cc-half', 'anom_completeness',
                    'anom_multiplicity', 'anom_correlation', 'anom_slope', 'total_obs', 'unique_obs']
        for file in files:
            row = [file]
            for item in key_list:
                # If it is a list, add first item from the list which is overall stat
                if type(self.results[file][item]) == list:
                    row.append(self.results[file][item][0])
                # Otherwise, add the entire contents of the item
                else:
                    row.append(self.results[file][item])
            table.append(row)
        # flip columns and rows since rows are so long
        table = zip(*table)
        out_file = self.prefix + '.log'
        out = open(out_file, 'w')
        table_print = MakeTables()
        table_print.pprint_table(out, table)
        out.close()

        # Append a key for merged file names
        out = open(out_file, 'a')
        for file in files:
            out.write(file + ' = ' + str(self.results[file]['files']) + '\n')
        out.close()

    def print_results(self, files):
        """
        Makes a log file of the merging results
        files = list of results files, prefix only
        """

        # Make a comparison table of results
        # Set up list of lists for making comparison table
        table = [['', 'Correlation', 'Space Group', 'Resolution', 'Completeness',
                  'Multiplicity', 'I/SigI', 'Rmerge', 'Rmeas', 'Anom Rmeas',
                  'Rpim', 'Anom Rpim', 'CC 1/2', 'Anom Completeness', 'Anom Multiplicity',
                  'Anom CC', 'Anom Slope', 'Total Obs', 'Unique Obs']]
        key_list = ['CC', 'scaling_spacegroup', 'bins_high', 'completeness', 'multiplicity',
                    'isigi', 'rmerge_norm', 'rmeas_norm', 'rmeas_anom',
                    'rpim_norm', 'rpim_anom', 'cc-half', 'anom_completeness',
                    'anom_multiplicity', 'anom_correlation', 'anom_slope', 'total_obs', 'unique_obs']
        for file in files:
            row = [file]
            for item in key_list:
                # If it is a list, add first item from the list which is overall stat
                if type(self.results[file][item]) == list:
                    row.append(self.results[file][item][0])
                # Otherwise, add the entire contents of the item
                else:
                    row.append(self.results[file][item])
            table.append(row)
        # flip columns and rows since rows are so long
        table = zip(*table)
        table_print = MakeTables()
        table_print.pprint_table(sys.stdout, table)

        # Append a key for merged file names
        for file in files:
            print(file + ' = ' + str(self.results[file]['files']) + '\n')

    def store_dicts(self, dicts):
        """
        Create pickle files of dicts with CC, aimless stats, combinations already processed, merged file list
        """

        self.logger.debug('HCMerge::Pickling Dicts')
        file = open(self.prefix + '.pkl', 'wb')
        pickle.dump(dicts, file)
        file.close()

    def get_dicts(self, file):
        """
        Extract dicts out of pickle file
        """

        self.logger.debug('HCMerge::UnPickling Dicts')
        tmp = pickle.load(open(file, 'rb'))
        for itm, val in tmp.iteritems():
            setattr(self, itm, val)

    def rerun(self, pkl_file):
        """
        Re-running parts of the agent
        self.dirs['data'] should be self.data_dir when pulled from pkl file
        """

        self.logger.debug('HCMerge::rerun')
        self.get_dicts(pkl_file)
        if self.start_point == 'clustering':
            # List for storing new merged files.
            self.merged_files = []
            os.chdir(self.dirs['work'])
            # Make new COMBINE directory and move data files over
            # combine_dir = self.create_subdirectory(prefix='COMBINE', path=self.dirs['work'])
            # os.chdir(combine_dir)
            self.logger.debug('HCMerge::Copying files from %s to %s' %
                              (self.data_dir, self.dirs['work']))
            for file in self.data_files:
                shutil.copy(self.data_dir + '/' + file, self.dirs['work'])

            # Make relationship matrix
            self.matrix = self.make_matrix(self.method)

            # Find data above CC cutoff.  Key 0 is most wedges and above CC cutoff
            wedge_files = self.select_data(self.matrix, 1 - self.cutoff)

            # Merge all wedges together
            self.merge_wedges(wedge_files)

            # Store the dicts for future use
            self.store_dicts({'data_files': self.data_files, 'id_list': self.id_list,
                              'results': self.results, 'graphs': self.graphs, 'matrix': self.matrix,
                              'merged_files': self.merged_files})

            # Make the summary text file for all merged files
            self.make_log(self.merged_files)

        else:
            pass
        # Make the dendrogram and write it out as a PNG
        self.make_dendrogram(self.matrix, self.dpi)

    def write_json(self, results):
        """Write a file with the JSON version of the results"""

        json_string = json.dumps(results)

        # Output to terminal?
        if self.settings.get("json", True):
            print json_string

        # Always write a file
        os.chdir(self.dirs['work'])
        with open("result.json", 'w') as outfile:
            outfile.writelines(json_string)

    def json_dendrogram(self, Z, leaf_names):
        """Make a Newick json suitable for use with http://bl.ocks.org/kueda/1036776 which uses d3 to make a phylogenetic tree"""

        tree = to_tree(Z, False)
        json = self.getNewick(tree, "", tree.dist, leaf_names)
        return json

    def print_credits(self):
        """Print credits for programs utilized by this plugin"""

        self.tprint(credits.HEADER, level=99, color="blue")

        programs = ["CCTBX", "AIMLESS", "POINTLESS"]
        info_string = credits.get_credits_text(programs, "    ")
        self.tprint(info_string, level=99, color="default")


class MakeTables:
    """
    From GITS blog: http://ginstrom.com/scribbles/2007/09/04/pretty-printing-a-table-in-python/
    In a class so that it can be used separately from the MergeMany pipeline.
    """

    def get_max_width(self, table, index):
        """Get the maximum width of the given column index"""

        return max([len(str(row[index])) for row in table])

    def pprint_table(self, out, table):
        """
        Prints out a table of data, padded for alignment
        out = Output stream (file-like object)
        table = The table to print. A list of lists.
        Each row must have the same number of columns.
        """

        col_paddings = []

        for i in range(len(table[0])):
            col_paddings.append(self.get_max_width(table, i))

        for row in table:
            # left col
            print >> out, row[0].ljust(col_paddings[0] + 1),
            # rest of the cols
            for i in range(1, len(row)):
                col = str(row[i]).rjust(col_paddings[i] + 2)
                print >> out, col,
            print >> out<|MERGE_RESOLUTION|>--- conflicted
+++ resolved
@@ -514,16 +514,9 @@
         self.logger.debug('HCMerge::Prechecking files: %s' %
                           str(self.datasets))
 
-<<<<<<< HEAD
-        # Nicely sort datasets
-        # sort_nicely(self.datasets)
-
-        if self.precheck:
-=======
         if not self.precheck:
             self.tprint("Prechecking Files Off.  Skipping to File Copying.")
         else: 
->>>>>>> 0b0bf576
             # mtz and xds produce different file formats.  Check for type to do duplicate comparison specific to file type.
             types = []
             hashset = {}
