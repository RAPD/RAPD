--- conflicted
+++ resolved
@@ -34,11 +34,7 @@
 
 # A unique UUID for this handler (uuid.uuid1().hex)
 ID = "9a2e"
-<<<<<<< HEAD
-VERSION = "1.0.0"
-=======
 VERSION = "2.0.0"
->>>>>>> 9f4f88b7
 
 # Standard imports
 from distutils.spawn import find_executable
