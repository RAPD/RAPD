--- conflicted
+++ resolved
@@ -63,11 +63,7 @@
 # import utils
 from plugins.subcontractors.parse import parse_phaser_output, set_phaser_failed
 import utils.credits as rcredits
-<<<<<<< HEAD
-import utils.globals as rglobals
-=======
 import utils.global_vars as rglobals
->>>>>>> 39b2416e
 import utils.pdb as rpdb
 import utils.xutils as xutils
 import info
