"""
Parsing methods for multiple core functions
"""

__license__ = """
This file is part of RAPD

Copyright (C) 2011, Cornell University
All rights reserved.

RAPD is free software: you can redistribute it and/or modify
it under the terms of the GNU Affero General Public License as published by
the Free Software Foundation, version 3.

RAPD is distributed in the hope that it will be useful,
but WITHOUT ANY WARRANTY; without even the implied warranty of
MERCHANTABILITY or FITNESS FOR A PARTICULAR PURPOSE.  See the
GNU Affero General Public License for more details.

You should have received a copy of the GNU Affero General Public License
along with this program.  If not, see <http://www.gnu.org/licenses/>.
"""
__created__ = "2011-02-02"
__maintainer__ = "Jon Schuermann"
__email__ = "schuerjp@anl.gov"
__status__ = "Production"

# Standard imports
import math
import os
from pprint import pprint
import sys

# RAPD imports
from utils.r_numbers import try_int, try_float

def setShelxResults(self, inp=False):
  """
  Output dict for SHelx results.
  """
  if self.verbose:
    self.logger.debug('Parse::setShelxResults')
  if inp:
    tag = inp
  else:
    tag = 'no anom signal'

  data  = { 'shelxc_res'      : tag,
            'shelxc_data'     : tag,
            'shelxc_isig'     : tag,
            'shelxc_comp'     : tag,
            'shelxc_dsig'     : tag,
            'shelxc_chi-sq'   : tag,
            'shelxc_cchalf'   : tag,
            'shelxd_try'      : tag,
            'shelxd_cca'      : tag,
            'shelxd_ccw'      : tag,
            'shelxd_fom'      : tag,
            'shelxd_cfom'     : tag,
            'shelxd_best_occ' : tag,
            'shelxd_best_try' : tag,
            'shelxd_best_cc'  : tag,
            'shelxd_best_ccw' : tag,
            'shelxd_best_cfom': tag,
            'shelxe_cc'       : tag,
            'shelxe_mapcc'    : tag,
            'shelxe_res'      : tag,
            'shelxe_contrast' : tag,
            'shelxe_con'      : tag,
            'shelxe_sites'    : tag,
            'shelxe_inv_sites': tag,
            'shelxe_nosol'    : tag,
            'shelx_data'      : tag,
            'MAD_CC'          : tag,
            'shelx_ha'        : 'None',
            'shelx_phs'       : 'None',
            'shelx_tar'       : 'None'}
  #self.shelx_results = {'Shelx results' : data}
  return(data)

def setXtriageFailed(self):
  """
  Set output dict if Xtraige fails.
  """
  if self.verbose:
      self.logger.debug('Parse::setXtriageFailed')

  xtriage = {'Xtriage anom'         : 'None',
             'Xtriage anom plot'    : 'None',
             'Xtriage int plot'     : 'None',
             'Xtriage i plot'       : 'None',
             'Xtriage z plot'       : 'None',
             'Xtriage nz plot'      : 'None',
             'Xtriage l-test plot'  : 'None',
             'Xtriage z-score'      : 'None',
             'Xtriage pat'          : 'None',
             #'Xtriage pat coor'     : 'None',
             #'Xtriage pat dist'     : 'None',
             #'Xtriage pat height'   : 'None',
             'Xtriage pat p-value'  : 'None',
             'Xtriage summary'      : 'None',
             'Xtriage log'          : 'None',
             'Xtriage PTS'          : 'None',
             'Xtriage PTS info'     : 'None',
             'Xtriage twin'         : 'None',
             'Xtriage twin info'    : 'None'}
  return(xtriage)

def setMolrepFailed(self):
  """
  Set output dict if Molrep fails.
  """
  if self.verbose:
    self.logger.debug('Parse::setMolrepFailed')
  molrep  =  {#'Molrep log'    : 'None',
              #'Molrep jpg'    : 'None',
              'Molrep PTS'    : False,
              'Molrep PTS_pk' : False}
  return(molrep)
  #self.molrep_results = {'Molrep results': molrep}

def setAutoSolFalse(inp=False):
  """
  set output dict for Autosol when it is disabled.
  """
  if inp:
    tag = inp
  else:
    tag = 'NA'
  phenix = { 'directory'       : tag,
             'sg'              : tag,
             'wavelength'      : tag,
             'ha_type'         : tag,
             "f'"              : tag,
             'f"'              : tag,
             'bayes-cc'        : tag,
             'fom'             : tag,
             'sites_start'     : tag,
             'sites_refined'   : tag,
             'res_built'       : tag,
             'side_built'      : tag,
             'num_chains'      : tag,
             'model-map_cc'    : tag,
             'r/rfree'         : tag,
             #'den_mod_r'       : tag
                                      }
  return(phenix)

def setPhaserFailed(inp=False):
  """
  Return dict with all the params set to NA.
  """
  if inp:
    tag = inp
  else:
    tag = 'Timed out'
  phaser = {      'AutoMR nosol': 'True',
                  'AutoMR tar'  : 'None',
                  'AutoMR pdb'  : tag,
                  'AutoMR mtz'  : tag,
                  'AutoMR gain' : tag,
                  'AutoMR rfz'  : tag,
                  'AutoMR tfz'  : tag,
                  'AutoMR clash': tag,
                  'AutoMR dir'  : tag,
                  'AutoMR sg'   : tag,
                  'AutoMR nmol' : 0,
                  'AutoMR adf'  : 'None',
                  'AutoMR peak' : 'None'}
  return(phaser)

def set_phaser_failed(tag=False):
    """
    Return dict with all the params set to NA.
    """

    if not tag:
        tag = "Timed out"

    phaser_return = {
        "nosol": True,
        "tar": None,
        "pdb": tag,
        "mtz": tag,
        "gain": tag,
        "rfz": tag,
        "tfz": tag,
        "clash": tag,
        "dir": tag,
        "spacegroup": tag,
        "nmol": 0,
        "adf": None,
        "peak": None
    }

    return phaser_return

def setRaddoseFailed(inp=False):
  if inp:
    tag = inp
  else:
    tag = 'Timed out'
  raddose = { 'dose per image'       : tag,
              'exp dose limit'       : tag,
              'henderson limit'      : tag }
  return(raddose)

def setBestFailed(inp=False):
  data = {         'strategy'+inp+'run number'                       : 'skip',
                   'strategy'+inp+'phi start'                        : 'skip',
                   'strategy'+inp+'num of images'                    : 'skip',
                   'strategy'+inp+'delta phi'                        : 'skip',
                   'strategy'+inp+'image exp time'                   : 'skip',
                   'strategy'+inp+'distance'                         : 'skip',
                   'strategy'+inp+'overlap'                          : 'skip',
                   'strategy'+inp+'res limit'                        : 'skip',
                   'strategy'+inp+'anom flag'                        : 'skip',
                   'strategy'+inp+'phi end'                          : 'skip',
                   'strategy'+inp+'rot range'                        : 'skip',
                   'strategy'+inp+'completeness'                     : 'skip',
                   'strategy'+inp+'redundancy'                       : 'skip',
                   'strategy'+inp+'R-factor'                         : 'skip',
                   'strategy'+inp+'I/sig'                            : 'skip',
                   'strategy'+inp+'total exposure time'              : 'skip',
                   'strategy'+inp+'data collection time'             : 'skip',
                   'strategy'+inp+'frac of unique in blind region'   : 'skip',
                   'strategy'+inp+'attenuation'                      : 'skip',
                   'strategy'+inp+'new transmission'                 : 'skip'    }
  return(data)

def setMosflmFailed(inp):
  data = {    'strategy'+inp+'run number'            : 'skip',
              'strategy'+inp+'phi start'             : 'skip',
              'strategy'+inp+'phi end'               : 'skip',
              'strategy'+inp+'num of images'         : 'skip',
              'strategy'+inp+'resolution'            : 'skip',
              'strategy'+inp+'completeness'          : 'skip',
              'strategy'+inp+'redundancy'            : 'skip',
              'strategy'+inp+'distance'              : 'skip',
              'strategy'+inp+'image exp time'        : 'skip',
              'strategy'+inp+'delta phi'             : 'skip'}
  return(data)

def ParseOutputLabelit(self, inp, iteration=0):
    """
    Parses Labelit results and filters for specific errors. Cleans up the output AND looks for best
    solution then passes info back to caller.
    """

    if self.verbose:
        self.logger.debug('Parse::ParseOutputLabelit')

    tmp = []
    junk = []
    labelit_sol = []
    pseudotrans = False
    multi_sg = False
    few_spots = False
    min_spots = False
    spot_problem = False
    labelit_face = []
    labelit_solution = []
    labelit_metric = []
    labelit_fit = []
    labelit_rmsd = []
    labelit_spots_fit = []
    labelit_system = []
    labelit_cell = []
    labelit_volume = []
    labelit_bc = {}
    #mosflm_sol = []
    mosflm_face = []
    mosflm_solution = []
    mosflm_sg = []
    mosflm_beam_x = []
    mosflm_beam_y = []
    mosflm_distance = []
    mosflm_res = []
    mosflm_mos = []
    mosflm_rms = []

    # try:
    # If results empty, then fail
    if len(inp) == 0:
        return 'failed'

    # Check for errors
    for line_number, line in enumerate(inp):
        tmp.append(line)
        print line

        if len(line) > 1:
            if line.startswith('distl_minimum_number_spots'):
                min_spots = line
            if line.startswith('RuntimeError:'):
                return "failed"
            if line.startswith('ValueError:'):
                return "failed"
            if line.startswith('Labelit finds no reasonable solution'):
                if self.multiproc:
                    return "failed"
                else:
                    return "no index"
            if line.startswith('No_Indexing_Solution: Unreliable model'):
                if self.multiproc:
                    return "failed"
                else:
                    return "no index"
            if line.startswith("No_Indexing_Solution: (couldn't find 3 good basis vectors)"):
                if self.multiproc:
                    return "failed"
                else:
                    return "no index"
            if line.startswith('MOSFLM_Warning: MOSFLM logfile declares FATAL ERROR'):
                if self.multiproc:
                    return "failed"
                else:
                    return "no index"
            if line.startswith('ValueError: min()'):
                if self.multiproc:
                    return "failed"
                else:
                    return "no index"
            if line.startswith('Spotfinder Problem:'):
                spot_problem = True
            if line.startswith('InputFileError: Input error: File header must contain the sample-to-detector distance in mm; value is 0.'):
                return "fix labelit"
            if line.startswith('InputFileError: Input error:'):
                return "no pair"
            if line.startswith('Have '):
                self.min_good_spots = line.split()[1].rstrip(';')
                few_spots = True
            if line.startswith('UnboundLocalError'):
                return "bad input"
            if line.startswith('divide by zero'):
                return "bumpiness"
            # Could give error is too many choices with close cell dimensions, but...
            if line.startswith('No_Lattice_Selection: In this case'):
                multi_sg = True
                error_lg = line.split()[11]
            if line.startswith('No_Lattice_Selection: The known_symmetry'):
                return "bad input"
            if line.startswith('MOSFLM_Warning: MOSFLM does not give expected results on r_'):
                return "mosflm error"
            # Save the beam center
            if line.startswith('Beam center'):
                labelit_bc['labelit_x_beam'] = line.split()[3][:-3]
                labelit_bc['labelit_y_beam'] = line.split()[5][:-3]
            # Now save line numbers for parsing Labelit and Mosflm results
            if line.startswith('Solution'):
                junk.append(line_number)
            # Find lines for Labelit's pseudotrans
            if line.startswith('Analysis'):
                pseudotrans = True
                junk.append(line_number)
            if line.startswith('Transforming the lattice'):
                pseudotrans = True

    if len(junk) == 0:
        if spot_problem:
            if min_spots:
                return (('min spots', line))
            else:
                if self.multiproc:
                    return "failed"
                else:
                    return "no index"
        else:
            if self.multiproc:
                return "failed"
            else:
                return "no index"

    # Parse Labelit results
    for line in tmp[junk[0]:]:
        if len(line.split()) == 15:
            labelit_sol.append(line.split())
            labelit_face.append(line.split()[0])
            labelit_solution.append(line.split()[1])
            labelit_metric.append(line.split()[2])
            labelit_fit.append(line.split()[3])
            labelit_rmsd.append(line.split()[4])
            labelit_spots_fit.append(line.split()[5])
            labelit_system.append(line.split()[6:8])
            labelit_cell.append(line.split()[8:14])
            labelit_volume.append(line.split()[14])

    # If multiple indexing choice for same SG... taking care of it.
    if multi_sg:
        return(('fix_cell', error_lg, labelit_sol))

    # Getting Mosflm results with Labelit pseudotrans present
    if len(junk) == 3:
        self.logger.debug(junk)
        tmp2 = tmp[junk[1]+1:junk[2]-1]

    # If no pseudotrans...
    else:
        self.logger.debug(junk)
        self.logger.debug(tmp)
        tmp2 = tmp[junk[1]+1:]

    #  Parse Mosflm results
    for line in tmp2:
        run = True
        if len(line.split()) == 9:
            x = 1
            mosflm_face.append(line.split()[0])
            if line.split()[0].startswith(':)'):
                mosflm_index = 'index'+line.split()[1].zfill(2)
        elif len(line.split()) == 8:
            x = 0
            mosflm_face.append(' ')
        else:
            run = False
        if run:
            mosflm_solution.append(line.split()[0+x])
            mosflm_sg.append(line.split()[1+x])
            mosflm_beam_x.append(line.split()[2+x])
            mosflm_beam_y.append(line.split()[3+x])
            mosflm_distance.append(line.split()[4+x])
            mosflm_res.append(line.split()[5+x])
            mosflm_mos.append(line.split()[6+x])
            mosflm_rms.append(line.split()[7+x])

    # Sometimes Labelit works with few spots, sometimes it doesn't...
    if few_spots:
        if os.path.exists(mosflm_index) == False:
            return 'min good spots'

    data = {'labelit_face': labelit_face,
            'labelit_solution': labelit_solution,
            'labelit_metric': labelit_metric,
            'labelit_fit': labelit_fit,
            'labelit_rmsd': labelit_rmsd,
            'labelit_spots_fit': labelit_spots_fit,
            'labelit_system': labelit_system,
            'labelit_cell': labelit_cell,
            'labelit_volume': labelit_volume,
            'labelit_iteration': str(iteration),
            'labelit_bc': labelit_bc,
            'pseudotrans': pseudotrans,
            'mosflm_face': mosflm_face,
            'mosflm_solution': mosflm_solution,
            'mosflm_sg': mosflm_sg,
            'mosflm_beam_x': mosflm_beam_x,
            'mosflm_beam_y': mosflm_beam_y,
            'mosflm_distance': mosflm_distance,
            'mosflm_res': mosflm_res,
            'mosflm_mos': mosflm_mos,
            'mosflm_rms': mosflm_rms,
            'mosflm_index': mosflm_index,
            'output': tmp}

    # Utils.pp(self,data)
    return data

    # except:
    #     self.logger.exception('**Error in Parse.ParseOutputLabelit**')
    #     return None

def ParseBestfilePar(bestfile_lines, mat_lines, sub_lines, mode="all"):
    """
    Parse the lines from bestfile.par
    Transplant from xutils.getLabelitCell
    """

    run2 = False
    run3 = False
    cell = False
    sym = False
    for line in bestfile_lines:
        if line.startswith('CELL'):
            if len(line.split()) == 7:
                cell = line.split()[1:]
            else:
                run2 = True
        if line.startswith('SYMMETRY'):
            if len(line.split()) == 2:
                sym = line.split()[1]
            else:
                run3 = True
    # Sometimes bestfile.par is corrupt so I have backups to get cell and sym.
    if run2:
        for line in mat_lines:
            if len(line.split()) == 6:
                cell = line.split()

    if run3:
        for line in sub_lines:
            if line.startswith('SYMMETRY'):
                sym = line.split()[1]

    pprint(cell)
    pprint(sym)

    if mode == 'all':
        return (cell, sym)
    elif mode == 'sym':
        return sym
    else:
        return cell

def ParseOutputLabelitNoMosflm(self,inp,iteration=0):
  """
  Parses Labelit results and filters for specific errors. Cleans up the output AND looks for best solution
  then passes info back to caller.
  """
  if self.verbose:
    self.logger.debug('Parse::ParseOutputLabelitNoMosflm')
  tmp                = []
  junk               = []
  labelit_sol        = []
  pseudotrans        = False
  multi_sg           = False
  few_spots          = False
  min_spots          = False
  spot_problem       = False
  labelit_face       = []
  labelit_solution   = []
  labelit_metric     = []
  labelit_fit        = []
  labelit_rmsd       = []
  labelit_spots_fit  = []
  labelit_system     = []
  labelit_cell       = []
  labelit_volume     = []
  labelit_bc         = {}
  #mosflm_sol         = []
  mosflm_index       = False
  mosflm_face        = []
  mosflm_solution    = []
  mosflm_sg          = []
  mosflm_beam_x      = []
  mosflm_beam_y      = []
  mosflm_distance    = []
  mosflm_res         = []
  mosflm_mos         = []
  mosflm_rms         = []

  try:
    #If results empty, then fail
    if len(inp) == 0:
        return ('failed')
    #Check for errors
    for x,line in enumerate(inp):
      tmp.append(line)
      if len(line) > 1:
        if line.startswith('distl_minimum_number_spots'):
          min_spots = line
          #return (('min spots', line))
        if line.startswith('RuntimeError:'):
          return ('failed')
        if line.startswith('ValueError:'):
          return ('failed')
        if line.startswith('Labelit finds no reasonable solution'):
          if self.multiproc:
            return ('failed')
          else:
            return "no index"
        if line.startswith('No_Indexing_Solution: Unreliable model'):
          if self.multiproc:
            return ('failed')
          else:
            return "no index"
        if line.startswith("No_Indexing_Solution: (couldn't find 3 good basis vectors)"):
          if self.multiproc:
            return ('failed')
          else:
            return "no index"
        if line.startswith('MOSFLM_Warning: MOSFLM logfile declares FATAL ERROR'):
          if self.multiproc:
            return ('failed')
          else:
            return "no index"
        if line.startswith('ValueError: min()'):
          if self.multiproc:
            return ('failed')
          else:
            return "no index"
        if line.startswith('Spotfinder Problem:'):
          spot_problem = True
        if line.startswith('InputFileError: Input error: File header must contain the sample-to-detector distance in mm; value is 0.'):
          return ('fix labelit')
        if line.startswith('InputFileError: Input error:'):
          return ('no pair')
        if line.startswith('Have '):
          self.min_good_spots = line.split()[1].rstrip(';')
          few_spots = True
        if line.startswith('UnboundLocalError'):
          return ('bad input')
        if line.startswith('divide by zero'):
          return ('bumpiness')
        #Could give error is too many choices with close cell dimensions, but...
        if line.startswith('No_Lattice_Selection: In this case'):
          multi_sg = True
          error_lg = line.split()[11]
        if line.startswith('No_Lattice_Selection: The known_symmetry'):
          return ('bad input')
        #if line.startswith('MOSFLM_Warning: MOSFLM does not give expected results on r_'):
        #    return ('mosflm error')
        #Save the beam center
        if line.startswith('Beam center'):
          labelit_bc['labelit_x_beam'] = line.split()[3][:-3]
          labelit_bc['labelit_y_beam'] = line.split()[5][:-3]
        #Now save line numbers for parsing Labelit and Mosflm results
        if line.startswith('Solution'):
          junk.append(x)
        #Find lines for Labelit's pseudotrans
        if line.startswith('Analysis'):
          pseudotrans = True
          junk.append(x)
        if line.startswith('Transforming the lattice'):
          pseudotrans = True

    if len(junk) == 0:
      if spot_problem:
        if min_spots:
          return (('min spots', line))
        else:
          if self.multiproc:
            return ('failed')
          else:
            return "no index"
      else:
        if self.multiproc:
          return ('failed')
        else:
          return "no index"

    #Parse Labelit results
    for line in tmp[junk[0]:]:
      if len(line.split()) == 15:
        labelit_sol.append(line.split())
        labelit_face.append(line.split()[0])
        labelit_solution.append(line.split()[1])
        labelit_metric.append(line.split()[2])
        labelit_fit.append(line.split()[3])
        labelit_rmsd.append(line.split()[4])
        labelit_spots_fit.append(line.split()[5])
        labelit_system.append(line.split()[6:8])
        labelit_cell.append(line.split()[8:14])
        labelit_volume.append(line.split()[14])
    #If multiple indexing choice for same SG... taking care of it.
    if multi_sg:
      return(('fix_cell',error_lg,labelit_sol))
    #Getting Mosflm results with Labelit pseudotrans present
    if len(junk) == 3:
      tmp2 = tmp[junk[1]+1:junk[2]-1]
    #If Mosflm isn't run
    elif len(junk) == 1:
      tmp2 = False
    #If no pseudotrans...
    else:
      tmp2 = tmp[junk[1]+1:]
    #Parse Mosflm results
    if tmp2:
      for line in tmp2:
        run = True
        if len(line.split()) == 9:
          x = 1
          mosflm_face.append(line.split()[0])
          if line.split()[0].startswith(':)'):
            mosflm_index = 'index'+line.split()[1].zfill(2)
        elif len(line.split()) == 8:
          x = 0
          mosflm_face.append(' ')
        else:
          run = False
        if run:
          mosflm_solution.append(line.split()[0+x])
          mosflm_sg.append(line.split()[1+x])
          mosflm_beam_x.append(line.split()[2+x])
          mosflm_beam_y.append(line.split()[3+x])
          mosflm_distance.append(line.split()[4+x])
          mosflm_res.append(line.split()[5+x])
          mosflm_mos.append(line.split()[6+x])
          mosflm_rms.append(line.split()[7+x])
      #Sometimes Labelit works with few spots, sometimes it doesn't...
      if few_spots:
        if os.path.exists(mosflm_index) == False:
          return ('min good spots')

    data = { 'labelit_face'     : labelit_face,
             'labelit_solution' : labelit_solution,
             'labelit_metric'   : labelit_metric,
             'labelit_fit'      : labelit_fit,
             'labelit_rmsd'     : labelit_rmsd,
             'labelit_spots_fit': labelit_spots_fit,
             'labelit_system'   : labelit_system,
             'labelit_cell'     : labelit_cell,
             'labelit_volume'   : labelit_volume,
             'labelit_iteration': str(iteration),
             'labelit_bc'       : labelit_bc,
             'pseudotrans'      : pseudotrans,
             'mosflm_face'      : mosflm_face,
             'mosflm_solution'  : mosflm_solution,
             'mosflm_sg'        : mosflm_sg,
             'mosflm_beam_x'    : mosflm_beam_x,
             'mosflm_beam_y'    : mosflm_beam_y,
             'mosflm_distance'  : mosflm_distance,
             'mosflm_res'       : mosflm_res,
             'mosflm_mos'       : mosflm_mos,
             'mosflm_rms'       : mosflm_rms,
             'mosflm_index'     : mosflm_index,
             'output'           : tmp}
    #Utils.pp(self,data)
    return(data)

  except:
    self.logger.exception('**Error in Parse.ParseOutputLabelitNoMosflm**')
    return(None)

def ParseOutputLabelitPP(self,inp):
  """
  Parse Labelit.precession_photo.
  """
  if self.verbose:
    self.logger.debug('Parse::ParseOutputLabelitPP')
  try:
    temp = []
    image = False
    for line in inp:
      temp.append(line)
      if line.startswith('Exception: File not found:'):
        #path = line.split()[-1]
        s = line.rindex('_')+1
        e = line.rindex('.')
        image = int(line[s:e])-1
    if image:
      return(image)

  except:
    self.logger.exception('**Error in Parse.ParseOutputLabelitPP**')
    #return((None))

def ParseOutputDistl(self, inp):
    """
    parse distl.signal_strength
    """
    if self.verbose:
        self.logger.debug('Parse::ParseOutputDistl')

    # print "ParseOutputDistl"
    # pprint(inp)

    result_dict = {}
    for line in inp:
        if "File :" in line:
            result_dict["file"] = line.split()[2]
        elif "Spot Total :" in line:
            result_dict["spots_total"] = try_int(line.split()[3])
        elif "Remove Ice :" in line:
            result_dict["spots_remove_ice"] = try_int(line.split()[3])
        elif "In-Resolution Total :" in line:
            result_dict["spots_in_res"] = try_int(line.split()[3])
        elif "Good Bragg Candidates :" in line:
            result_dict["spots_good_bragg"] = try_int(line.split()[4])
        elif "Ice Rings :" in line:
            result_dict["ice_rings"] = try_int(line.split()[3])
        elif "Method 1 Resolution :" in line:
            result_dict["labelit_res"] = try_float(line.split()[4])
        elif "Method 2 Resolution " in line:
            result_dict["distl_res"] = try_float(line.split()[4])
        elif "Maximum unit cell :" in line:
            result_dict["max_cell"] = try_float(line.split()[4])
        elif "<Spot model eccentricity> :" in line:
            result_dict["spot_eccentricity"] = try_float(line.split()[4])
        elif "%Saturation, Top 50 Peaks :" in line:
            result_dict["sat_top_50"] = try_float(line.split()[5])
        elif "In-Resolution Ovrld Spots :" in line:
            result_dict["overloads"] = try_int(line.split()[4])
        elif "Total integrated signal" in line:
            result_dict["signal_total"] = try_float(line.split()[13])
        elif "Signals range from" in line:
            result_dict["signal_min"] = try_float(line.split()[3])
            result_dict["signal_max"] = try_float(line.split()[5])
            result_dict["signal_mean"] = try_float(line.split()[10])
        elif "Saturations range from" in line:
            result_dict["sat_min"] = try_float(line.split()[3].replace("%", ""))
            result_dict["sat_max"] = try_float(line.split()[5].replace("%", ""))
            result_dict["sat_mean"] = try_float(line.split()[9].replace("%", ""))

    # pprint(result_dict)
    return result_dict

def ParseOutputRaddose(inp):
    """
    Looks for dose and cell volume. Passes info back to caller
    """

<<<<<<< HEAD
    # print "ParseOutputRaddose"
    # print inp

    if self.verbose:
        self.logger.debug("Parse.ParseOutputRaddose")
        self.logger.debug(inp)

    try:
        for line in inp:
            if "Command not found" in line:
                raise Exception("No raddose command available")
            if line.startswith('Total absorbed dose'):
                dose = float(line.split()[4])
            if line.startswith('** Time in sec'):
                exp_dose_lim = line.split()[11]
            if line.startswith('   Time in sec'):
                hen_lim = line.split()[13]
        raddose = {"dose": dose,
                   "exp dose limit": exp_dose_lim,
                   "henderson limit": hen_lim  }
        return(raddose)

    except:
        self.logger.exception('**Error in Parse.ParseOutputRaddose**')
        return(False)

=======
    for line in inp:
        #print line
        if "Command not found" in line:
            raise Exception("No raddose command available")
        if line.startswith('Total absorbed dose'):
            dose = int(float(line.split()[4]))
        if line.startswith('** Time in sec'):
            exp_dose_lim = int(line.split()[11])
        if line.startswith('   Time in sec'):
            hen_lim = int(line.split()[13])
    raddose = {"dose": dose,
               "exp dose limit": exp_dose_lim,
               "henderson limit": hen_lim  }

    return(raddose)
>>>>>>> c7d4f858

def ParseOutputBestNone(self, inp):
    """
    Parse the output of a Best run to ascertain the version running
    """

    # print "ParseOutputBestNone"
    # print inp
    pass

def ParseOutputBest(self, inp, anom=False):
    """
    cleans up the output and looks for errors to pass back for fixing and rerunning.
    passes info back to caller
    """
    raw = []
    sweeps = []
    overall = {}
    sweep = False
    # temp = []

    log, xml = inp
    # pprint(log)
    # pprint(xml)
    # sys.exit()
    omega_starts = []
    delta_omegas = []
    number_images = []
    exposure_times = []
    collection_times = []

    # Check for errors in the log
    for line in log:
        raw.append(line.rstrip())
        """
        if line.count('ERROR: scaling error > 100%'):
          nbr = True
        """
        if "Anomalous data              :" in line:
            overall["anomalous"] = {"Yes":True, "No":False}[line.split(":")[-1].strip()]
        if line.count('***any data cannot be measured for the given time!'):
            return 'dosage too high'
        if line.count('no data can be measured with requested'):
            return 'dosage too high'
        if line.count('ERROR: radiation damage exceeds 99.9%'):
            return 'dosage too high'
        """
        if line.count('Anisotropic B-factor can not be determined'):
          iso_B = True
        """
        if line.count('ERROR: negative B-factors'):
            return 'neg B'
        if line.count('Determination of B-factor failed'):
            return 'neg B'
        if line.count('ERROR: the deretmination of'):
            return 'neg B'
        if line.count('ERROR: unknown spacegroup'):
            return 'sg'
        if line.count('ERROR: Detector pixel'):
            return 'bin'

    if xml == 'None':
        return 'None'
    else:
        # Parse the xml
        in_gi_table = False
        in_dcs_table = False
        in_sp_table = False
        sp_list = []
        prev_sp_list = []
        run_number = 0
        for line in xml:
            # temp.append(line)
            # print line
            # GLOBALS
            if " program=" in line:
                overall["best_version"] = line.split("'")[3] #.split(" ")[0]

            elif "<table name=\"general_inform\"" in line:
                in_gi_table = True

            elif in_gi_table:

                if "<item name=\"fraction_achievable_%\">" in line:
                    overall["fraction_achievable"] = try_float(line[line.find('>')+1:line.rfind('<')])

                elif "</table>" in line:
                    in_gi_table = False

            # PER SWEEP VARS
            elif "<table name=\"data_collection_strategy\" index=\"" in line:
                run_number += 1
                sweep = {"run_number": run_number}
                in_dcs_table = True

            # Strategy table
            elif in_dcs_table:
                if "<item name=\"resolution\">" in line:
                    sweep["resolution"] = try_float(line[line.find('>')+1:line.rfind('<')])

                elif "<item name=\"resolution_reasoning\">" in line:
                    sweep["resolution_reasoning"] = line[line.find('>')+1:line.rfind('<')]

                elif "<item name=\"i_sigma\">" in line:
                    sweep["i_sigma"] = try_float(line[line.find('>')+1:line.rfind('<')])

                elif "<item name=\"completeness\">" in line:
                    sweep["completeness"] = try_float(line[line.find('>')+1:line.rfind('<')])

                elif "<item name=\"redundancy\">" in line:
                    sweep["redundancy"] = try_float(line[line.find('>')+1:line.rfind('<')])

                # Version 3.2.0.z Mac OS X
                elif "<item name=\"attenuation\">" in line:
                    sweep["attenuation"] = try_float(line[line.find('>')+1:line.rfind('<')])
                    sweep["transmission"] = 100.0 - try_float(line[line.find('>')+1:line.rfind('<')])

                # Version 3.4.4 Linux
                elif "<item name=\"transmission\">" in line:
                    sweep["transmission"] = try_float(line[line.find('>')+1:line.rfind('<')])
                    sweep["attenuation"] = 100.0 - try_float(line[line.find('>')+1:line.rfind('<')])

                elif "<item name=\"total_exposure_time\">" in line:
                    sweep["total_exposure_time"] = try_float(line[line.find('>')+1:line.rfind('<')])
                    exposure_times.append(sweep["total_exposure_time"])

                elif "<item name=\"total_data_collection_time\">" in line:
                    sweep["total_data_collection_time"] = try_float(line[line.find('>')+1:line.rfind('<')])
                    collection_times.append(sweep["total_data_collection_time"])

                elif "<item name=\"phi_start\">" in line:
                    sweep["phi_start"] = try_float(line[line.find('>')+1:line.rfind('<')])
                    omega_starts.append(sweep["phi_start"])

                elif "<item name=\"number_of_images\">" in line:
                    sweep["number_of_images"] = try_int(line[line.find('>')+1:line.rfind('<')])
                    number_images.append(sweep["number_of_images"])

                elif "<item name=\"phi_width\">" in line:
                    sweep["phi_width"] = try_float(line[line.find('>')+1:line.rfind('<')])
                    delta_omegas.append(sweep["phi_width"])

                elif "<item name=\"exposure_time\">" in line:
                    sweep["exposure_time"] = try_float(line[line.find('>')+1:line.rfind('<')])

                elif "<item name=\"distance\">" in line:
                    sweep["distance"] = try_float(line[line.find('>')+1:line.rfind('<')])

                elif "<item name=\"overlaps\">" in line:
                    sweep["overlaps"] = {"Yes":True, "No":False}[line[line.find('>')+1:line.rfind('<')]]

                elif "</table>" in line:
                    in_dcs_table = False
                    sweeps.append(sweep)

            elif "<table name=\"statistical_prediction\" index=\"" in line:
                in_sp_table = True

            elif in_sp_table:

                if "<list name=\"resolution_bin\" index=\"" in line:
                    prev_sp_list = sp_list
                    sp_list = []

                elif "</list>" in line:
                    pass

                # Done with sp_table
                elif "</table>" in line:
                    in_sp_table = False

                    # Parse the high resolution list
                    for my_sp_list, tag in ((prev_sp_list, "outer"), (sp_list, "overall")):
                        for line in my_sp_list:
                            if "<item name=\"min_resolution\">" in line:
                                overall["min_resolution_%s" % tag] = try_float(line[line.find('>')+1:line.rfind('<')])
                            elif "<item name=\"max_resolution\">" in line:
                                overall["max_resolution_%s" % tag] = try_float(line[line.find('>')+1:line.rfind('<')])
                            elif "<item name=\"completeness\">" in line:
                                overall["completeness_%s" % tag] = try_float(line[line.find('>')+1:line.rfind('<')])
                            elif "<item name=\"redundancy\">" in line:
                                overall["redundancy_%s" % tag] = try_float(line[line.find('>')+1:line.rfind('<')])
                            elif "<item name=\"average_intensity\">" in line:
                                overall["average_intensity_%s" % tag] = try_float(line[line.find('>')+1:line.rfind('<')])
                            elif "<item name=\"average_error\">" in line:
                                overall["average_error_%s" % tag] = try_float(line[line.find('>')+1:line.rfind('<')])
                            elif "<item name=\"average_i_over_sigma\">" in line:
                                overall["average_i_over_sigma_%s" % tag] = try_float(line[line.find('>')+1:line.rfind('<')])
                            elif "<item name=\"R_factor\">" in line:
                                overall["r_factor_%s" % tag] = try_float(line[line.find('>')+1:line.rfind('<')])
                            elif "<item name=\"Ranom\">" in line:
                                overall["Ranom_%s" % tag] = try_float(line[line.find('>')+1:line.rfind('<')])
                            elif "<item name=\"fract_overload\">" in line:
                                overall["fract_overload_%s" % tag] = try_float(line[line.find('>')+1:line.rfind('<')])

                else:
                    sp_list.append(line)

    # Now accumulate the sweep data into overall
    overall["number_images"] = sum(number_images)
    overall["omega_start"] = omega_starts[0]
    overall["omega_end"] = omega_starts[-1] + number_images[-1] * delta_omegas[-1]


    return {"log": raw,
            "overall": overall,
            "sweeps": sweeps}

def ParseOutputBestPlots(inp):
    """Parse Best plots file for plots"""

    # self.logger.debug("Parse::ParseOutputBestPlots")

    # print "ParseOutputBestPlots"

    # Definitions for the expected values
    cast_vals = {
        "Relative Error and Intensity Plot": {
            "Rel.Error": {"x": try_float, "y": try_float},
            "Rel.Intensity": {"x": try_float, "y": try_float}
        },
        "Wilson Plot": {
            "Theory": {"x": try_float, "y": try_float},
            "Experiment": {"x": try_float, "y": try_float},
            "Pred.low errors": {"x": try_float, "y": try_float},
            "Pred.high errors": {"x": try_float, "y": try_float}
        },
        "Maximal oscillation width": {
            "resol": {"x": try_int, "y": try_float},
            "linelabel": (lambda x: x.replace("resol.  ", "")+"A")
        },
        "Minimal oscillation ranges for different completenesses": {
            "compl": {"x": try_float, "y": try_int},
            "linelabel": (lambda x: x.replace("compl -", "").replace(".%", "%"))
        },
        # "Minimal oscillation ranges for different completenesses": {
        #     "compl": {"x": try_float, "y": try_int}
        # },
        "Total exposure time vs resolution": {
            "Expon.trend": {"x": try_float, "y": try_float},
            "Predictions": {"x": try_float, "y": try_float}
        },
        "Average background intensity per second": {
            "Background": {"x": try_float, "y": try_float},
            "Predictions": {"x": try_float, "y": try_float}
        },
        "Intensity decrease due to radiation damage": {
            "Rel.Intensity": {"x": try_float, "y": try_float},
            "resol": {"x": try_float, "y": try_float}
        },
        "Rdamage vs.cumulative exposure time": {
            "R-factor": {"x": try_float, "y": try_float},
            "resol": {"x": try_float, "y": try_float}
        }
    }

    new_parsed_plots = {}
    new_plot = False
    new_curve = False
    in_curve = False
    parsed_plots = {}
    plot = False
    curve = False
    for line in inp:
        line = line.strip()
        # print line
        if line.startswith("$"):
            if plot:
                parsed_plots[plot["parameters"]["toplabel"]] = plot
                new_parsed_plots[new_plot["parameters"]["toplabel"]] = new_plot
            if curve:
                plot["data"].append(curve)
                curve = False
                new_curve_y = False
                new_curve_x = False

            in_curve = False
            plot = {"parameters": {}, "data": []}
            new_plot = {"y_data": [],
                        "x_data": False,
                        "parameters": {}}

        elif line.startswith("%"):
            strip_line = line[1:].strip()
            key = strip_line[:strip_line.index("=")].strip()
            val = strip_line[strip_line.index("=")+1:].replace("'", "").strip()
            if in_curve:
                curve["parameters"][key] = val
                if key == "linelabel":
                    # print new_plot["parameters"]["toplabel"], "cast_vals keys", cast_vals[new_plot["parameters"]["toplabel"]].keys()
                    if "linelabel" in cast_vals[new_plot["parameters"]["toplabel"]]:
                        new_curve_y["label"] = cast_vals[new_plot["parameters"]["toplabel"]]["linelabel"](val)
                    else:
                        new_curve_y["label"] = val
                    # print val, ">>>", new_curve_y["label"]
            else:
                plot["parameters"][key] = val
                new_plot["parameters"][key] = val

        elif line.startswith("#"):
            if curve:
                plot["data"].append(curve)
                new_plot["y_data"].append(new_curve_y)
                if not new_plot["x_data"]:
                    new_plot["x_data"] = new_curve_x
            in_curve = True
            curve = {"parameters": {}, "series": [{"xs": [], "ys": []}]}
            new_curve_y = {"data": [], "label": False}
            new_curve_x = []


        elif len(line) > 0:
            # print line

            split_line = line.split()

            # print curve["parameters"]["linelabel"]
            if curve["parameters"]["linelabel"].startswith("resol"):
                x = cast_vals[plot["parameters"]["toplabel"]]["resol"]["x"](split_line[0].strip())
                y = cast_vals[plot["parameters"]["toplabel"]]["resol"]["y"](split_line[1].strip())
            elif curve["parameters"]["linelabel"].startswith("compl"):
                x = cast_vals[plot["parameters"]["toplabel"]]["compl"]["x"](split_line[0].strip())
                y = cast_vals[plot["parameters"]["toplabel"]]["compl"]["y"](split_line[1].strip())
            else:
                x = cast_vals[plot["parameters"]["toplabel"]][curve["parameters"]["linelabel"]]["x"](split_line[0].strip())
                y = cast_vals[plot["parameters"]["toplabel"]][curve["parameters"]["linelabel"]]["y"](split_line[1].strip())

            curve["series"][0]["xs"].append(x)
            curve["series"][0]["ys"].append(y)
            new_curve_x.append(x)
            new_curve_y["data"].append(y)

    plot["data"].append(curve)
    # pprint(plot)

    new_plot["y_data"].append(new_curve_y)
    if not new_plot["x_data"]:
        new_plot["x_data"] = new_curve_x
    # pprint(new_plot)
    # sys.exit()

    parsed_plots[plot["parameters"]["toplabel"]] = plot
    new_parsed_plots[new_plot["parameters"]["toplabel"]] = new_plot
    # pprint.pprint(parsed_plots)

    output = {
        "wilson": parsed_plots["Wilson Plot"],
        "max_delta_omega": parsed_plots.get("Maximal oscillation width", False),
        "rad_damage": parsed_plots.get("Relative Error and Intensity Plot", False),
        "exposure": parsed_plots.get("Total exposure time vs resolution", False),
        "background": parsed_plots.get("Average background intensity per second", False),
        #   "rad_damage_int_decr": rad_damage_int_decr,
        #   "rad_damage_rfactor_incr": rad_damage_rfactor_incr,
        "osc_range": parsed_plots.get("Minimal oscillation ranges for different completenesses", False)}

    new_output = {
        "wilson": new_parsed_plots["Wilson Plot"],
        "max_delta_omega": new_parsed_plots.get("Maximal oscillation width", False),
        "rad_damage": new_parsed_plots.get("Relative Error and Intensity Plot", False),
        "exposure": new_parsed_plots.get("Total exposure time vs resolution", False),
        "background": new_parsed_plots.get("Average background intensity per second", False),
        #   "rad_damage_int_decr": rad_damage_int_decr,
        #   "rad_damage_rfactor_incr": rad_damage_rfactor_incr,
        "osc_range": new_parsed_plots.get("Minimal oscillation ranges for different completenesses", False)}

    # pprint(output["osc_range"])
    # pprint(new_output["osc_range"])
    # sys.exit()
    return output, new_output

def ParseOutputMosflm_strat(self, inp, anom=False):
    """
    Parsing Mosflm strategy.
    """
    if self.verbose:
        self.logger.debug('Parse::ParseOutputMosflm_strat')

    # try:
    temp = []
    strat = []
    res = []
    start = []
    end = []
    ni = []
    rn = []
    seg = False

    # osc_range  = str(self.header.get('osc_range'))
    if self.vendortype in ('Pilatus-6M', 'ADSC-HF4M'):
        osc_range = '0.2'
    else:
        if float(self.header.get('osc_range')) < 0.5:
            osc_range = '0.5'
        else:
            osc_range  = str(self.header.get('osc_range'))
    distance   = self.header.get('distance')
    mosflm_seg = self.preferences.get("mosflm_seg", 1)

    index = False
    index_res = False
    for x, line in enumerate(inp):
        # print mosflm_seg, seg, x, line.rstrip()
        temp.append(line)
        if mosflm_seg != 1:
            if line.startswith(' This may take some time......'):
                index = x
                seg = True
            if line.startswith(' Testing to find the best combination'):
                index = x
                seg = True
        else:
            if line.startswith(' Checking completeness of data'):
                index = x
        if line.startswith(' Breakdown as a Function of Resolution'):
            index_res = temp.index(line)
        if line.startswith(' Mean multiplicity'):
            index_mult = temp.index(line)
            mult2 = ((temp[index_mult]).split()[-1])
        if line.count('** ERROR ** The matrix Umat is not a simple rotation matrix'):
            if self.multicrystalstrat:
                return "sym"
    if seg:
        strat.append(temp[index:index + 10 + 2*int(mosflm_seg)])
    elif index:
        strat.append(temp[index:index + 12])
    counter = 0
    for line in strat:
        # print "strat", line
        comp = line[3].split()[3]
        while counter < int(mosflm_seg):
            s1 = float(line[5 + counter].split()[1])
            e1 = float(line[5 + counter].split()[3])
            images1 = int((e1 - s1) / float(osc_range))
            ni.append(images1)
            if s1 < 0:
                s1 += 360
            if s1 > 360:
                s1 -= 360
            start.append(s1)
            if e1 < 0:
                e1 += 360
            if e1 > 360:
                e1 -= 360
            end.append(e1)
            counter += 1
            rn.append(counter)
    if index_res:
        res.append(temp[index_res:index_res + 17])
    for line in res:
        resolution = line[15].split()[0]
    if anom:
        j1 = ' anom '
    else:
        j1 = ' '
    data = {'strategy'+j1+'run number': rn,
            'strategy'+j1+'phi start': start,
            'strategy'+j1+'phi end': end,
            'strategy'+j1+'num of images': ni,
            'strategy'+j1+'resolution': resolution,
            'strategy'+j1+'completeness': comp,
            'strategy'+j1+'redundancy': mult2,
            'strategy'+j1+'distance': distance,
            'strategy'+j1+'image exp time': self.time,
            'strategy'+j1+'delta phi': osc_range}
    return data

    # except:
    #     self.logger.exception('**Error in Parse.ParseOutputMosflm_strat**')
    #     return(None)

def ParseOutputStacAlign(self, inp):
  """
  parse Stac Alignment.
  """
  if self.verbose:
    self.logger.debug('Parse::ParseOutputStacAlign')
  v1    = []
  v2    = []
  omega = []
  kappa = []
  phi   = []
  trans = []
  rank  = []
  no_sol = []
  goni = []

  try:
    orientations = inp[0]
    log = inp[1:]
    split = (orientations.split('<possible_orientation>')[1:])
    for line in split:
      v1.append(line[line.index('<v1>'):line.index('</v1')].strip('<v1>'))
      v2.append(line[line.index('<v2>'):line.index('</v2')].strip('<v2>'))
      omega.append(line[line.index('<omega>'):line.index('</omega')].strip('<omega>'))
      kappa.append(line[line.index('<kappa>'):line.index('</kappa')].strip('<kappa>'))
      phi.append(line[line.index('<phi>'):line.index('</phi')].strip('<phi>'))
      trans.append(line[line.index('<trans>'):line.index('</trans')].strip('<trans>'))
      rank.append(line[line.index('<rank>'):line.index('</rank')].strip('<rank>'))
    for line in log:
      if line.startswith(' - Could not find solution'):
        temp = []
        junk1 = line.index('V1:')
        junk2 = line.index('V2:')
        temp.append(line[junk1+4:junk2-3])
        temp.append(line[junk2+4:-1])
        no_sol.append(temp)
      if line.startswith(' - Goniometer does not allow the solution'):
        goni.append(line)

    stac = { 'v1'            :  v1,
             'v2'            :  v2,
             'omega'         : omega,
             'kappa'         : kappa,
             'phi'           : phi,
             'trans'         : trans,
             'rank'          : rank,
             'no_sol'        : no_sol,
             'goni limited'  : goni  }
    return(stac)

  except:
    self.logger.exception('**Error in Parse.ParseOutputStacAlign**')
    return(None)

def ParseOutputStacStrat(self, inp):
  """
  parse Stac Strategy.
  """
  if self.verbose:
    self.logger.debug('Parse::ParseOutputStacStrat')
  strat_id    = []
  omegas      = []
  omegaf      = []
  kappa       = []
  phi         = []
  comp        = []
  rank        = []

  try:
    split = (inp.split('<generated_sweep>')[1:])
    for line in split:
      strat_id.append(line[line.index('<strategyID>'):line.index('</strategyID>')].strip('<strategyID>'))
      omegas.append(line[line.index('<omegaStart>'):line.index('</omegaStart>')].strip('<omegaStart>'))
      omegaf.append(line[line.index('<omegaEnd>'):line.index('</omegaEnd>')].strip('<omegaEnd>'))
      kappa.append(line[line.index('<kappa>'):line.index('</kappa>')].strip('<kappa>'))
      phi.append(line[line.index('<phi>'):line.index('</phi>')].strip('<phi>'))
      comp.append(line[line.index('<completeness>'):line.index('</completeness>')].strip('<completeness>'))
      rank.append(line[line.index('<rank>'):line.index('</rank>')].strip('<rank>'))
    stac = { 'strat ID'      :  strat_id,
             'omega start'   :  omegas,
             'omega finish'  :  omegaf,
             'kappa'         :  kappa,
             'phi'           :  phi,
             'completeness'  :  comp,
             'rank'          :  rank     }
    return(stac)

  except:
    self.logger.exception('**ERROR in Parse.ParseOutputStacStrat**')
    return(None)

def ParseOutputShelx(self,inp,inp2=False):
  """
  Parse Shelx CDE output.
  """
  if self.verbose:
    self.logger.debug('Parse::ParseOutputShelx')
  import shutil
  try:
    temp   = []
    temp2  = []
    data = []
    shelxc_res = []
    shelxc_data = []
    shelxc_isig = []
    shelxc_comp = []
    shelxc_dsig = []
    shelxc_chi  = []
    shelxc_cc   = []
    shelxd_try = []
    shelxd_cca = []
    shelxd_ccw = []
    shelxd_fom = []
    shelxd_cfom = []
    #shelxe_cc = []
    shelxe_contrast = []
    shelxe_con = []
    shelxe_sites = []
    shelxe_mapcc = []
    shelxe_res = []
    fom = []
    se_cc = []
    build_cc = []
    build_nres = []
    contrast = []
    con = []
    index = []
    junk = []
    junk2 = []
    junk3 = []
    sites_occ = []
    inverse = False
    nosol = False
    #fa = True
    failed_inv = False
    failed_ninv = False
    #par = False
    cycles = False
    ind = []
    mad = []
    count = 0
    counter = 0
    """
    if inp2 == []:
        fa = False
    """
    for x,line in enumerate(inp):
      temp.append(line)
      if line.startswith(' ** ARRAYS TOO SMALL TO STORE REFLECTION DATA'):
        return ('array')
      """
      junk1 = line.find('threads running in parallel')
      if junk1 != -1:
        par = True
      """
      if line.count('Reflections read from'):
        data.append(line.split()[4])
      if line.startswith(' Resl.'):
        if line.split()[2] == '-':
          split = line.split()[3::2]
        else:
          split = line.split()[2:]
        while len(split) < 11:
          split.append('0.00')
        shelxc_res.append(split)
      if line.startswith(' N(data)'):
        split = line.split()[1:]
        while len(split) < 11:
          split.append('0')
        shelxc_data.append(split)
      if line.startswith(' <I/sig>'):
        split = line.split()[1:]
        while len(split) < 11:
          split.append('0.0')
        shelxc_isig.append(split)
      if line.startswith(' %Complete'):
        split = line.split()[1:]
        while len(split) < 11:
          split.append('0.0')
        shelxc_comp.append(split)
      if line.startswith(' <d"/sig>'):
        split = line.split()[1:]
        while len(split)  < 11:
          split.append('0.00')
        shelxc_dsig.append(split)
      if line.startswith(' Chi-sq'):
        split = line.split()[1:]
        while len(split)  < 11:
          split.append('0.00')
        shelxc_chi.append(split)
      if line.startswith(' CC(1/2)'):
        split = line.split()[1:]
        while len(split)  < 11:
          split.append('0.00')
        shelxc_cc.append(split)
      #Look for MAD CC.
      if line.count('Correlation coefficients (%)'):
        ind.append(x)
      if line.count('For zero signal'):
        ind.append(x)
      if line.startswith(' Try  '):
        shelxd_try.append(line.split()[1][:-1])
        """
        if par:
          shelxd_cca.append(line[31:37].strip())
          shelxd_ccw.append(line[38:43].strip())
          shelxd_fom.append(line[73:80].strip())
        else:
          shelxd_cca.append(line[23:30].strip())
          shelxd_ccw.append(line[31:37].strip())
          shelxd_fom.append(line[70:76].strip())
        """
        shelxd_cca.append(line[line.index('Weak')+4:line.index('Weak')+9].strip())
        shelxd_ccw.append(line[line.index('Weak')+11:line.index('Weak')+16].strip())
        shelxd_fom.append(line[line.index('PATFOM')+6:].strip())
        shelxd_cfom.append(line[line.index('CFOM')+4:line.index('CFOM')+9].strip())
      if inp2:
        """
        if line.startswith(' Pseudo-free CC'):
          junk.append((line.split()[3]))
          #se_cc.append((line.split()[3]))
        """
        if line.startswith(' Estimated mean FOM ='):
          fom.append(line.split()[4])
          se_cc.append(line.split()[8])
        #Determine when invert was used to find which failed
        if line.startswith(' -i '):
          junk.append(line.split()[1])
        #Decide if there is an error in ShelxE and which hand it occurred.
        if line.count('+  SHELXE finished'):
          counter += 1
          l = [build_cc,build_nres]
          for p in l:
            if len(p) < counter:
              p.append('0')
          if temp[temp.index(line)-3].startswith(' ** '):
            count += 1
            if junk[-1] == 'invert':
              failed_inv = True
            if junk[-1] == 'unset':
              failed_ninv = True
            """
            if junk[-1] == 'NOT':
              failed_ninv = True
            """
        if line.startswith(' CC for partial structure'):
          build_cc.append(line.split()[8])
        if line.count('residues left after pruning'):
          build_nres.append(line.split()[0])
        if line.count('<wt> ='):
          if line.split()[3] == 'Contrast':
            contrast.append(line.split()[5][:-1])
            con.append(line.split()[8])
            cycles = line.split()[12]
        if line.count('<mapCC>'):
          shelxe_mapcc.extend(line.split()[1:])
        #Fix if low res is greater than 10A.
        if line.count('d    inf'):
          if len(line.split()[2]) == 1:
            shelxe_res.extend(line.split()[3::2])
          else:
            shelxe_res.append('15.00')
            shelxe_res.extend(line.split()[4::2])
        if line.count('Chain tracing'):
          #Check to see if autotracing is turned on. If not then set the results to 0.
          if line.split()[0] == '0.0':
            build_cc.append('0.000')
            build_nres.append('0')
            shelxe_contrast.append('')
            if self.shelx_build:
              for i in range(0,int(cycles)):
                contrast.append('0.000')
                con.append('0.000')
    #Figure out name and order of data in log.
    data = data[:len(shelxc_isig)]
    #Grab CC between MAD datasets
    if len(ind) == 2:
      for line in temp[ind[0]+2:ind[1]-1]:
        mad.append(line.split())
    #If autotracing failed.
    if count > 0:
      if self.shelx_build:
        if count == 2:
          return ('trace failed both')
        else:
          if failed_inv:
            return ('trace failed inv')
          if failed_ninv:
            return ('trace failed ninv')
    else:
      l = len(shelxd_try)
      if l == 0:
        shelxd_try = ['1']
      else:
        if self.multiShelxD:
          shelxd_try = []
          for i in range(1,l+1):
            shelxd_try.append(str(i))
      """
      #Had to add since ShelxD does not print PATFOM if it is 0.00 for iteration
      for x in range(len(index1)):
        if temp[index1[x]+1].startswith(' PATFOM'):
          shelxd_fom.append(temp[index1[x]+1].split()[1])
        else:
          shelxd_fom.append('0.00')
      """
      if inp2:
        for x in range(len(inp)):
          if inp[x].startswith('  Site     x'):
            index.append(x)
          if inp[x].startswith(' Site    x'):
            index.append(x)
        #shelxe_cc.append(junk[3])
        #shelxe_cc.append(junk[-1])
        for line in contrast:
          junk3.append(float(line))
        avg_contrast1 = sum(junk3[0:int(cycles)])/int(cycles)
        shelxe_contrast= contrast[0:int(cycles)]
        shelxe_con = con[0:int(cycles)]
        if self.shelx_build:
          avg_contrast2 = sum(junk3[int(cycles)*2:int(cycles)*3])/int(cycles)
          shelxe_contrast.extend(contrast[int(cycles)*2:int(cycles)*3])
          shelxe_con.extend(con[int(cycles)*2:int(cycles)*3])
          s1 = 'junkt'
        else:
          avg_contrast2 = sum(junk3[int(cycles):int(cycles)*2])/int(cycles)
          shelxe_contrast.extend(contrast[int(cycles):int(cycles)*2])
          shelxe_con.extend(con[int(cycles):int(cycles)*2])
          s1 = 'junk'
        if avg_contrast1 > avg_contrast2:
          i = 0
          pdb = '%s.pdb'%s1
          shelxe_sites.extend(temp[index[0]+1:index[1]-1])
        else:
          inverse = True
          i = 1
          pdb = '%s_i.pdb'%s1
          shelxe_sites.extend(temp[index[2]+1:index[3]-1])
        #Here if ShelxE autotracing works.
        shelxe_pdb = 'None'
        if self.shelx_build:
          if os.path.exists(pdb):
            shutil.copy(pdb,'shelxe_autotrace.pdb')
            path = os.path.join(os.getcwd(),'shelxe_autotrace.pdb')
            shelxe_pdb = path
        shelxe_cc  = se_cc[i]
        shelxe_fom = fom[i]
        shelxe_trace_cc = build_cc[i]
        shelxe_trace_nres = build_nres[i]
        if abs(avg_contrast1 - avg_contrast2) < 0.05:
          nosol = True
        for line in inp2:
          temp2.append(line)
          if line.startswith('REM Best'):
            best_try = '1'
            best_cc  = line.split()[5]
            best_ccw = line.split()[7]
            best_cfom = line.split()[9]
          if line.startswith('REM TRY'):
            best_try = line.split()[2]
            best_cc  = line.split()[4]
            best_ccw = line.split()[6]
            best_cfom = line.split()[8]
          if line.startswith('UNIT'):
            index2 = temp2.index(line)
          if line.startswith('HKLF'):
            index3 = temp2.index(line)
        junk2.extend(temp2[index2+1:index3])
        for line in junk2:
          sites_occ.append(line.split()[5])
      else:
        #Set all the params if no fa file exists.
        shelxe_res = shelxc_res
        #for i in range(0,20):
        for i in range(0,int(cycles)):
          shelxe_mapcc.append('0.00')
        #for i in range(0,40):
        for i in range(0,int(cycles)*2):
          shelxe_contrast.append('0.00')
          shelxe_con.append('0.00')
        #shelxe_cc.append('0.00')
        shelxe_sites.append('1   0.0000   0.0000   0.0000   0.0000    0.000')
        best_try = '1'
        best_cc = '0.000'
        best_ccw= '0.000'
        best_cfom= '0.000'
        sites_occ.append('0.0000')
        nosol = True
        shelxe_fom = '0.000'
        shelxe_cc  = '0.000'
        shelxe_pdb = None
        shelxe_trace_cc = '0.000'
        shelxe_trace_nres = '0'
      #Fix issue if results are negative
      l1 = [shelxd_ccw,shelxd_cca,shelxd_fom,shelxd_cfom]
      for x in range(len(l1)):
        for line in l1[x]:
          if line.startswith('-'):
            index = l1[x].index(line)
            l1[x].remove(line)
            l1[x].insert(index,'0.00')
      #If SHELXD fails, set results to 0.0
      if len(shelxc_dsig) == 0:
        shelxc_dsig = [['0.0','0.0','0.0','0.0','0.0','0.0','0.0','0.0','0.0','0.0','0.0']]
      if len(shelxc_cc) == 0:
        shelxc_cc = [['0.0','0.0','0.0','0.0','0.0','0.0','0.0','0.0','0.0','0.0','0.0']]
      if len(shelxd_fom) == 0:
        shelxd_fom = ['0.00']
      if len(shelxd_cca) == 0:
        shelxd_cca = ['0.00']
      if len(shelxd_ccw) == 0:
        shelxd_ccw = ['0.00']
      if len(shelxd_cfom) == 0:
        shelxd_cfom = ['0.00']
        nosol = True

      shelx = { 'shelx_data'         : data,
                'shelxc_res'         : shelxc_res,
                'shelxc_data'        : shelxc_data,
                'shelxc_isig'        : shelxc_isig,
                'shelxc_comp'        : shelxc_comp,
                'shelxc_dsig'        : shelxc_dsig,
                'shelxc_chi-sq'      : shelxc_chi,
                'shelxc_cchalf'      : shelxc_cc,
                'shelxd_try'         : shelxd_try,
                'shelxd_cca'         : shelxd_cca,
                'shelxd_ccw'         : shelxd_ccw,
                'shelxd_fom'         : shelxd_fom,
                'shelxd_cfom'        : shelxd_cfom,
                'shelxd_best_occ'    : sites_occ,
                'shelxd_best_try'    : best_try,
                'shelxd_best_cc'     : best_cc,
                'shelxd_best_ccw'    : best_ccw,
                'shelxd_best_cfom'   : best_cfom,
                'shelxe_fom'         : shelxe_fom,
                'shelxe_trace_pdb'   : shelxe_pdb,
                'shelxe_trace_cc'    : shelxe_trace_cc,
                'shelxe_trace_nres'  : shelxe_trace_nres,
                'shelxe_cc'          : shelxe_cc,
                'shelxe_cc2'         : se_cc,
                'shelxe_mapcc'       : shelxe_mapcc,
                'shelxe_res'         : shelxe_res,
                'shelxe_contrast'    : shelxe_contrast,
                'shelxe_con'         : shelxe_con,
                'shelxe_sites'       : shelxe_sites,
                'shelxe_inv_sites'   : str(inverse),
                'shelxe_nosol'       : str(nosol),
                'MAD_CC'             : mad       }
      return(shelx)

  except:
    self.logger.exception('**Error in Parse.ParseOutputShelx**')
    return(None)

def ParseOutputShelxC(self, inp):
  """
  Parse Shelx C output.
  """
  if self.verbose:
    self.logger.debug('Parse::ParseOutputShelxC')
  try:
    temp   = []
    shelxc_res = []
    shelxc_dsig = False

    for line in inp:
      line.rstrip()
      temp.append(line)
      """
      if line.startswith('** NO REFLECTIONS WITH  E >'):
        return (None)
      """
      if line.startswith(' Resl.'):
        shelxc_res.extend(line.split()[3::2])
        while len(shelxc_res) < 11:
          shelxc_res.append('0.00')
      if line.startswith(' N(data)'):
        shelxc_data = line.split()[1:]
        while len(shelxc_data) < 11:
          shelxc_data.append('0')
      if line.startswith(' <I/sig>'):
        shelxc_isig = line.split()[1:]
        while len(shelxc_isig) < 11:
          shelxc_isig.append('0.0')
      if line.startswith(' %Complete'):
        shelxc_comp = line.split()[1:]
        while len(shelxc_comp) < 11:
          shelxc_comp.append('0.0')
      if line.startswith(' <d"/sig>'):
        shelxc_dsig = line.split()[1:]
        while len(shelxc_dsig)  < 11:
          shelxc_dsig.append('0.00')
    #If SHELXD fails, set results to 0.0
    if shelxc_dsig == False:
      shelxc_dsig = ['0.0','0.0','0.0','0.0','0.0','0.0','0.0','0.0','0.0','0.0','0.0']

    shelx = { 'shelxc_res'      : shelxc_res,
              'shelxc_data'     : shelxc_data,
              'shelxc_isig'     : shelxc_isig,
              'shelxc_comp'     : shelxc_comp,
              'shelxc_dsig'     : shelxc_dsig,
                                                }
    return(shelx)

  except:
    self.logger.exception('**Error in Parse.ParseOutputShelxC**')
    return(None)

def ParseOutputAutoSol(self,inp):
  """
  Parse phenix.autosol output.
  """
  if self.verbose:
    self.logger.debug('Parse::ParseOutputAutoSol')
  try:
    tmp  = []
    dir1 = False
    bayes_cc = '0'
    fom = '0'
    sites_start = '0'
    sites_refined = '0'
    res_built = '0'
    side_built = '0'
    num_chains = '0'
    mm_cc = '0.0'
    r_rfree = '0.0/0.0'
    for x,line in enumerate(inp):
      tmp.append(line)
      #Only grab the first time
      if line.startswith('Working directory:'):
        if dir1 == False:
          dir1 = line.split()[2]
      if line.count('SG: '):
        sg = line[4:-1].replace(' ','')
      if line.count('Guesses of scattering factors'):
        ha_type = line.split()[5]
        index = x
      if line.count('Solution #'):
        bayes_cc = line.split()[4]
        fom = line.split()[-1]
      if line.startswith('Sites:'):
        sites_start = line.split()[1]
        sites_refined = line.split()[-1]
      if line.count('Residues built:'):
        res_built = line.split()[2]
      if line.count('Side-chains built:'):
        side_built = line.split()[2]
      if line.count('Chains:'):
        num_chains = line.split()[1]
      if line.count('Overall model-map correlation:'):
        mm_cc = line.split()[3]
      if line.count('R/R-free:'):
        r_rfree = line.split()[1]
      """
      if line.startswith('Density modification logfile'):
        dmr = line.split()[5][3:7]
      """
    scat_fac = tmp[index+2].split()[2:4]
    wave = tmp[index+2].split()[1]

    phenix = { 'directory'       : dir1,
               'sg'              : sg,
               'wavelength'      : wave,
               'ha_type'         : ha_type,
               "f'"              : scat_fac[0],
               'f"'              : scat_fac[1],
               'bayes-cc'        : bayes_cc,
               'fom'             : fom,
               'sites_start'     : sites_start,
               'sites_refined'   : sites_refined,
               'res_built'       : res_built,
               'side_built'      : side_built,
               'num_chains'      : num_chains,
               'model-map_cc'    : mm_cc,
               'r/rfree'         : r_rfree,
               #'den_mod_r'       : dmr
                                                   }
    return(phenix)

  except:
    self.logger.exception('**ERROR in Parse.ParseOutputAutoSol**')
    return(setAutoSolFalse('ERROR'))

def ParseOutputAutoBuild(self,inp):
  """
  Parse phenix.autobuild.
  """
  if self.verbose:
    self.logger.debug('Parse::ParseOutputAutoBuild')
  try:
    temp = []
    for line in inp:
      line.rstrip()
      temp.append(line)
      if line.startswith('This is new best model with score'):
        index = temp.index(line)
      if line.startswith('Working directory:'):
        dir1 = line.split()[2]
      """
      if line.startswith('Current overall_best model and map'):
        index2 = temp.index(line)
      """
      if line.startswith('Model ('):
        pdb = line.split()[-1]
      if line.startswith('R and R-free:'):
        r = line.split()[3]
        rfree = line.split()[4]
      if line.startswith('Map-model CC:'):
        mmcc = line.split()[-1]
      if line.startswith('from: refine'):
        mtz = line.split()[-1]
      if line.startswith('from: overall_best_refine'):
        mtz = line.split()[-1]
    resi_built = temp[index-1].split()[3][6:]
    seq_placed = temp[index-1].split()[4][7:]
    chains = temp[index-1].split()[5][7:]
    score = temp[index].split()[8]
    autobuild = { 'AutoBuild_pdb'      : pdb,
                  'AutoBuild_mtz'      : mtz,
                  'AutoBuild_rfac'     : r,
                  'AutoBuild_rfree'    : rfree,
                  'AutoBuild_mmcc'     : mmcc,
                  'AutoBuild_built'    : resi_built,
                  'AutoBuild_placed'   : seq_placed,
                  'AutoBuild_chains'   : chains,
                  'AutoBuild_score'    : score,
                  'AutoBuild_dir'      : dir1
                                                 }
    return(autobuild)

  except:
    self.logger.exception('**ERROR in Parse.ParseOutputAutoBuild**')
    return(None)

def ParseOutputPhaser(self,inp):
  """
  Parse Phaser output.
  """
  if self.verbose:
    self.logger.debug('Parse::ParseOutputPhaser')
  try:
    pdb   = False
    st    = False
    clash = 'NC'
    #end   = len(inp)
    end    = False
    temp  = []
    tncs  = False
    nmol  = 0
    for x,line in enumerate(inp):
      temp.append(line)
      directory = os.getcwd()
      #if line.startswith('FATAL RUNTIME ERROR: The composition'):
        #return('matthews')
      if line.count('SPACEGROUP'):
        sg = line.split()[-1]
      if line.count('Solution') or line.count('Partial Solution '):
        if line.count('written'):
          if line.count('PDB'):
            pdb = line.split()[-1]
          if line.count('MTZ'):
            mtz = line.split()[-1]
        if line.count('RFZ='):
          st = x
      if line.count('SOLU SET'):
        st = x
      if line.count('SOLU ENSEMBLE'):
        end = x
    if st:
      for line in inp[st:end]:
        if line.count('SOLU 6DIM'):
          nmol += 1
        for param in line.split():
          if param.startswith('RFZ'):
            if param.count('=') == 1:
              rfz = param[param.find('=')+param.count('='):]
          if param.startswith('RF*0'):
            rfz = 'NC'
          if param.startswith('TFZ'):
            if param.count('=') == 1:
              tfz = param[param.find('=')+param.count('='):]
          if param.startswith('TF*0'):
            tfz = 'NC'
          if param.startswith('PAK'):
            clash = param[param.find('=')+param.count('='):]
          if param.startswith('LLG'):
            llgain = param[param.find('=')+param.count('='):]
          if param.startswith('+TNCS'):
            tncs = True
    if pdb == False:
      phaser = setPhaserFailed('No solution')
    else:
      phaser = {      'AutoMR nosol': 'False',
                      'AutoMR pdb'  : pdb,
                      'AutoMR mtz'  : mtz,
                      'AutoMR gain' : llgain,
                      'AutoMR rfz'  : rfz,
                      'AutoMR tfz'  : tfz,
                      'AutoMR clash': clash,
                      'AutoMR dir'  : directory,
                      'AutoMR sg'   : sg,
                      'AutoMR tNCS' : tncs,
                      'AutoMR nmol' : nmol,
                      'AutoMR adf'  : 'None',
                      'AutoMR peak' : 'None'}
    return(phaser)

  except:
    self.logger.exception('**ERROR in Parse.ParseOutputPhaser**')
    return(setPhaserFailed('No solution'))

def parse_phaser_output(phaser_log):
    """ Parse Phaser log file"""

    pdb = False
    st = False
    clash = "NC"
    end = False
    temp = []
    tncs = False
    nmol = 0
    for x, line in enumerate(phaser_log):
        temp.append(line)
        directory = os.getcwd()
        if line.count("SPACEGROUP"):
            spacegroup = line.split()[-1]
        if line.count("Solution") or line.count("Partial Solution "):
            if line.count("written"):
                if line.count("PDB"):
                    pdb = line.split()[-1]
                if line.count("MTZ"):
                    mtz = line.split()[-1]
            if line.count("RFZ="):
                st = x
        if line.count("SOLU SET"):
            st = x
        if line.count("SOLU ENSEMBLE"):
            end = x
    if st:
        for line in phaser_log[st:end]:
            if line.count("SOLU 6DIM"):
                nmol += 1
            for param in line.split():
                if param.startswith("RFZ"):
                    if param.count("=") == 1:
                        rfz = param[param.find("=")+param.count("="):]
                if param.startswith("RF*0"):
                    rfz = "NC"
                if param.startswith("TFZ"):
                    if param.count("=") == 1:
                        tfz = param[param.find("=")+param.count("="):]
                if param.startswith("TF*0"):
                    tfz = "NC"
                if param.startswith("PAK"):
                    clash = param[param.find("=")+param.count("="):]
                if param.startswith("LLG"):
                    llgain = param[param.find("=")+param.count("="):]
                if param.startswith("+TNCS"):
                    tncs = True
    if not pdb:
        phaser_result = False # set_phaser_failed("No solution")
    else:
        phaser_result = {"nosol": False,
                         "pdb": pdb,
                         "mtz": mtz,
                         "gain": llgain,
                         "rfz": rfz,
                         "tfz": tfz,
                         "clash": clash,
                         "dir": directory,
                         "spacegroup": spacegroup,
                         "tNCS": tncs,
                         "nmol": nmol,
                         "adf": None,
                         "peak": None,
                        }

    return phaser_result

def ParseOutputPhaserNCS(self,inp):
  if self.verbose:
    self.logger.debug('Parse::ParseOutputPhaserNCS')
  try:
    temp = []
    start = []
    d = {}
    for x,line in enumerate(inp):
      temp.append(line)
      if line.count('$$ loggraph $$'):
        start.append(x)
    if len(start) > 0:
      for i in range(len(start)):
        if i == 0:
          title = 'before'
        else:
          title = 'after'
        temp2 = []
        for line in temp[start[i]+1:]:
          if len(line.split()) == len(temp[start[i]+1].split()):
            temp2.append(line.split())
          else:
            break
        d[title] = temp2
    out = {'CID': d}
    return(out)

  except:
    self.logger.exception('**ERROR in Parse.ParseOutputPhaserNCS**')

def parse_phaser_ncs_output(raw_output):
    """
    Parse phaser output and return data

    Plots look like:
    {"<*plot label*>":{
                       "data":[],
                       "parameters" : {<*plot parameters*>}
                      }
     ...
     ...
    }

    """

    table_titles = []
    table_labels = []
    temp = []
    start = []
    plots = {}

    # Look for graphs
    for index, line in enumerate(raw_output.split("\n")):
        # print index, line
        temp.append(line)
        if "$$ loggraph $$" in line:
            start.append(index)
            table_labels.append(raw_output.split("\n")[index-1].split())
        elif "$TABLE" in line:
            table_titles.append(line.split(":")[1].strip())

    # pprint(start)

    if start:
        for index, start_line in enumerate(start):

            # print index, start_line, table_titles[index], table_labels[index]

            table_title = table_titles[index]
            table_label = table_labels[index]

            # Create the plot in the storage dict
            plots[table_title] = {
                "data": []
            }

            for label in table_label[1:]:
                plots[table_title]["data"].append({
                    "parameters": {
                        "linelabel": label,
                        },
                    "series": [
                        {
                            "xs": [],
                            "ys": []
                            }
                    ]
                })

            for line in temp[start[index]+1:]:
                # print line
                if "$$" in line:
                    break
                #if len(line.split()) == len(temp[start[i]+1].split()):
                else:
                    sline = line.split()
                    x_val = float(sline[0])
                    for idx, val in enumerate(sline[1:]):
                        # print idx, val
                        plots[table_title]["data"][idx]["series"][0]["xs"]\
                             .append(x_val)
                        plots[table_title]["data"][idx]["series"][0]["ys"]\
                             .append(float(val))

    return plots

def ParseOutputXtriage_NEW(self,inp):
  """
  Parse phenix.xtriage output.
  """
  if self.verbose:
    self.logger.debug('Parse::ParseOutputXtriage')
  import math
  #try:
  temp = []
  junk = []
  anom = {}
  pat_p = []
  pat = {}
  t = False
  twin_info = {}
  summary = []
  pts = False
  twin = False
  pat_st = False
  pat_dist = False
  pat_info = {}
  coset = []
  plots = {}
  #l = [('Intensity','int'),('Z scores','z'),('Anomalous','anom'),
  #     ('<I/sigma_I>','i'),('NZ','nz'),('L test','ltest')]
  l = [('Intensity','int'),('Anomalous','anom'),
       ('NZ','nz'),('L test','ltest')]
  for x,line in enumerate(inp):
    temp.append(line)
    if line.startswith('bin '):
      junk.append(line)
    if line.startswith('$TABLE:'):
      if t == False:
        t = x
      for i in range(len(l)):
        if line.count(l[i][0]):
          plots[l[i][1]] = {'start':x+7}
    if line.startswith('  Multivariate Z score'):
      z_score = line.split()[4]
    if line.count('The full list of Patterson peaks is'):
      pat_st = x
    if line.startswith(' Frac. coord.'):
      pat_x = line.split()[3]
      pat_y = line.split()[4]
      pat_z = line.split()[5]
    if line.startswith(' Distance to origin'):
      pat_dist = line.split()[4]
    """
    if line.startswith(' Height (origin=100)'):
      pat_height = line.split()[3]
    """
    if line.count('Height relative to origin'):
      pat_height = line.split()[-2]
    if line.startswith(' p_value'):
      pat_p = line.split()[-1]
      if float(pat_p)<=0.05:
        pts = True
    """
    if line.startswith('Patterson analyses'):
      index1 = x
    if line.count('---Patterson analyses---'):
      index1 = x
    """
    if line.count('---Final verdict---'):
      sum_s = x
    if line.count('---Statistics independent of twin laws---'):
      sum_e = x

    """
    if line.startswith('Systematic absences'):
      pat_fn = x
    if line.startswith('| Type | Axis   | R metric'):
      twin = True
      twin_st = x
    if line.startswith('M:  Merohedral twin law'):
      twin_fn = x
    if line.startswith('Statistics depending on twin'):
      twin2_st = x
    if line.startswith('  Coset number'):
      coset.append(x)
    """
    if line.count('| Type | Axis   | R metric (%)'):
      twin = True
      twin_st = x
    if line.count('---Statistics depending on twin laws---'):
      twin2_st = x
    if line.startswith('  Coset number'):
      coset.append(x)

  if pat_st:
    i = 1
    for line in temp[pat_st+4:]:
      if line.split()[0] == '|':
        d = {'frac x'    : line.split('|')[1].replace(' ','').split(',')[0],
             'frac y'    : line.split('|')[1].replace(' ','').split(',')[1],
             'frac z'    : line.split('|')[1].replace(' ','').split(',')[2],
             'peak'      : line.split('|')[2].replace(' ',''),
             'p-val'     : line.split('|')[3].replace(' ','')}
        pat[str(i)] = d
        i +=1
      else:
        break
  elif pat_dist:
    d = {'frac x': pat_x,
         'frac y': pat_y,
         'frac z': pat_z,
         'peak'  : pat_height,
         'p-val' : pat_p,
         'dist'  : pat_dist  }
    pat['1'] = d
  # print pat
  """
  if pat_dist:
    data2 = {'frac x': pat_x,
             'frac y': pat_y,
             'frac z': pat_z,
             'peak'  : pat_height,
             'p-val' : pat_p,
             'dist'  : pat_dist  }
    pat['1'] = data2

  else:
    skip = False

  if pat_st:
    i = 2
    for line in temp[pat_st+2:pat_fn]:
      split = line.split()
      if line.startswith('('):
        if skip == False:
          x = line[1:7].replace(' ','')
          y = line[8:14].replace(' ','')
          z = line[15:21].replace(' ','')
          pk = line[25:34].replace(' ','')
          p = line[38:-2].replace(' ','')
          data = {'frac x'    : x,
                  'frac y'    : y,
                  'frac z'    : z,
                  'peak'      : pk,
                  'p-val'     : p}
          pat[str(i)] = data
          i +=1
        skip = False

      #NOT SURE IF IN NEW VERSION???
      if line.startswith(' space group'):
        pts = True
        pts_sg = temp.index(line)
        i1 = 1
        for line2 in temp[pts_sg+1:pat_fn]:
          if line2.split() != []:
            a = line2.find('(')
            b = line2.find(')')
            c = line2.rfind('(')
            d = line2.rfind(')')
            sg = line2[:a-1].replace(' ','')+' '+line2[a:b+1].replace(' ','')
            op = line2[b+1:c].replace(' ','')
            ce = line2[c+1:d]
            data2 = {'space group'    : sg,
                     'operator'       : op,
                     'cell'           : ce}
            pat_info[i1] = data2
            i1 +=1
  """
  if twin:
    for line in temp[twin_st+2:] :
      if len(line.split()) == 13:
        law = line.split()[11]
        data = {'type'     : line.split()[1],
                'axis'     : line.split()[3],
                'r_metric' : line.split()[5],
                'd_lepage' : line.split()[7],
                'd_leb'    : line.split()[9]}
        twin_info[law] = data
      else:
        break
    for line in temp[twin2_st+5:t]:
      if len(line.split()) == 13:
        law = line.split()[1]
        data = {'r_obs'      : line.split()[5],
                'britton'    : line.split()[7],
                'h-test'     : line.split()[9],
                'ml'         : line.split()[11]}
        twin_info[law].update(data)
      else:
        break
    if len(coset) > 0:
      for line in coset[1:]:
        sg = temp[line][38:-2]
        try:
          for i in range(2,4):
            if len(temp[line+i].split()) > 0:
              law = temp[line+i].split()[1]
              if twin_info.has_key(law):
                twin_info[law].update({'sg':sg})
        except:
          self.logger.exception('Warning. Missing Coset info.')
    else:
        for key in twin_info.keys():
            twin_info[key].update({'sg':'NA'})

  for line in junk[10:20]:
    if len(line.split()) == 7:
      anom[line.split()[4]] = line.split()[6]
    else:
      anom[line.split()[4]] = '0.0000'
  #Save plots
  for i in range(len(l)):
    temp3 = []
    for line in temp[plots[l[i][1]].get('start'):]:
      if len(temp[plots[l[i][1]].get('start')].split()) == len(line.split()):
        #Convert resolution
        if i < 2:
          temp2 = []
          temp2.append(str(math.sqrt(1/float(line.split()[0]))))
          temp2.extend(line.split()[1:])
          temp3.append(temp2)
        else:
          split = line.split()
          if split[1] == 'nan':
              split[1] = '0.0'
          temp3.append(split)
      else:
        break
    plots[l[i][1]].update({'data':temp3})
  for line in temp[sum_s+3:sum_e-1]:
    summary.append(line)
  xtriage = {'Xtriage anom'         : anom,
             'Xtriage anom plot'    : plots['anom'].get('data'),
             'Xtriage int plot'     : plots['int'].get('data'),
             #'Xtriage i plot'       : plots['i'].get('data'),
             #'Xtriage z plot'       : plots['z'].get('data'),
             'Xtriage nz plot'      : plots['nz'].get('data'),
             'Xtriage l-test plot'  : plots['ltest'].get('data'),
             'Xtriage z-score'      : z_score,
             'Xtriage pat'          : pat,
             'Xtriage pat p-value'  : pat_p,
             'Xtriage summary'      : summary,
             'Xtriage PTS'          : pts,
             'Xtriage PTS info'     : pat_info,
             'Xtriage twin'         : twin,
             'Xtriage twin info'    : twin_info,       }
  return(xtriage)
  """
  except:
    self.logger.exception('**ERROR in Parse.ParseOutputXtriage**')
    return(setXtriageFailed(self))
  """
def ParseOutputXtriage(self,inp):
  """
  Parse phenix.xtriage output.
  """
  if self.verbose:
      self.logger.debug('Parse::ParseOutputXtriage')
  import math
  #try:
  temp = []
  junk = []
  anom = {}
  pat_p = []
  pat = {}
  twin_info = {}
  summary = []
  pts = False
  twin = False
  pat_st = False
  pat_dist = False
  skip = True
  pat_info = {}
  coset = []
  plots = {}
  l = [('Intensity','int'),('Z scores','z'),('Anomalous','anom'),
       ('<I/sigma_I>','i'),('NZ','nz'),('L test','ltest')]
  for x,line in enumerate(inp):
    temp.append(line)
    if line.startswith('bin '):
      junk.append(line)
    """
    if line.startswith('##                    Basic statistics'):
      start = x
    """
    if line.startswith('$TABLE:'):
      for i in range(len(l)):
        if line.count(l[i][0]):
          plots[l[i][1]] = {'start':x+6}
    if line.startswith('  Multivariate Z score'):
      z_score = line.split()[4]
    if line.startswith(' Frac. coord.'):
      pat_x = line.split()[3]
      pat_y = line.split()[4]
      pat_z = line.split()[5]
    if line.startswith(' Distance to origin'):
      pat_dist = line.split()[4]
    if line.startswith(' Height (origin=100)'):
      pat_height = line.split()[3]
    """
    if line.count('Height relative to origin'):
      pat_height = line.split()[5]
    """
    if line.startswith(' p_value(height)'):
      pat_p = line.split()[2]
      if float(pat_p)<=0.05:
        pts = True
    if line.startswith('Patterson analyses'):
      index1 = x
    if line.startswith('The full list of Patterson peaks is:'):
      pat_st = x
    if line.startswith('Systematic absences'):
      pat_fn = x
    if line.startswith('| Type | Axis   | R metric'):
      twin = True
      twin_st = x
    if line.startswith('M:  Merohedral twin law'):
      twin_fn = x
    if line.startswith('Statistics depending on twin'):
      twin2_st = x
    if line.startswith('  Coset number'):
      coset.append(x)
  if pat_dist:
    data2 = {'frac x': pat_x,
             'frac y': pat_y,
             'frac z': pat_z,
             'peak'  : pat_height,
             'p-val' : pat_p,
             'dist'  : pat_dist  }
    pat['1'] = data2
  else:
    skip = False

  if pat_st:
    i = 2
    for line in temp[pat_st+2:pat_fn]:
      split = line.split()
      if line.startswith('('):
        if skip == False:
          x = line[1:7].replace(' ','')
          y = line[8:14].replace(' ','')
          z = line[15:21].replace(' ','')
          pk = line[25:34].replace(' ','')
          p = line[38:-2].replace(' ','')
          data = {'frac x'    : x,
                  'frac y'    : y,
                  'frac z'    : z,
                  'peak'      : pk,
                  'p-val'     : p}
          pat[str(i)] = data
          i +=1
        skip = False
      if line.startswith(' space group'):
        pts = True
        pts_sg = temp.index(line)
        i1 = 1
        for line2 in temp[pts_sg+1:pat_fn]:
          if line2.split() != []:
            a = line2.find('(')
            b = line2.find(')')
            c = line2.rfind('(')
            d = line2.rfind(')')
            sg = line2[:a-1].replace(' ','')+' '+line2[a:b+1].replace(' ','')
            op = line2[b+1:c].replace(' ','')
            ce = line2[c+1:d]
            data2 = {'space group'    : sg,
                     'operator'       : op,
                     'cell'           : ce}
            pat_info[i1] = data2
            i1 +=1
  if twin:
    for line in temp[twin_st+2:twin_fn-1]:
      split = line.split()
      law = split[11]
      data = {'type'     : split[1],
              'axis'     : split[3],
              'r_metric' : split[5],
              'd_lepage' : split[7],
              'd_leb'    : split[9]}
      twin_info[law] = data
    for line in temp[twin2_st+4:index1-2]:
      split = line.split()
      law = split[1]
      data = {'r_obs'      : split[5],
              'britton'    : split[7],
              'h-test'     : split[9],
              'ml'         : split[11]}
      twin_info[law].update(data)
    if len(coset) > 0:
      for line in coset[1:]:
        sg = temp[line][38:-2]
        try:
          for i in range(2,4):
            if len(temp[line+i].split()) > 0:
              law = temp[line+i].split()[1]
              if twin_info.has_key(law):
                twin_info[law].update({'sg':sg})
        except:
          self.logger.exception('Warning. Missing Coset info.')
    else:
      crap = {'sg':'NA'}
      for key in twin_info.keys():
        twin_info[key].update(crap)
  for line in junk[10:20]:
    if len(line.split()) == 7:
      anom[line.split()[4]] = line.split()[6]
    else:
      anom[line.split()[4]] = '0.0000'
  #Save plots
  for i in range(len(l)):
    temp3 = []
    for line in temp[plots[l[i][1]].get('start'):]:
      if len(temp[plots[l[i][1]].get('start')].split()) == len(line.split()):
        #Convert resolution
        if i < 4:
          temp2 = []
          temp2.append(str(math.sqrt(1/float(line.split()[0]))))
          temp2.extend(line.split()[1:])
          temp3.append(temp2)
        else:
          split = line.split()
          if split[1] == 'nan':
            split[1] = '0.0'
          temp3.append(split)
      else:
        break
    plots[l[i][1]].update({'data':temp3})

  for line in temp[index1+5:-3]:
    summary.append(line)
  xtriage = {'Xtriage anom'         : anom,
             'Xtriage anom plot'    : plots['anom'].get('data'),
             'Xtriage int plot'     : plots['int'].get('data'),
             'Xtriage i plot'       : plots['i'].get('data'),
             'Xtriage z plot'       : plots['z'].get('data'),
             'Xtriage nz plot'      : plots['nz'].get('data'),
             'Xtriage l-test plot'  : plots['ltest'].get('data'),
             'Xtriage z-score'      : z_score,
             'Xtriage pat'          : pat,
             'Xtriage pat p-value'  : pat_p,
             'Xtriage summary'      : summary,
             'Xtriage PTS'          : pts,
             'Xtriage PTS info'     : pat_info,
             'Xtriage twin'         : twin,
             'Xtriage twin info'    : twin_info,       }
  return(xtriage)
  """
  except:
      self.logger.exception('**ERROR in Parse.ParseOutputXtriage**')
      return(setXtriageFailed(self))
  """

def parse_xtriage_output(raw_output):
    """
    Parse phenix.xtriage output.
    """

    output_lines = []
    anom_lines = []
    anom = {}
    anomalous_present = True
    pat = {}
    twin_info = {}
    patterson_positive = False
    patterson_p_value = 0
    twin = False
    # Index for list of Patterson peaks
    pat_st = 0
    pat_dist = 0.0
    skip = True
    pat_info = {}
    coset = []
    verdict_text = []

    # Tables with an embedded label
    tables = {}
    table_labels = (
        "Completeness and data strength",
        "Mean intensity by shell (outliers)",
        "NZ test",
        "L test, acentric data",
    )

    # Tables that lack an embedded label
    unlabeled_tables = {}
    unlabeled_table_labels = (
        "Low resolution completeness analyses",
        "Completeness (log-binning)",
        "Measurability of anomalous signal",
        "Ice ring related problems",
        "Table of systematic absence rules",
        "Space group identification",
    )

    # Tables only in the loggraph sections
    loggraph_tables = {}
    loggraph_table_labels = (
        "Intensity plots",
        "Measurability of Anomalous signal"
    )

    # Table coilumns that need special handling
    table_special_columns = (
        "Completeness",
        "Res. range",
        "Resolution range",
        "Resolution",
        "N(obs)/N(possible)",
        "Reflections",
        "Operator",  # str
        "# expected systematic absences",  # int
        "<I/sigI> (violations)",  # complicated
        "# expected non absences",  # int
        "# other reflections",  # int
        "space group",
        "# absent",
        "+++",
        "---",
    )


    for index, line in enumerate(raw_output):
        # print index, line

        # Store a copy
        output_lines.append(line)

        # Spacegroup information
        if line.startswith("Space group:"):
            sg_full = line.strip().split(":")[1].strip()
            sg_text = sg_full.split("(")[0].strip()
            sg_num = int(sg_full.split("(")[1].split()[1].replace(")", ""))
            continue

        # Unit cell info
        if line.startswith("Unit cell:"):
            unit_cell_full = line.strip().split(":")[1].strip().replace("(", "").replace(")", "")
            a, b, c, alpha, beta, gamma = [float(x) for x in line.strip().split(":")[1].strip().\
                replace("(", "").replace(")", "").split(",")]
            continue

        # Final verdict of xtriage
        if "Final verdict" in line:
            final_verdict_line = index
            continue

        if line.startswith("bin "):
            anom_lines.append(line)
            continue

        if "There seems to be no real significant anomalous differences in this dataset" in line:
            anomalous_present = False
            continue

        # A Table is found
        for table_label in table_labels:
            if line.startswith("  | "+table_label):
                tables[table_label] = index
                continue

        # A table with no label is found
        for table_label in unlabeled_table_labels:
            # print table_label
            if "--"+table_label+"--" in line:
                # print ">>>>", index, line
                unlabeled_tables[table_label] = index
                continue

        # A loggraph table of interest is found
        for table_label in loggraph_table_labels:
            if "TABLE: "+table_label in line:
                # print ">>>>", index, line
                loggraph_tables[table_label] = index
                continue

        # Z score
        if line.startswith("  Multivariate Z score"):
            z_score = float(line.split()[4])
            continue

        # Patterson analysis
        if line.startswith("Patterson analyses"):
            index_patterson = index
            continue
        if line.startswith(" Frac. coord."):
            pat_x = line.split()[3]
            pat_y = line.split()[4]
            pat_z = line.split()[5]
            continue
        if line.startswith(" Distance to origin"):
            pat_dist = float(line.split()[4])
            continue
        if line.startswith(" Height (origin=100)"):
            pat_height = float(line.split()[3])/100.0
            continue
        if "Height relative to origin" in line:
            pat_height = float(line.split()[5])/100.0
            continue
        if "p_value(" in line:
            patterson_p_value = float(line.split()[2])
            if patterson_p_value <= 0.05:
                patterson_positive = True
            continue
        # There is a list of patterson peaks
        if line.startswith("The full list of Patterson peaks is:"):
            pat_st = index
            continue

        # Systematic absences
        if line.startswith("Systematic absences"):
            pat_fn = index
            continue

        # Twinning
        if line.startswith("| Type | Axis   | R metric"):
            twin = True
            twin_st = index
            continue
        if line.startswith("M:  Merohedral twin law"):
            twin_fn = index
            continue
        if line.startswith("Statistics depending on twin"):
            twin2_st = index
            continue
        if line.startswith("  Coset number"):
            coset.append(index)
            continue

    if pat_dist:
        data2 = {"frac x": float(pat_x),
                 "frac y": float(pat_y),
                 "frac z": float(pat_z),
                 "peak": pat_height,
                 "p-val": patterson_p_value,
                 "dist": pat_dist
                }
        pat["1"] = data2

    else:
        skip = False

    # Handle the final verdict lines
    for line in output_lines[final_verdict_line+1:]:
        if "------" in line:
            break
        elif line.strip():
            verdict_text.append(line.strip())

    # Handle list of Patterson peaks
    if pat_st:
        i = 2
        for line in output_lines[pat_st+2:pat_fn]:
            split = line.split()
            if line.startswith("("):
                if not skip:
                    x_frac = float(line[1:7].replace(" ", ""))
                    y_frac = float(line[8:14].replace(" ", ""))
                    z_frac = float(line[15:21].replace(" ", ""))
                    pk_height = float(line[25:34].replace(" ", ""))
                    p_value = float(line[38:-2].replace(" ", ""))
                    data = {"frac x": x_frac,
                            "frac y": y_frac,
                            "frac z": z_frac,
                            "peak": pk_height,
                            "p-val": p_value,
                           }
                    pat[str(i)] = data
                    i += 1
                skip = False
            if line.startswith(" space group"):
                patterson_positive = True
                pts_sg = output_lines.index(line)
                i1 = 1
                for line2 in output_lines[pts_sg+1:pat_fn]:
                    if line2.split() != []:
                        a = line2.find("(")
                        b = line2.find(")")
                        c = line2.rfind("(")
                        d = line2.rfind(")")
                        sg = line2[:a-1].replace(" ", "")+" "+line2[a:b+1].replace(" ", "")
                        op = line2[b+1:c].replace(" ", "")
                        ce = line2[c+1:d]
                        data2 = {"space group": sg,
                                 "operator": op,
                                 "cell": ce}
                        pat_info[i1] = data2
                        i1 += 1

    # Handle twinning
    if twin:
        for line in output_lines[twin_st+2:twin_fn-1]:
            split = line.split()
            law = split[11]
            data = {"type": split[1],
                    "axis": split[3],
                    "r_metric": split[5],
                    "d_lepage": split[7],
                    "d_leb": split[9]}
            twin_info[law] = data

        for line in output_lines[twin2_st+4:index_patterson-2]:
            split = line.split()
            law = split[1]
            data = {"r_obs": split[5],
                    "britton": split[7],
                    "h-test": split[9],
                    "ml": split[11]}
            twin_info[law].update(data)

        if len(coset) > 0:
            for line in coset[1:]:
                sg = output_lines[line][38:-2]
                #   try:
                for i in range(2, 4):
                    if len(output_lines[line+i].split()) > 0:
                        law = output_lines[line+i].split()[1]
                        if twin_info.has_key(law):
                            twin_info[law].update({"sg":sg})
                #   except:
                #     self.logger.exception("Warning. Missing Coset info.")
        else:
            crap = {"sg":"NA"}
            for key in twin_info.keys():
                twin_info[key].update(crap)


    for line in anom_lines[10:20]:
        if len(line.split()) == 7:
            anom[line.split()[4]] = line.split()[6]
        else:
            anom[line.split()[4]] = "0.0000"

    # Grab the tables
    for table_label in table_labels:
        # print "Grabbing tables"
        # print "table_label", table_label

        table_start = tables[table_label]
        # print "table_start", table_start

        column_labels = []
        column_data = {}
        column_labels = []
        have_header = False
        have_body = False
        for line in output_lines[table_start:]:
            # print line
            # Skip dividers
            if "----" in line:
                if have_body:
                    break
                else:
                    continue
            elif not have_header:
                sline = line.split(" | ")
                # print sline
                if len(sline) > 3:
                    for item in sline:
                        label = item.strip()
                        if label:
                            column_labels.append(label)
                    column_labels[-1] = column_labels[-1].rstrip(" |")
                    for column_label in column_labels:
                        if column_label in table_special_columns:
                            if column_label == "Res. range":
                                column_data["Low Res"] = []
                                column_data["High Res"] = []
                        else:
                            column_data[column_label] = []
                    have_header = True
            else:
                have_body = True
                # print line
                sline = line[4:-2].split("|")
                # print sline
                for position, value in enumerate(sline):
                    if column_labels[position] in table_special_columns:
                        if column_labels[position] == "Res. range":
                            column_data["Low Res"].append(float(value.split("-")[0].strip()))
                            column_data["High Res"].append(float(value.split("-")[1].strip()))
                        elif column_label in ("Completeness",):
                            if "%" in value:
                                column_data[column_label].append(float(value.\
                                    replace("%", ""))/100.0)
                            else:
                                column_data[column_labels[position]].append(float(value.strip()))
                    else:
                        column_data[column_labels[position]].append(float(value.strip()))

        tables[table_label] = column_data

    # Grab tables missing embedded labels
    for table_label in unlabeled_table_labels:
        # print "Grabbing tables"
        # print "table_label", table_label

        table_start = unlabeled_tables[table_label]
        # print "table_start", table_start

        column_labels = []
        column_data = {}
        column_labels = []
        started_table = False
        have_header = False
        have_body = False
        for line in output_lines[table_start+1:]:
            # print line
            # Skip dividers
            if "----" in line:
                if not started_table:
                    started_table = True
                    continue
                if have_body:
                    break
                else:
                    continue
            elif started_table:
                if not have_header:
                    sline = line.split(" | ")
                    # print sline
                    if len(sline) > 3:
                        for item in sline:
                            label = item.strip()
                            if label:
                                column_labels.append(label)
                        column_labels[-1] = column_labels[-1].rstrip(" |")
                        for column_index, column_label in enumerate(column_labels):
                            if column_label in table_special_columns:
                                if column_label in ("Res. range", "Resolution range", "Resolution"):
                                    column_data["Low Res"] = []
                                    column_data["High Res"] = []
                                elif column_label == "<I/sigI> (violations)":
                                    if column_index == 2:
                                        column_data["Expected absences <I/sigI>"] = []
                                        column_data["Expected absences #"] = []
                                        column_data["Expected absences %"] = []
                                    elif column_index == 4:
                                        column_data["Expected non absences <I/sigI>"] = []
                                        column_data["Expected non absences #"] = []
                                        column_data["Expected non absences %"] = []
                                    elif column_index == 6:
                                        column_data["Other reflections <I/sigI>"] = []
                                        column_data["Other reflections #"] = []
                                        column_data["Other reflections %"] = []
                                else:
                                    column_data[column_label] = []
                            else:
                                column_data[column_label] = []
                            have_header = True
                else:
                    have_body = True
                    # print line
                    sline = line[4:-2].split("|")
                    # print sline
                    for column_index, value in enumerate(sline):
                        column_label = column_labels[column_index]
                        # print ">>>%s<<<" % column_label
                        if column_label in table_special_columns:
                            if column_label in ("Res. range", "Resolution range", "Resolution"):
                                column_data["Low Res"].append(float(value.split("-")[0].strip()))
                                column_data["High Res"].append(float(value.split("-")[1].strip()))
                            elif column_label == "N(obs)/N(possible)":
                                column_data[column_label].append(value.strip().replace("[", "").\
                                    replace("]", ""))
                            elif column_label in ("Reflections",
                                                  "space group"):
                                column_data[column_label].append(value.strip())
                            elif column_label in ("Completeness",):
                                if "%" in value:
                                    column_data[column_label].append(float(value.replace("%",
                                                                                         ""))/100.0)
                                else:
                                    column_data[column_label].append(float(value.strip()))

                            elif column_label == "<I/sigI> (violations)":
                                isigi, number, percentage = value.replace("(", "").\
                                    replace(")", "").replace(",", "").split()
                                if column_index == 2:
                                    column_data["Expected absences <I/sigI>"].append(float(isigi))
                                    column_data["Expected absences #"].append(int(number))
                                    column_data["Expected absences %"].append(float(percentage.\
                                        replace("%", ""))/100.0)
                                if column_index == 4:
                                    column_data["Expected non absences <I/sigI>"].\
                                        append(float(isigi))
                                    column_data["Expected non absences #"].append(int(number))
                                    column_data["Expected non absences %"].append(float(percentage.\
                                        replace("%", ""))/100.0)
                                if column_index == 6:
                                    column_data["Other reflections <I/sigI>"].append(float(isigi))
                                    column_data["Other reflections #"].append(int(number))
                                    column_data["Other reflections %"].append(float(percentage.\
                                        replace("%", ""))/100.0)

                            # Integer
                            elif column_label in ("# absent",
                                                  "+++",
                                                  "---",
                                                  "# other reflections",
                                                  "# expected systematic absences",
                                                  "# expected non absences"):
                                column_data[column_label].append(int(value.strip()))

                            # String
                            elif column_label in ("Operator", ):
                                column_data[column_label].append(value.strip())
                        else:
                            column_data[column_label].append(try_float(value.strip()))

        tables[table_label] = column_data

    # Loggraph tables
    for table_label in loggraph_table_labels:
        # print "Grabbing tables"
        # print "table_label", table_label

        table_start = loggraph_tables[table_label]
        # print "table_start", table_start

        column_labels = []
        column_data = {}
        column_labels = []
        have_header = False
        have_body = False
        for line in output_lines[table_start:]:
            # print line
            # Ignore some lines
            if line.startswith("$") or line.startswith(":"):
                if have_body:
                    break
                else:
                    continue

            elif not have_header:
                sline = line.split()
                # print sline
                if len(sline) > 3:
                    for label in sline[:-1]:
                        column_labels.append(label)
                    for column_label in column_labels:
                        column_data[column_label] = []
                        if column_label == "1/resol**2":
                            column_data["resol"] = []
                    have_header = True
            elif have_header:
                have_body = True
                sline = line.split()
                # print sline
                for position, value in enumerate(sline):
                    column_label = column_labels[position]
                    column_data[column_label].append(float(value))
                    # Store resolution for convenience sake
                    if column_label == "1/resol**2":
                        column_data["resol"].append(math.sqrt(1.0/float(value)))
        # pprint(column_data)

        tables[table_label] = column_data

    # Turn tables into plots
    plots = {}

    # Run through all the tables
    labels_to_plot = (
        "Intensity plots",
        "Measurability of Anomalous signal",
        "NZ test",
        "L test, acentric data",
    )
    for table_label in table_labels \
                       + unlabeled_table_labels \
                       + loggraph_table_labels:

        # print table_label

        top_labels = {
            "Intensity plots": "Intensities",
            "Measurability of Anomalous signal": "Anomalous Measurability",
            "NZ test": "NZ Test",
            "L test, acentric data": "L Test",
        }

        x_labels = {
            "Intensity plots": "Resolution (A)",
            "Measurability of Anomalous signal": "Resolution (A)",
            "NZ test": "Z",
            "L test, acentric data": "|L|",
        }

        x_columns = {
            "Intensity plots": "resol",
            "Measurability of Anomalous signal": "resol",
            "NZ test": "z",
            "L test, acentric data": "|l|",
        }

        columns_to_plot = {
            "Intensity plots": ("<I>_smooth_approximation",),
            "Measurability of Anomalous signal": ("Smooth_approximation",),
            "NZ test": ("Centric observed",
                        "Acentric observed",
                        "Acentric untwinned",
                        "Centric untwinned"),
            "L test, acentric data": ("Observed",
                                      "Acentric theory",
                                      "Acentric theory, perfect twin"),
        }

        if table_label in labels_to_plot:
            # print "  Grabbing plot %s" % table_label

            table_data = tables[table_label]
            x_column = x_columns[table_label]
            my_columns_to_plot = columns_to_plot[table_label]

            plots[table_label] = {
                "data": [],
                "parameters": {
                    "toplabel": top_labels[table_label],
                    "x_label": x_labels[table_label]
                }
            }

            for column_label in table_data:
                # print "    %s" % column_label
                if column_label in my_columns_to_plot:
                    plots[table_label]["data"].append({
                        "parameters": {
                            "linelabel": column_label
                        },
                        "series": [{
                            "xs": table_data[x_column],
                            "ys": table_data[column_label]
                        }]
                    })

    # for line in output_lines[index_patterson+5:-3]:
    #     summary.append(line)

    # Assemble for return
    results = {
        "anom": anom,
        "anomalous_present": anomalous_present,
        "Patterson peaks": pat,
        "Patterson p-value": patterson_p_value,
        # "summary": summary,
        "patterson search positive": patterson_positive,
        "plots": plots,
        "PTS info": pat_info,
        "spacegroup": {
            "number": sg_num,
            "text": sg_text,
        },
        "tables": tables,
        "twin": twin,
        "twin info": twin_info,
        "unit_cell": {
            "a": a,
            "b": b,
            "c": c,
            "alpha": alpha,
            "beta": beta,
            "gamma": gamma
        },
        "verdict_text": verdict_text,
        "z-score": z_score,
    }

    return results

def ParseOutputMolrep(self,inp):
  """
  Parse Molrep SRF output.
  """
  if self.verbose:
    self.logger.debug('Parse::ParseOutputMolrep')
  try:
    #log_path = os.path.join(os.getcwd(),'molrep.doc')
    #srf_path = os.path.join(os.getcwd(),'molrep_rf.jpg')
    temp = []
    pat = {}
    pts = False
    for line in inp:
      temp.append(line)
      if line.startswith('INFO: pseudo-translation was detected'):
        ind1 = temp.index(line)
        pts = True
      if line.startswith('INFO:  use keyword: "PST"'):
        ind2 = temp.index(line)
    if pts:
      for line in temp[ind1:ind2]:
        split = line.split()
        if split[0] == 'Origin':
          junk = {'peak' : split[-2],
                  'psig' : split[-1]}
          pat['origin'] = junk
        if split[0].isdigit():
          junk1 = {'peak' : split[-2],
                   'psig' : split[-1]}
          pat[split[0]] = junk1
        if split[0] == 'Peak':
          ind3 = temp.index(line)
          pat[split[1][:-1]].update({'frac x' : temp[ind3+1].split()[-3]})
          pat[split[1][:-1]].update({'frac y' : temp[ind3+1].split()[-2]})
          pat[split[1][:-1]].update({'frac z' : temp[ind3+1].split()[-1]})

    molrep  =  {#'Molrep log'    : log_path,
                #'Molrep jpg'    : srf_path,
                'Molrep PTS'    : pts,
                'Molrep PTS_pk' : pat,
                                          }
    return(molrep)

  except:
    self.logger.exception('**ERROR in Parse.ParseOutputMolrep**')
    return(setMolrepFailed(self))

def parse_molrep_output(raw_output):
    """Parse Molrep self rotation function output"""

    output_lines = []
    pat = {}
    pseudotranslation_detected = False
    for line in raw_output.split("\n"):
        output_lines.append(line)
        if line.startswith("INFO: pseudo-translation was detected"):
            ind1 = output_lines.index(line)
            pseudotranslation_detected = True
        if line.startswith("INFO:  use keyword: \"PST\""):
            ind2 = output_lines.index(line)

    # Pseudotranslation detected, so handle
    if pseudotranslation_detected:
        for line in output_lines[ind1:ind2]:
            split = line.split()
            if split[0] == "Origin":
                origin = {
                    "peak": split[-2],
                    "psig": split[-1]
                }
                pat["origin"] = origin
            if split[0].isdigit():
                junk1 = {
                    "peak": split[-2],
                    "psig": split[-1]
                }
                pat[split[0]] = junk1
            if split[0] == "Peak":
                ind3 = output_lines.index(line)
                pat[split[1][:-1]].update({"frac x": output_lines[ind3+1].split()[-3]})
                pat[split[1][:-1]].update({"frac y": output_lines[ind3+1].split()[-2]})
                pat[split[1][:-1]].update({"frac z": output_lines[ind3+1].split()[-1]})

    # Organize the return data
    results = {
        "pseudotranslation_detected": pseudotranslation_detected,
        "pseudotranslation_peak": pat,
    }

    return results

def ParseOutputScala(self,inp):
  """
  Parse Scala output.
  """
  if self.verbose:
    self.logger.debug('Parse::ParseOutputScala')
  try:
    temp = []
    sg = False
    index = {}
    ref = []
    r_plot = {}
    i_plot = {}
    c_plot = {}
    ref_plot = {}
    #start = False
    for x,line in enumerate(inp):
      temp.append(line)
      if line.count('$TABLE: Analysis against resolution'):
        index['res_s'] = x
      if line.count('$TABLE: Analysis against intensity'):
        index['i_s'] = x
      if line.count('<a name="cmpltmultScala">'):
        index['i_f'] = x
      if line.count('$TABLE: Completeness, multiplicity,'):
        index['c_s'] = x
      if line.count('Correlation coefficients for anomalous differences'):
        index['c_f'] = x
      if line.count('$TABLE: Axial reflections,'):
        ref.append(x)
      if line.count('<a name="erroranalysisScala">'):
        ref.append(x)
      if line.count('Space group:'):
        sg = line[line.find(':')+1:].replace(' ','')
    #Resolution_plot
    temp1 = []
    i = 1
    for line in temp[index['res_s']:index['i_s']]:
      split = line.strip().split()
      #Fix * issue.
      for x,p in enumerate(split):
        if p.count('*'):
          split[x] = split[x][:split[x].find('*')]
          split.insert(x+1,'0.0')
      if line.strip().startswith(str(i)):
        temp1.append(split)
        if i == 1:
          r_plot['header'] = temp[temp.index(line)-2].split()
        i += 1
      if line.count('Overall:'):
        r_plot['Overall'] = split[1:]
      """
      if line.strip().startswith(str(i)):
        temp1.append(line.split())
        if i == 1:
          r_plot['header'] = temp[temp.index(line)-2].split()
        i += 1
      if line.count('Overall:'):
        if len(line.split()) == 14:
          junk = line.split()
          for x,p in enumerate(junk):
            if p.count('*'):
              junk[x] = junk[x][:junk[x].find('*')]
              junk.insert(x+1,'0.0')
        else:
          r_plot['Overall'] = line.split()[1:]
      """
    r_plot['data'] = temp1
    #Intensity_plot
    i = 0
    temp1 = []
    for line in temp[index['i_s']:index['i_f']]:
      split = line.strip().split()
      #Fix * issue.
      for x,p in enumerate(split):
        if p.count('*'):
          split[x] = split[x][:split[x].find('*')]
          split.insert(x+1,'0.0')
      if line.strip().startswith('$$  $$'):
        i_plot['header'] = temp[temp.index(line)-1].split()
        i = 1
        temp.remove(line)
      if line.count('Overall'):
        #i_plot['Overall'] = line.split()[1:]
        i_plot['Overall'] = split[1:]
        i = 0
      if i:
        #if len(line.split()) == 15:
        if len(split) == len(i_plot['header']):
          temp1.append(split)
        #if len(line.split()) == len(i_plot['header']):
          #temp1.append(line.split())
    i_plot['data'] = temp1
    #Completeness plot
    i = 0
    temp1 = []
    for line in temp[index['c_s']:index['c_f']]:
      split = line.strip().split()
      #Fix * issue.
      for x,p in enumerate(split):
        if p.count('*'):
          split[x] = split[x][:split[x].find('*')]
          split.insert(x+1,'0.0')
      if line.strip().startswith('$$  $$'):
        c_plot['header'] = temp[temp.index(line)-1].split()
        i = 1
        temp.remove(line)
      if line.count('Overall'):
        c_plot['Overall'] = split[1:]
        i = 0
      if i:
        if len(split) == len(c_plot['header']):
          temp1.append(split)
      """
      if line.strip().startswith('$$  $$'):
        c_plot['header'] = temp[temp.index(line)-1].split()
        i = 1
        temp.remove(line)
      if line.count('Overall'):
        c_plot['Overall'] = line.split()[1:]
        i = 0
      if i:
        if len(line.split()) == len(c_plot['header']):
          temp1.append(line.split())
      """
    c_plot['data'] = temp1
    #Reflections plot
    i = 0
    x = len(ref)-1
    while x != 0:
      for line in temp[ref[0]:ref[-1]]:
        if line.count('$$ $$'):
          axis = line.split()[0]
          ref_plot[axis+'_header'] = line.split()[:-2]
          temp1 = []
          i = 1
          x -= 1
        if line.startswith(' $$'):
          ref_plot[axis+'_data'] = temp1
          i = 0
        if i:
          if len(line.split()) == 4:
            temp1.append(line.split())

    results = {'i_plot'  : i_plot,
               'r_plot'  : r_plot,
               'c_plot'  : c_plot,
               'ref_plot': ref_plot,
               'SG'      : sg,
               }
    return(results)

  except:
    self.logger.exception('**ERROR in Parse.ParseOutputScala**')
    # print '**ERROR in Parse.ParseOutputScala**'

def ParseOutputAimless(self,inp):
  """
  Parse output from Aimless.
  """
  if self.verbose:
    self.logger.debug('Parse::ParseOutputAimless')
  try:
    temp = []
    sg = False
    index = {}
    #ref = []
    r_plot = {}
    i_plot = {}
    c_plot = {}
    #ref_plot = {}
    #start = False
    merge = False
    for x,line in enumerate(inp):
      temp.append(line)
      if line.count('$TABLE:  Analysis against resolution, XDSdataset:'):
        index['res_s'] = x
      if line.count('By 4sinTheta/Lambda^2 bins (statistics with and without anomalous)'):
        index['res_f'] = x
      if line.count('$TABLE:  Analysis against intensity'):
        index['i_s'] = x
      if line.count('Completeness and multiplicity, including reflections measured only once'):
        index['i_f'] = x
      if line.count('Rmeas by resolution for each run'):
        merge = x
      if line.count('$TABLE:  Completeness & multiplicity v. resolution,'):
        index['c_s'] = x
      if line.count('Analysis of standard deviations'):
        index['c_f'] = x
      if line.count('Space group:'):
        sg = line[line.find(':')+1:].replace(' ','')
    if merge:
      index['i_f'] = merge
    #Resolution_plot
    temp1 = []
    i = 1
    for line in temp[index['res_s']:index['res_f']]:
      split = line.strip().split()
      #Fix * issue.
      for x,p in enumerate(split):
        if p.count('*'):
          split[x] = split[x][:split[x].find('*')]
          split.insert(x+1,'0.0')
      if line.strip().startswith(str(i)):
        temp1.append(split)
        i += 1
      if line.count('Overall:'):
        r_plot['Overall'] = split[1:]
        r_plot['header'] = temp[temp.index(line)+1].split()
    r_plot['data'] = temp1
    #Intensity_plot
    i = 0
    temp1 = []
    for line in temp[index['i_s']:index['i_f']]:
      split = line.strip().split()
      #Fix * issue.
      for x,p in enumerate(split):
        if p.count('*'):
          split[x] = split[x][:split[x].find('*')]
          split.insert(x+1,'0.0')
      if line.strip().startswith('$$'):
        i = 1
      if line.count('Overall'):
        i_plot['Overall'] = split[1:]
        i_plot['header'] = temp[temp.index(line)+2].split()
        i = 0
      if i:
        if len(split) == 12:
          temp1.append(split)
    i_plot['data'] = temp1
    #Completeness plot
    i = 1
    temp1 = []
    for line in temp[index['c_s']:index['c_f']]:
      split = line.strip().split()
      #Fix * issue.
      for x,p in enumerate(split):
        if p.count('*'):
          split[x] = split[x][:split[x].find('*')]
          split.insert(x+1,'0.0')
      if line.strip().startswith(str(i)):
        temp1.append(split)
        i += 1
      if line.count('Overall:'):
        c_plot['Overall'] = split[1:]
        c_plot['header'] = temp[temp.index(line)+1].split()
    c_plot['data'] = temp1

    results = {'i_plot'  : i_plot,
               'r_plot'  : r_plot,
               'c_plot'  : c_plot,
               #'ref_plot': ref_plot,
               'SG'      : sg,
               }
    return(results)

  except:
    self.logger.exception('**ERROR in Parse.ParseOutputScala**')
    # print '**ERROR in Parse.ParseOutputScala**'

def ParseOutputGxparm(self,inp,l=False):
  """
  Parse out sym in GXPARM.XDS.
  """
  if self.verbose:
    self.logger.debug('Parse::ParseOutputGxparm')
  #try:
  for line in inp:
    if len(line.split()) == 7:
      if l:
        out = line.split()
      else:
        out = line.split()[0]
  return(out)

def ParseOutputCorrect(self,inp,short=True):
  """
  Parse out sym in CORRECT.LP or XSCALE.LP.
  """
  if self.verbose:
    self.logger.debug('Parse::ParseOutputCorrect')
  try:
    if short:
      #Just see if refinement converged.
      counter = 0
      num = False
      for line in inp:
        if line.count('E.S.D. OF CELL PARAMETERS'):
          num = line.split()[4:7]
      if num:
        for line in num:
          term = str(float(line))
          if term.count('0.05'):
            counter += 1
        if len(num) == counter:
          return(False)
        else:
          return(True)
      else:
        return(False)
    else:
      qual = {}
      temp = []
      isa = False
      for x,line in enumerate(inp):
        if line.count('a        b          ISa'):
          isa = inp[x+1].split()[-1]
        if line.count('SUBSET OF INTENSITY DATA WITH SIGNAL/NOISE >= -3.0'):
          st = x
        if line.count('NUMBER OF REFLECTIONS IN SELECTED SUBSET OF IMAGES'):
          fi = x
        if line.count('STATISTICS OF INPUT DATA SET'):
          fi = x
      for line in inp[st+4:fi-2]:
        if line.count('total'):
          qual['Overall'] = line.strip().split()[1:]
        else:
          temp.append(line.strip().split())
      qual['data'] = temp
      results = {'Quality': qual}
      if isa:
        results['ISa'] = isa
      return(results)

  except:
    self.logger.exception('**ERROR in Parse.ParseOutputCorrect**')

def ParseOutputDialsSpot(self,inp):
  """
  Parse dials.find_spots results.
  """
  if self.verbose:
    self.logger.debug('Parse::ParseOutputDialsSpot')
  #try:
  tot_spots = 0
  fil_spots = 0
  for line in inp:
    if line.count('spot intensities'):
      tot_spots += int(line.split()[1])
    if line.count('reflections to strong.pickle'):
      fil_spots += int(line.split()[1])

  d = {'total spots': tot_spots,
       'filtered spots' : fil_spots,
       'log' : inp,
       }
  return(d)

def ParseOutputDialsIndex(self,inp):
  """
  Parse dials.index results.
  """
  if self.verbose:
      self.logger.debug('Parse::ParseOutputDialsIndex')
  #try:
  failed = False
  max_cell = '0'
  res_lim = '0'
  cen = '0'
  cell = False
  sg = '0'
  ref = '0'
  rmsdx = '0'
  rmsdy = '0'
  rmsdz = '0'

  for line in inp:
    if line.count('Sorry:'):
      failed = True
    if line.count('Found max_cell'):
      max_cell = line.split()[2]
    if line.count('Setting d_min'):
      res_lim = line.split()[2]
    if line.count('centroids used'):
      cen = line.split()[4]
    #Just grab the last round results
    if line.count('Unit cell:'):
      cell = line[line.find('(')+1:-2].split(', ')
    if line.count('Space group:'):
      sg = line[line.find(':')+1:].rstrip().replace(' ','')
    if line.count('model 1 '):
      ref = line.split()[2][1:]
    if line.startswith('| 0   |'):
      rmsdx = line.split()[5]
      rmsdy = line.split()[7]
      rmsdz = line.split()[9]

  d = {'log'       : inp,
       'max_cell'  : max_cell,
       'res_limit' : res_lim,
       'centroids' : cen,
       'unit_cell' : cell,
       'space_group': sg,
       'reflections': ref,
       'rmsd_x'     : rmsdx,
       'rmsd_y'     : rmsdy,
       'rmsd_z'     : rmsdz,
       'failed'     : failed,
       }

  return(d)

def ParseOutputDialsRefine(self,log,bravais=False):
  """
  Parse dials.refine_bravais_settings results.
  """
  if self.verbose:
    self.logger.debug('Parse::ParseOutputDialsRefine')
  #try:
  #import decimal
  #decimal.getcontext().prec = 3
  #print decimal.getcontext()
  if bravais:
    sol = bravais
    failed = False
  else:
    sol = {}
    failed = True
  ust = '0'
  ticks = '0'
  tt = '0'
  wt = '0'
  l = []
  l1 = []
  e = False

  for x,line in enumerate(log):
    if line.count('Sorry:'):
      failed = True
    #if line.count('Experimental models after refinement'):
    #   l.append(x)
    if line.count('A = UB:'):
      l1.append(x)
    if line.startswith('usr+sys'):
      ust = line.split()[2]
      ticks = line.split()[5]
      tt = line.split()[7]
    if line.startswith('wall clock'):
      wt = line.split()[3]
  """
  if failed == False:
    #Grab the model results after refinement. Log not in order.
    while e == False:
      for x in range(len(l1)):
        for i in l:
          if 0 < l1[x] - i < 50:
              e = l1[x] - i + 3
        #In case there is a problem...
        if x == l1[-1]:
          e = 40
    for x in range(len(l)):
      cell = False
      for line in log[l[x]:l[x]+e]:
        if line.count('Unit cell:'):
          cell = line[line.find('(')+1:line.find(')')].split(', ')
      if cell:
        for run in sol.keys():
          l1 = []
          for i in sol[run].get('unit_cell'):
            l1.append(str(round(i,3)).zfill(3))
            #l1.append(str(decimal.Decimal.from_float(i)))
            #l1.append(str(decimal.Decimal(i,3)))
          print l1

  """

  d = {'log'          : log,
       'failed'       : failed,
       'sol'          : sol,
       'sys time'     : ust,
       'ticks'        : ticks,
       'time per tick': tt,
       'wall time'    : wt,
       }
  return(d)

def ParseOutputDialsRefine_OLD(self,log,bravais=False):
  """
  Parse dials.refine_bravais_settings results.
  """
  if self.verbose:
    self.logger.debug('Parse::ParseOutputDialsRefine')
  #try:
  if bravais:
    sol = bravais
  else:
    sol = {}
  ust = '0'
  ticks = '0'
  tt = '0'
  wt = '0'
  failed = False

  for line in log:
    if line.count('Sorry:'):
      failed = True
    if line.startswith('usr+sys'):
      ust = line.split()[2]
      ticks = line.split()[5]
      tt = line.split()[7]
    if line.startswith('wall clock'):
      wt = line.split()[3]

  d = {'log'          : log,
       'failed'       : failed,
       'sol'          : sol,
       'sys time'     : ust,
       'ticks'        : ticks,
       'time per tick': tt,
       'wall time'    : wt,
       }
  return(d)

def ParseOutputXOalign(self,log):
  if self.verbose:
    self.logger.debug('Parse::ParseOutputXOalign')
  #try:
  conv = {'[1 1 0]':'ab', '[1 0 1]': 'ac', '[0 1 1]': 'bc', '[1 0 0]': 'a*', '[0 1 0]': 'b*', '[0 0 1]': 'c*'}
  alignment = []
  st = []
  sol = {}
  for x,line in enumerate(log):
    if line.count('Solutions for Datum positions:'):
      #alignment.append(line[line.find(':')+1:-1].strip(' ').split(',  '))
      a = line[line.find(':')+1:-1].strip(' ').split(',  ')
      if conv.keys().count(a[0]):
        a1 = []
        for axis in a:
          a1.append(conv[axis])
        alignment.append(a1)
      else:
        alignment.append(a)
      st.append(x+3)
  for x in range(len(st)):
    l = []
    for line in log[st[x]:]:
      if line.count('*** No solutions found ***'):
        l.append('No solutions found')
      elif len(line.split()) == 4:
        l.append(line.split())
      else:
        break
    sol[float(x)] = {'solution': l, 'V1': alignment[x][0],'V2': alignment[x][1]}
  return(sol)<|MERGE_RESOLUTION|>--- conflicted
+++ resolved
@@ -789,7 +789,6 @@
     Looks for dose and cell volume. Passes info back to caller
     """
 
-<<<<<<< HEAD
     # print "ParseOutputRaddose"
     # print inp
 
@@ -802,11 +801,11 @@
             if "Command not found" in line:
                 raise Exception("No raddose command available")
             if line.startswith('Total absorbed dose'):
-                dose = float(line.split()[4])
+                dose = int(float(line.split()[4]))
             if line.startswith('** Time in sec'):
-                exp_dose_lim = line.split()[11]
+                exp_dose_lim = int(line.split()[11])
             if line.startswith('   Time in sec'):
-                hen_lim = line.split()[13]
+                hen_lim = int(line.split()[13])
         raddose = {"dose": dose,
                    "exp dose limit": exp_dose_lim,
                    "henderson limit": hen_lim  }
@@ -816,23 +815,6 @@
         self.logger.exception('**Error in Parse.ParseOutputRaddose**')
         return(False)
 
-=======
-    for line in inp:
-        #print line
-        if "Command not found" in line:
-            raise Exception("No raddose command available")
-        if line.startswith('Total absorbed dose'):
-            dose = int(float(line.split()[4]))
-        if line.startswith('** Time in sec'):
-            exp_dose_lim = int(line.split()[11])
-        if line.startswith('   Time in sec'):
-            hen_lim = int(line.split()[13])
-    raddose = {"dose": dose,
-               "exp dose limit": exp_dose_lim,
-               "henderson limit": hen_lim  }
-
-    return(raddose)
->>>>>>> c7d4f858
 
 def ParseOutputBestNone(self, inp):
     """
