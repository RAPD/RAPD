--- conflicted
+++ resolved
@@ -592,21 +592,6 @@
     
             # Calculate 2Fo-Fc & Fo-Fc maps
             # foo.mtz begets foo_2mFo-DFc.ccp4 & foo__mFo-DFc.ccp4
-<<<<<<< HEAD
-            
-            local_subprocess(command="phenix.mtz2map %s" % mtz_file,
-                             logfile='map.log',
-                             shell=True)
-            # Map files should exist
-            map_2_1 = mtz_file.replace(".mtz", "_2mFo-DFc.ccp4")
-            map_1_1 = mtz_file.replace(".mtz", "_mFo-DFc.ccp4")
-
-            # Make sure the maps exist
-            if os.path.exists(map_2_1):
-                phaser_result["map_2_1"] = map_2_1
-            if os.path.exists(map_1_1):
-                phaser_result["map_1_1"] = map_1_1
-=======
             local_subprocess(command="phenix.mtz2map %s" % mtz_file,
                              logfile='map.log',
                              shell=True)
@@ -656,7 +641,6 @@
                         "description": os.path.basename(phaser_result.get("pdb"))
                     }
                     phaser_result["pdb"] = pdb_for_display
->>>>>>> d1198203
 
             # Calc ADF map
             if adf:
