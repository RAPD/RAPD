--- conflicted
+++ resolved
@@ -1651,160 +1651,6 @@
                     self.tprint(arg="  %s" % line.rstrip(), level=98, color="white")
                 # pprint(self.labelit_results["labelit_results"]["output"])
 
-<<<<<<< HEAD
-    def labelit_sort_OLD(self):
-        """
-        Sort out which iteration of Labelit has the highest symmetry and choose that solution. If
-        Labelit does not find a solution, finish up the pipeline.
-        """
-
-        if self.verbose and self.logger:
-            self.logger.debug("AutoindexingStrategy::labelit_sort")
-
-        rms_list1 = []
-        sg_list1 = []
-        metric_list1 = []
-        volumes = []
-        sg_dict = {}
-        sol_dict = {}
-        sym = 0
-
-        try:
-            # Get the results and logs
-            self.labelit_results = self.labelitQueue.get()
-            self.labelit_log = self.labelitQueue.get()
-        except KeyboardInterrupt:
-            sys.exit()
-
-        # All runs in error state
-        error_count = 0
-        for iteration, result in self.labelit_results.iteritems():
-            if result["labelit_results"] in ("ERROR", "TIMEOUT", "FAILED"):
-                error_count += 1
-        if error_count == len(self.labelit_results):
-	    pass
-
-        # Run through all the results - compile them
-        for iteration, result in self.labelit_results.iteritems():
-            if isinstance(result["labelit_results"], dict):
-                labelit_result = result.get("labelit_results")
-                # Check for pseudotranslation in any Labelit run
-                if labelit_result.get("pseudotrans") == True:
-                    self.pseudotrans = True
-                my_spacegroup, rms, metric, volume = labelit.get_labelit_stats(
-                    labelit_results=labelit_result,
-                    simple=True)
-                spacegroup_num = xutils.convert_spacegroup(my_spacegroup)
-                sg_dict[iteration] = spacegroup_num
-                sg_list1.append(float(spacegroup_num))
-                rms_list1.append(rms)
-                metric_list1.append(metric)
-                volumes.append(volume)
-            else:
-                # If Labelit failed, set dummy params
-                sg_dict[iteration] = 0
-                sg_list1.append(0)
-                rms_list1.append(100)
-                metric_list1.append(100)
-                volumes.append(0)
-        # pprint(sg_dict)
-        # pprint(sg_list1)
-        # pprint(rms_list1)
-        # pprint(metric_list1)
-        # pprint(volumes)
-
-        for index in range(len(sg_list1)):
-            if sg_list1[index] == numpy.amax(sg_list1):
-                # If its P1 look at the Mosflm RMS, else look at the Labelit metric.
-                if sg_list1[index] == 1.0:
-                    sol_dict[rms_list1[index]] = self.labelit_results.keys()[index]
-                else:
-                    sol_dict[metric_list1[index]] = self.labelit_results.keys()[index]
-
-        # print "sol_dict"
-        # pprint(sol_dict)
-
-        sol_dict_keys = sol_dict.keys()
-        sol_dict_keys.sort()
-
-        # Best Labelit_results key
-        highest = sol_dict[sol_dict_keys[0]]
-        # Since iter 5 cuts res, it is often the best. Only choose if its the
-        # only solution.
-        if len(sol_dict_keys) > 1:
-            if highest == 5:
-                highest = sol_dict[sol_dict_keys[1]]
-
-        # symmetry of best solution
-        sym = sg_dict[highest]
-
-        # If there is a solution...
-        if sym != 0:
-            self.logger.debug("The sorted labelit solution was #%s", highest)
-
-            # Save best results in corect place.
-            self.labelit_results = self.labelit_results[highest]
-
-            # Set self.volume for best solution
-            self.volume = volumes[highest]
-
-            # Set self.labelit_dir and go to it.
-            self.labelit_dir = os.path.join(self.working_dir, str(highest))
-            self.index_number = self.labelit_results.get("labelit_results").get("mosflm_index")
-            os.chdir(self.labelit_dir)
-
-            # Save the self.Labelit_cell and self.Labelit_sym
-            self.labelit_cell_sym()
-            
-            self.labelit_results["labelit_results"]["best_cell"] = self.labelit_cell
-            self.labelit_results["labelit_results"]["best_sym"] = self.labelit_sym
-            # pprint(self.labelit_results)
-
-            # Handle the user-set spacegroup
-            if self.spacegroup != False:
-                check_lg = xutils.checkSG(self, sym)
-                if self.spacegroup != sym:
-                    fix_spacegroup = False
-                    for line in check_lg:
-                        if line == self.spacegroup:
-                            fix_spacegroup = True
-                    if fix_spacegroup:
-                        xutils.fixMosflmSG(self)
-                        xutils.fixBestSG(self)
-                    #else:
-                         # Used for telling user that SG is not compatible with cell
-                    #    self.ignore_user_SG = True
-
-            # Print Labelit results to commandline
-            self.tprint(arg="\nHighest symmetry Labelit result",
-                        level=98,
-                        color="blue",
-                        newline=False)
-
-            for line in self.labelit_results["labelit_results"]["output"][5:]:
-                self.tprint(arg="  %s" % line.rstrip(), level=98, color="white")
-            # pprint(self.labelit_results["labelit_results"]["output"])
-
-        # No Labelit solution
-        else:
-            self.logger.debug("No solution was found when sorting Labelit results.")
-            self.tprint(arg="\n  Labelit failed to index", level=30, color="red")
-            self.labelit_failed = True
-            self.labelit_results = {"labelit_results":"FAILED"}
-            self.labelit_dir = os.path.join(self.working_dir, "0")
-            os.chdir(self.labelit_dir)
-            self.process_distl()
-            self.postprocess_distl()
-            #   if os.path.exists("DISTL_pickle"):
-              #   self.makeImages(2)
-            self.best_failed = True
-            self.best_anom_failed = True
-
-        # except:
-        #     self.logger.exception("**ERROR in labelit_sort**")
-
-=======
->>>>>>> 468925db
     def folders_strategy(self, iteration=0):
         """
         Sets up new directory for programs.
