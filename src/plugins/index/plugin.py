--- conflicted
+++ resolved
@@ -71,11 +71,7 @@
 #from utils.communicate import rapd_send
 import utils.exceptions as exceptions
 import utils.global_vars as global_vars
-<<<<<<< HEAD
 from utils.processes import local_subprocess, LocalSubprocess
-=======
-from utils.processes import local_subprocess # , mp_pool
->>>>>>> 2b7e3718
 from utils.text import json
 from bson.objectid import ObjectId
 import utils.xutils as xutils
@@ -956,12 +952,6 @@
                 inp_kwargs.update(self.batch_queue)
 
                 # Launch the job
-<<<<<<< HEAD
-                # jobs[str(i)] = LocalSubprocess(command=inp_kwargs["command"],
-                #                                logfile=inp_kwargs["logfile"])
-                # TODO Should this be self.jobs?
-=======
->>>>>>> 2b7e3718
                 jobs[str(i)] = Thread(target=self.launcher,
                                       kwargs=inp_kwargs)
                 jobs[str(i)].start()
@@ -983,11 +973,6 @@
                             counter -= 1
                     time.sleep(0.1)
 
-<<<<<<< HEAD
-        # self.jobs = jobs
-
-=======
->>>>>>> 2b7e3718
     def process_mosflm(self):
         """
         Creates Mosflm executable for running strategy and run. Passes back dict with PID:logfile.
@@ -1125,11 +1110,7 @@
         iteration -- (default False)
         """
 
-<<<<<<< HEAD
         self.logger.debug("process_strategy iteration:%s", str(iteration))
-=======
-        self.logger.debug("process_strategy", iteration)
->>>>>>> 2b7e3718
 
         if iteration:
             st = iteration
@@ -1304,15 +1285,7 @@
         runbefore -- (default False)
         """
 
-<<<<<<< HEAD
         self.logger.debug("AutoindexingStrategy::postprocess_best %s" % inp)
-        print "postprocess_best inp: %s" % inp
-=======
-        if self.verbose and self.logger:
-            self.logger.debug("AutoindexingStrategy::postprocess_best")
-
-        # print inp
->>>>>>> 2b7e3718
 
         # Read in log files
         xml = "None"
@@ -1320,12 +1293,6 @@
         if inp.count("anom"):
             anom = True
         log = open(inp, "r").readlines()
-<<<<<<< HEAD
-        print ">>>>>>"
-        pprint(log)
-        print "<<<<<<"
-=======
->>>>>>> 2b7e3718
 
         if os.path.exists(inp.replace("log", "xml")):
             xml = open(inp.replace("log", "xml"), "r").readlines()
@@ -1337,11 +1304,6 @@
 
         # Parse the best results
         data = Parse.ParseOutputBest(self, (log, xml), anom)
-<<<<<<< HEAD
-        pprint(data)
-=======
-        #pprint(data)
->>>>>>> 2b7e3718
 
         # Set directory for future use
         #data["directory"] = os.path.dirname(inp)
@@ -1498,11 +1460,8 @@
                     timer = 0
                     job = self.jobs[str(i)]
                     while 1:
-<<<<<<< HEAD
-                        print i, ">>>", job.is_alive()
-=======
-                        # print "<<< x=%d, i=%d" % (x, i)
->>>>>>> 2b7e3718
+                        # print i, ">>>", job.is_alive()
+
                         if job.is_alive() == False:
                             if i == 4:
                                 log = os.path.join(self.labelit_dir, "mosflm_strat%s.out" % l[x])
@@ -1541,7 +1500,6 @@
                         if i == 4:
                             self.postprocess_mosflm(log)
                         else:
-<<<<<<< HEAD
                             self.jobs[str(i)].join()
                             print "Looking at %s" % log
                             job1 = self.postprocess_best(log)
@@ -1556,16 +1514,6 @@
                                     self.process_strategy(i+1)
                                 set_best_results(i, x)
 
-=======
-                            job1 = self.postprocess_best(log)
-                            if job1 == "OK":
-                                break
-                            # If Best failed...
-                            else:
-                                if self.multiproc == False:
-                                    self.process_strategy(i+1)
-                                set_best_results(i, x)
->>>>>>> 2b7e3718
         except KeyboardInterrupt:
             pass
 
@@ -2038,13 +1986,10 @@
         # if self.gui:
         self.results["results"] = results
 
-<<<<<<< HEAD
         # Set process.status to error (-1)
         if self.labelit_results.get("status") == "FAILED":
             self.results["process"]["status"] = -1
 
-=======
->>>>>>> 2b7e3718
         self.logger.debug(self.results)
 
         # Print results to screen in JSON format
@@ -2073,13 +2018,8 @@
                 if self.test == False:
                     if self.verbose and self.logger:
                         self.logger.debug("Cleaning up files and folders")
-<<<<<<< HEAD
                     os.system("rm -rf labelit_iteration* dataset_preferences.py distl*.log")
                     for i in range(self.iterations):
-=======
-                    os.system("rm -rf labelit_iteration* dataset_preferences.py")
-                    for i in range(0, self.nrun):
->>>>>>> 2b7e3718
                         os.system("rm -rf %s" % i)
         except:
             self.logger.exception("**Could not cleanup**")
@@ -2164,15 +2104,6 @@
         else:
             self.plots = new_plot
 
-        # except:
-        #     self.logger.exception("**ERROR in html_best_plots**")
-<<<<<<< HEAD
-
-
-=======
-
-
->>>>>>> 2b7e3718
 class RunLabelit(Thread):
 
     # Holder of PID's or JobID's
@@ -2242,21 +2173,12 @@
 
         # Pass int the multiprocessing.Pool for job submission
         self.kill_job = params.get("kill_job")
-<<<<<<< HEAD
 
         # Get the correct laucher, (already loaded)
         # Will not use RAM if cluster_use=True since runs would be on separate nodes. Adds
         # overhead of 1-3s to total run time if all nodes same speed.
         self.launcher = params.get("launcher", local_subprocess)
 
-=======
-
-        # Get the correct laucher, (already loaded)
-        # Will not use RAM if cluster_use=True since runs would be on separate nodes. Adds
-        # overhead of 1-3s to total run time if all nodes same speed.
-        self.launcher = params.get("launcher", local_subprocess)
-
->>>>>>> 2b7e3718
         # If self.cluster_use == True, you can specify a batch queue on your cluster.
         self.batch_queue = params.get("batch_queue", {})
         # I don't like this so I may move this later!!
@@ -2464,11 +2386,7 @@
 
         self.logger.debug('Utilities::errorLabelit')
 
-<<<<<<< HEAD
         # If iteration is string, return the total number of iterations in the function.
-=======
-        # If iteration is string, return the total number of iterations in the funnction.
->>>>>>> 2b7e3718
         if isinstance(iteration, str):
             return 6
 
@@ -2476,10 +2394,6 @@
         if self.multiproc == False:
             iteration += 1
         # Change to the correct folder (create it if necessary).
-<<<<<<< HEAD
-=======
-        #foldersLabelit(self, iteration)
->>>>>>> 2b7e3718
         xutils.create_folders_labelit(self.working_dir, iteration)
 
         with open('dataset_preferences.py','a') as preferences:
@@ -2736,11 +2650,8 @@
                 "error": "Autoindexing failed to find a solution"},
             "eiger_cbf_error": {
                 "error": "IOTBX needs patched for Eiger CBF files"},
-<<<<<<< HEAD
             "mosflm_version_error": {
                 "error": "Mosflm version is too old"},
-=======
->>>>>>> 2b7e3718
         }
 
         # If Labelit results are OK, then...
@@ -2781,7 +2692,6 @@
             elif problem_flag == "min_good_spots":
                 if ex:
                     potential_problems['run_command'](overrides={"min_good_spots": parsed_result[1]})
-<<<<<<< HEAD
                 else:
                     failed = True
 
@@ -2796,22 +2706,6 @@
                 else:
                     failed = True
 
-=======
-                else:
-                    failed = True
-
-            # Multiple solutions possible with similar cell dimensions
-            elif problem_flag == "fix_cell":
-                if ex:
-                    potential_problems['run_command'](overrides={"fix_cell": True,
-                                                                 "ignore_user_cell": True,
-                                                                 "ignore_user_SG": True,
-                                                                 "lattice_group": parsed_result[1],
-                                                                 "labelit_solution": parsed_result[2]})
-                else:
-                    failed = True
-
->>>>>>> 2b7e3718
             # Rest of the problems
             elif problem_flag in potential_problems:
                 if ex:
@@ -2888,7 +2782,6 @@
             else:
                 time.sleep(0.1)
             ellapsed_time = time.time() - start_time
-<<<<<<< HEAD
 
         if kill_jobs:
             # Make sure all jobs are killed
@@ -2896,15 +2789,6 @@
                 self.results[i] = {"labelit_results": "FAILED"}
                 self.kill_job(pid, self.logger)
 
-=======
-
-        if kill_jobs:
-            # Make sure all jobs are killed
-            for i, pid in self.jobids.iteritems():
-                self.results[i] = {"labelit_results": "FAILED"}
-                self.kill_job(pid, self.logger)
-
->>>>>>> 2b7e3718
 
     def condense_logs(self):
         """Put the Labelit logs together"""
