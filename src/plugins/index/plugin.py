"""
An autoindex & strategy rapd_plugin
"""

__license__ = """
This file is part of RAPD

Copyright (C) 2009-2017, Cornell University
All rights reserved.

RAPD is free software: you can redistribute it and/or modify
it under the terms of the GNU Affero General Public License as published by
the Free Software Foundation, version 3.

RAPD is distributed in the hope that it will be useful,
but WITHOUT ANY WARRANTY; without even the implied warranty of
MERCHANTABILITY or FITNESS FOR A PARTICULAR PURPOSE.  See the
GNU Affero General Public License for more details.

You should have received a copy of the GNU Affero General Public License
along with this program.  If not, see <http://www.gnu.org/licenses/>.
"""
__created__ = "2009-07-14"
__maintainer__ = "Jon Schuermann"
__email__ = "schuerjp@anl.gov"
__status__ = "Production"

# This is an active rapd plugin
RAPD_PLUGIN = True

# This plugin's types
DATA_TYPE = "MX"
PLUGIN_TYPE = "INDEX"
PLUGIN_SUBTYPE = "CORE"

# A unique ID for this handler (uuid.uuid1().hex[:4])
ID = "3b34"
VERSION = "2.0.0"

# Standard imports
from collections import OrderedDict
from distutils.spawn import find_executable
import functools
# import glob
import json
import logging
from multiprocessing import Process, Queue, Event
import multiprocessing
import numpy
import os
from pprint import pprint
import shutil
import signal
import subprocess
import sys
import time
import importlib

# RAPD imports
import info
import plugins.subcontractors.parse as Parse
import plugins.subcontractors.labelit as labelit
from plugins.subcontractors.xoalign import RunXOalign
import utils.credits as rcredits
#from utils.communicate import rapd_send
import utils.exceptions as exceptions
import utils.global_vars as global_vars
from utils.processes import local_subprocess
import utils.xutils as xutils

DETECTOR_TO_BEST = {
    "ADSC": "q315",
    "ADSC-Q315": "q315",
    "ADSC-HF4M": "hf4m",
    "Pilatus-6M": "pilatus6m",
    "PILATUS": "pilatus6m",
    "raxis":"raxis",
    "rayonix_mx225": "mar225",
    "rayonix_mx300": "mx300",
    "rayonix_mx300hs": "mx300hs",
    "mar300": "mar300",
    "ray300": "ray300",
    "Dectris Eiger 9M": "eiger9m",
    "Eiger-9M": "eiger9m",
    "Eiger-16M": "eiger16m",
    }

VERSIONS = {
    "best": (
        "Version 3.2.0",
        "Version 3.4.4"
    ),
    "gnuplot": (
        "gnuplot 4.2",
        "gnuplot 5.0",
    ),
    "ipmosflm": (
        "version 7.2.1",
    ),
    "labelit": (),
    "raddose": (),
}

class RapdPlugin(Process):
    """
    command format
    {
        "command":"INDEX+STRATEGY",
        "directories":
            {
                "work":""                           # Where to perform the work
            },
        "header1":{},                               # Image information
        ["header2":{},]                             # 2nd image information
        "site_parameters":{}                        # Site data
        "preferences":{}                            # Settings for calculations
        "return_address":("127.0.0.1", 50000)       # Location of control process
    }
    """

    # For testing individual modules (Will not run in Test mode on cluster!! Can be set at end of
    # __init__.)
    test = False

    # Removes junk files and directories at end. (Will still clean on cluster!! Can be set at end of
    #  __init__.)
    clean = False

    # Runs in RAM (slightly faster), but difficult to debug.
    ram = False

    # Will not use RAM if self.cluster_use=True since runs would be on separate nodes. Slower
    # (>10%).
    cluster_use = False

    # Switch for verbose
    verbose = True

    # Number of Labelit iterations to run.
    iterations = 6

    # This is where I place my overall folder settings.
    working_dir = False
    auto_summary = False
    labelit_log = {}
    labelit_results = {}
    labelit_summary = False
    labelit_failed = False
    distl_log = []
    distl_results = {}
    distl_summary = False
    raddose_results = False
    raddose_summary = False
    best_log = []
    best_results = False
    best_summary = False
    best1_summary = False
    best_summary_long = False
    best_anom_log = []
    best_anom_results = False
    best_anom_summary = False
    best1_anom_summary = False
    best_anom_summary_long = False
    best_failed = False
    best_anom_failed = False
    rerun_best = False
    mosflm_strat_log = []
    mosflm_strat_anom_log = []
    mosflm_strat_results = {}
    mosflm_strat_anom_results = {}
    mosflm_strat_summary = False
    mosflm_strat1_summary = False
    mosflm_strat_summary_long = False
    mosflm_strat_anom_summary = False
    mosflm_strat1_anom_summary = False
    mosflm_strat_anom_summary_long = False
    plots = {}
    # Labelit settings
    index_number = False
    ignore_user_SG = False
    pseudotrans = False
    # Raddose settings
    volume = False
    calc_num_residues = False
    # Mosflm settings
    prev_sg = False
    # Extra features for BEST
    high_dose = False
    crystal_life = None
    iso_B = False
    # Dicts for running the Queues
    jobs = {}

    # The results of the plugin
    results = {}

    def __init__(self, site, command, tprint=False, logger=False):
        """
        Initialize the plugin

        Keyword arguments
        site -- full site settings
        command -- dict of all information for this plugin to run
        """
        # Save the start time
        self.st = time.time()

        # If the logging instance is passed in...
        if logger:
            self.logger = logger
        else:
            # Otherwise get the logger Instance
            self.logger = logging.getLogger("RAPDLogger")
            self.logger.debug("__init__")

        # Store tprint for use throughout
        if tprint:
            self.tprint = tprint
        # Dead end if no tprint passed
        else:
            def func(arg=False, level=False, verbosity=False, color=False):
                pass
            self.tprint = func

        # Some logging
        self.logger.info(site)
        self.logger.info(command)
        #pprint(command)

        # Store passed-in variables
        self.site = site
        self.command = command

        # Setting up data input
        self.setup = self.command["directories"]
        self.header = self.command["header1"]
        self.header2 = self.command.get("header2", False)
        # get the default preferences and update what was sent in...
        self.preferences = info.DEFAULT_PREFERENCES#.update(self.command.get("preferences", {}))
        self.preferences.update(self.command.get("preferences", {}))
        self.site_parameters = self.command.get("site_parameters", False)

        # Construct the results
        self.results["command"] = command.get("command")
        self.results["process"] = command.get("process", {})
        self.results["preferences"] = command.get("preferences", {})
        self.results["results"] = {}
        # Status is now 1 (starting)
        self.results["process"]["status"] = 1

        # Assumes that Core sent job if present. Overrides values for clean and test from top.
        if self.site_parameters != False:
            self.gui = True
            self.test = False
            self.clean = False
        else:
            # If running from command line, site_parameters is not in there. Needed for BEST.
            if self.site:
                self.site_parameters = self.site.BEAM_INFO.get(
                    xutils.get_site(self.header['fullname'], False)[1])
            else:
                self.site_parameters = self.preferences.get("site_parameters", False)
                # Sets settings so I can view the HTML output on my machine (not in the RAPD GUI),
                # and does not send results to database.
                self.gui = False

	    # Load the appropriate cluster adapter or set to False
        if self.cluster_use:
            self.cluster_adapter = xutils.load_cluster_adapter(self)
            self.cluster_queue = self.cluster_adapter.check_queue(self.command["command"])
        else:
            self.cluster_adapter = False
            self.cluster_queue = False

        # Set timer for distl. "False" will disable.
        if self.header2:
            self.distl_timer = 60
        else:
            self.distl_timer = 30

        # Set strategy timer. "False" disables.
        self.strategy_timer = 60

        # Set timer for XOAlign. "False" will disable.
        self.xoalign_timer = 30

        # Turns on multiprocessing for everything
        # Turns on all iterations of Labelit running at once, sorts out highest symmetry solution,
        # then continues...(much better!!)
        self.multiproc = self.preferences.get("multiprocessing", True)

	    # Set for Eisenberg peptide work.
        self.sample_type = self.preferences.get("sample_type", "Protein").lower()
        if self.sample_type == "peptide":
            self.peptide = True
        else:
            self.peptide = False

        # BEST is default and if it fails Mosflm results are shown as backup.
        # Setting to 'mosflm' will force it to show Mosflm results regardless.
        self.strategy = self.preferences.get("strategy_type", "best")

        # Check to see if XOALign should run.
        if self.header.has_key("mk3_phi") and self.header.has_key("mk3_kappa"):
            self.minikappa = True
        else:
            self.minikappa = False

        # Check to see if multi-crystal strategy is requested.
        if self.preferences.get("reference_data_id") in (None, 0):
            self.multicrystalstrat = False
        else:
            self.multicrystalstrat = True
            self.strategy = "mosflm"

        # Settings for all programs
        #self.beamline = self.header.get("beamline")
        self.time = self.header.get("time", 0.2)
        self.wavelength = self.header.get("wavelength")
        self.transmission = self.header.get("transmission", 10.0)
        # self.aperture = str(self.header.get("md2_aperture"))
        self.spacegroup = self.preferences.get("spacegroup", False)
        #self.flux = str(self.header.get("flux", '3E10'))
        self.solvent_content = self.preferences.get("solvent_content", 0.55)

        Process.__init__(self, name="AutoindexingStrategy")

        self.start()

    def run(self):
        """
        Convoluted path of modules to run.
        """

        if self.verbose:
            self.logger.debug("AutoindexingStrategy::run")

        # create a redis connection to send results
        self.connect_to_redis()

        self.tprint(arg=0, level="progress")
        # Check if h5 file is input and convert to cbf's.
        if self.header["fullname"][-3:] == ".h5":
            if self.convert_images() == False:
                # If conversion fails, kill the job.
                self.postprocess()

        self.preprocess()

        self.tprint(arg="\nStarting indexing procedures", level=98, color="blue")

        if self.minikappa:
            self.processXOalign()
        else:

            # Run Labelit
            self.start_labelit()

      	    # Sorts labelit results by highest symmetry.
            self.labelitSort()

            # If there is a solution, then calculate a strategy.
            if self.labelit_failed == False:

                # Start distl.signal_strength for the correct labelit iteration
                self.processDistl()
                if self.multiproc == False:
                    self.postprocessDistl()
                self.preprocess_raddose()
                self.processRaddose()
                self.processStrategy()
                self.run_queue()

                # Get the distl_results
                if self.multiproc:
                    self.postprocessDistl()

            # Pass back results, and cleanup.
            self.postprocess()

    def connect_to_redis(self):
        """Connect to the redis instance"""
        # Create a pool connection
        redis_database = importlib.import_module('database.rapd_redis_adapter')

        self.redis_database = redis_database.Database(settings=self.site.CONTROL_DATABASE_SETTINGS)
        if self.site.CONTROL_DATABASE_SETTINGS['REDIS_CONNECTION'] == 'pool':
            # For a Redis pool connection
            self.redis = self.redis_database.connect_redis_pool()
        else:
            # For a Redis sentinal connection
            self.redis = self.redis_database.connect_redis_manager_HA()

    def preprocess(self):
        """
        Setup the working dir in the RAM and save the dir where the results will go at the end.
        """
        self.logger.debug("AutoindexingStrategy::preprocess")

        # Determine detector vendortype
        self.vendortype = xutils.getVendortype(self, self.header)
        self.dest_dir = self.setup.get("work")
        if self.test or self.cluster_use:
            self.working_dir = self.dest_dir
        elif self.ram:
            self.working_dir = "/dev/shm/%s" % self.dest_dir[1:]
        else:
            self.working_dir = self.dest_dir
        if os.path.exists(self.working_dir) == False:
            os.makedirs(self.working_dir)
        os.chdir(self.working_dir)

        # Setup event for job control on cluster (Only works at NE-CAT using DRMAA for
        # job submission)
        if self.cluster_adapter:
            self.running = Event()
            self.running.set()

        # Check for dependency problems
        self.check_dependencies()

    def check_dependencies(self):
        """Make sure dependencies are all available"""

        # If no best, switch to mosflm for strategy
        if self.strategy == "best":
            if not find_executable("best"):
                self.tprint("Executable for best is not present, using Mosflm for strategy",
                            level=30,
                            color="red")
                self.strategy = "mosflm"

        # If no gnuplot turn off printing
        if self.preferences.get("show_plots", True) and (not self.preferences.get("json", False)):
            if not find_executable("gnuplot"):
                self.tprint("\nExecutable for gnuplot is not present, turning off plotting",
                            level=30,
                            color="red")
                self.preferences["show_plots"] = False

        # If no labelit.index, dead in the water
        if not find_executable("labelit.index"):
            self.tprint("Executable for labelit.index is not present, exiting",
                        level=30,
                        color="red")
            self.results["process"]["status"] = -1
            self.results["error"] = "Executable for labelit.index is not present"
            self.write_json(self.results)
            raise exceptions.MissingExecutableException("labelit.index")

        # If no mosflm, dead in the water
        if not find_executable("ipmosflm"):
            self.tprint("Executable for mosflm is not present, exiting",
                        level=30,
                        color="red")
            self.results["process"]["status"] = -1
            self.results["error"] = "Executable for mosflm is not present"
            self.write_json(self.results)
            raise exceptions.MissingExecutableException("ipmosflm")

        # If no raddose, should be OK
        if not find_executable("raddose"):
            self.tprint("\nExecutable for raddose is not present - will continue",
                        level=30,
                        color="red")

    def preprocess_raddose(self):
        """
        Create the raddose.com file which will run in processRaddose. Several beamline specific
        entries for flux and aperture size passed in from rapd_site.py
        """
        if self.verbose:
            self.logger.debug("AutoindexingStrategy::preprocess_raddose")

        # try:
        beam_size_x = self.site_parameters.get('BEAM_SIZE_X', False)
        beam_size_y = self.site_parameters.get('BEAM_SIZE_Y', False)
        gauss_x = self.site_parameters.get('BEAM_GAUSS_X', False)
        gauss_y = self.site_parameters.get('BEAM_GAUSS_Y', False)
        flux = self.site_parameters.get('BEAM_FLUX', 1E10 )

        # Get unit cell
        cell = xutils.getLabelitCell(self)
        nres = xutils.calcTotResNumber(self, self.volume)

        # Adding these typically does not change the Best strategy much, if it at all.
        patm = False
        satm = False
        if self.sample_type == "ribosome":
            crystal_size_x = 1.0
            crystal_size_y = 0.5
            crystal_size_z = 0.5
        else:
            # crystal dimensions (default 0.1 x 0.1 x 0.1 from rapd_site.py)
            crystal_size_x = self.preferences.get("crystal_size_x", 100.0)/1000.0
            crystal_size_y = self.preferences.get("crystal_size_y", 100.0)/1000.0
            crystal_size_z = self.preferences.get("crystal_size_z", 100.0)/1000.0

        raddose = open("raddose.com", "w+")
        setup = "raddose << EOF\n"
        if beam_size_x and beam_size_y:
            setup += "BEAM %d %d\n" % (beam_size_x, beam_size_y)
        # Full-width-half-max of the beam
        if gauss_x and gauss_y:
            setup += "GAUSS %.2f %.2f\nIMAGES 1\n" % (gauss_x, gauss_y)
        setup += "PHOSEC %d\n" % flux
        setup += "EXPOSURE %.2f\n" % self.time
        if cell:
            setup += "CELL %s %s %s %s %s %s\n" % (cell[0],
                                                   cell[1],
                                                   cell[2],
                                                   cell[3],
                                                   cell[4],
                                                   cell[5])
        else:
            self.logger.debug("Could not get unit cell from bestfile.par")

        # Set default solvent content based on sample type. User can override.
        if self.solvent_content == 0.55:
            if self.sample_type == "protein":
                setup += "SOLVENT 0.55\n"
            else:
                setup += "SOLVENT 0.64\n"
        else:
            setup += "SOLVENT %.2f\n"%self.solvent_content
        # Sets crystal dimensions. Input from dict (0.1 x 0.1 x 0.1 mm), but user can override.
        if crystal_size_x and crystal_size_y and crystal_size_z:
            setup += "CRYSTAL %.1f %.1f %.1f\n" % (crystal_size_x, crystal_size_y, crystal_size_z)
        if self.wavelength:
            setup += "WAVELENGTH %.4f\n" % self.wavelength
        setup += "NMON 1\n"
        if self.sample_type == "protein":
            setup += "NRES %d\n" % nres
        elif self.sample_type == "dna":
            setup += "NDNA %d\n" % nres
        else:
            setup += "NRNA %d\n" % nres
        if patm:
            setup += "PATM %d\n" % patm
        if satm:
            setup += "SATM %d\n" % satm
        setup += "END\nEOF\n"
        raddose.writelines(setup)
        raddose.close()

        # except:
            # self.logger.exception("**ERROR in preprocess_raddose**")

    def start_labelit(self):
        """
        Initiate Labelit runs.
        """

        if self.verbose:
            self.logger.debug("AutoindexingStrategy::runLabelit")

        #self.tprint(arg="  Starting Labelit runs", level=99, color="white", newline=False)
        self.tprint(arg="  Starting Labelit runs", level=99, color="white")

        # try:
        # Setup queue for getting labelit log and results in labelitSort.
        self.labelitQueue = Queue()
        params = {}
        params["test"] = self.test
        params["cluster"] = self.cluster_adapter
        params["verbose"] = self.verbose
        params["cluster_queue"] = self.cluster_queue
        params["vendortype"] = self.vendortype
        if self.working_dir == self.dest_dir:
            command = self.command
        else:
            command = self.command.copy()
            command["directories"]["work"] = self.working_dir
        command['preferences'] = self.preferences

        # Launch labelit
        Process(target=RunLabelit,
                args=(command,
                      self.labelitQueue,
                      params,
                      self.tprint,
                      self.logger)).start()

        # except:
        #     self.logger.exception("**Error in process_labelit**")

    def processXDSbg(self):
        """
        Calculate the BKGINIT.cbf for the background calc on the Pilatus. This is
        used in BEST.
        Gleb recommended this but it does not appear to make much difference except take longer.
        """
        if self.verbose:
            self.logger.debug("AutoindexingStrategy::processXDSbg")

        try:
            name = str(self.header.get("fullname"))
            temp = name[name.rfind("_")+1:name.rfind(".")]
            new_name = name.replace(name[name.rfind("_")+1:name.rfind(".")], len(temp)*"?")
            #range = str(int(temp))+" "+str(int(temp))
            command = "JOB=XYCORR INIT\n"
            command += xutils.calcXDSbc(self)
            command += "DETECTOR_DISTANCE=%s\n" % self.header.get("distance")
            command += "OSCILLATION_RANGE=%s\n" % self.header.get("osc_range")
            command += "X-RAY_WAVELENGTH=%.4f\n" % self.wavelength
            command += "NAME_TEMPLATE_OF_DATA_FRAMES=%s\n" % new_name
            #command += "BACKGROUND_RANGE="+range+"\n"
            #command += "DATA_RANGE="+range+"\n"
            command += "BACKGROUND_RANGE=%s %s\n" % (int(temp), int(temp))
            command += "DATA_RANGE=%s %s\n" % (int(temp), int(temp))
            command += "DIRECTION_OF_DETECTOR_Y-AXIS=0.0 1.0 0.0\n"
            command += "DETECTOR=PILATUS         MINIMUM_VALID_PIXEL_VALUE=0  OVERLOAD=1048500\n"
            command += "SENSOR_THICKNESS=0.32        !SILICON=-1.0\n"
            command += "NX=2463 NY=2527 QX=0.172  QY=0.172  !PILATUS 6M\n"
            command += "DIRECTION_OF_DETECTOR_X-AXIS= 1.0 0.0 0.0\n"
            command += "TRUSTED_REGION=0.0 1.05 !Relative radii limiting trusted detector region\n"
            command += "UNTRUSTED_RECTANGLE= 487  493     0 2528\n"
            command += "UNTRUSTED_RECTANGLE= 981  987     0 2528\n"
            command += "UNTRUSTED_RECTANGLE=1475 1481     0 2528\n"
            command += "UNTRUSTED_RECTANGLE=1969 1975     0 2528\n"
            command += "UNTRUSTED_RECTANGLE=   0 2464   195  211\n"
            command += "UNTRUSTED_RECTANGLE=   0 2464   407  423\n"
            command += "UNTRUSTED_RECTANGLE=   0 2464   619  635\n"
            command += "UNTRUSTED_RECTANGLE=   0 2464   831  847\n"
            command += "UNTRUSTED_RECTANGLE=   0 2464  1043 1059\n"
            command += "UNTRUSTED_RECTANGLE=   0 2464  1255 1271\n"
            command += "UNTRUSTED_RECTANGLE=   0 2464  1467 1483\n"
            command += "UNTRUSTED_RECTANGLE=   0 2464  1679 1695\n"
            command += "UNTRUSTED_RECTANGLE=   0 2464  1891 1907\n"
            command += "UNTRUSTED_RECTANGLE=   0 2464  2103 2119\n"
            command += "UNTRUSTED_RECTANGLE=   0 2464  2315 2331\n"
            command += "ROTATION_AXIS= 1.0 0.0 0.0\n"
            command += "INCIDENT_BEAM_DIRECTION=0.0 0.0 1.0\n"
            command += "FRACTION_OF_POLARIZATION=0.99 !default=0.5 for unpolarized beam\n"
            command += "POLARIZATION_PLANE_NORMAL= 0.0 1.0 0.0\n"
            f = open("XDS.INP", "w")
            f.writelines(command)
            f.close()
            Process(target=xutils.processLocal, args=("xds_par", self.logger)).start()

        except:
            self.logger.exception("**Error in ProcessXDSbg.**")

    def processDistl(self):
        """
        Setup Distl for multiprocessing if enabled.
        """
        if self.verbose:
            self.logger.debug('AutoindexingStrategy::processDistl')
        # try:

        self.distl_output = []
        l = ["", "2"]
        f = 1
        if self.header2:
            f = 2
        for i in range(0, f):
            if self.test:
                inp = "ls"
                job = Process(target=xutils.processLocal, args=(inp, self.logger))
            else:
                command = "distl.signal_strength %s" % eval("self.header%s" % l[i]).get("fullname")
                job = multiprocessing.Process(target=local_subprocess,
                                              args=({"command": command,
                                                     "logfile": "distl%s.log" % i,
                                                     "pid_queue": False,
                                                     "result_queue": False,
                                                     "tag": i
                                                    },
                                                   )
                                             )
                # job = Process(target=xutils.processLocal,
                #               args=((inp, "distl%s.log" % i), self.logger))
            job.start()
            self.distl_output.append(job)

        # except:
        #     self.logger.exception("**Error in ProcessDistl**")

    def processRaddose(self):
        """
        Run Raddose.
        """
        if self.verbose:
            self.logger.debug("AutoindexingStrategy::processRaddose")

        self.raddose_log = []
        try:
            self.raddose_log.append("tcsh raddose.com\n")
            output = subprocess.Popen("tcsh raddose.com",
                                      shell=True,
                                      stdout=subprocess.PIPE,
                                      stderr=subprocess.STDOUT)
            output.wait()
            for line in output.stdout:
                self.raddose_log.append(line)

        except:
            self.logger.exception("**ERROR in processRaddose**")

        raddose = Parse.ParseOutputRaddose(self, self.raddose_log)
        self.raddose_results = {"raddose_results":raddose}
        if self.raddose_results["raddose_results"] == None:
            self.raddose_results = {"raddose_results":"FAILED"}
            if self.verbose:
                self.logger.debug("Raddose failed")

    def errorBest(self, iteration=0, best_version="3.2.0"):
        """
        Run all the Best runs at the same time.
        Reduce resolution limit and rerun Mosflm to calculate new files.
        """

        self.logger.debug("errorBest")

        # try:
        if iteration != 0:
            if self.test == False:
                temp = []
                f = "%s_res%s"%(self.index_number, iteration)
                shutil.copy(self.index_number, f)
                for line in open(f, "r").readlines():
                    temp.append(line)
                    if line.startswith("RESOLUTION"):
                        temp.remove(line)
                        temp.append("RESOLUTION %s\n" % str(float(line.split()[1]) + iteration))
                new = open(f, "w")
                new.writelines(temp)
                new.close()
                subprocess.Popen("sh %s" % f, shell=True).wait()
        self.processBest(iteration, best_version)

        # except:
        #     self.logger.exception("**ERROR in errorBest**")
        #     self.best_log.append("\nCould not reset Mosflm resolution for Best.\n")

    def processBest(self, iteration=0, best_version="3.2.0", runbefore=False):
        """
        Construct the Best command and run. Passes back dict with PID:anom.

        Best versions known 3.2.0, 3.4.4
        """

        # print "processBest"

        if self.verbose:
            self.logger.debug("AutoindexingStrategy::processBest %s", best_version)

        # try:
        max_dis = self.site_parameters.get("DETECTOR_DISTANCE_MAX")
        min_dis = self.site_parameters.get("DETECTOR_DISTANCE_MIN")
        min_d_o = self.site_parameters.get("DIFFRACTOMETER_OSC_MIN")
        min_e_t = self.site_parameters.get("DETECTOR_TIME_MIN")

        # Get image numbers
        try:
            counter_depth = self.header["image_template"].count("?")
        except KeyError:
            raise Exception("Header information missing image_template")

        # Look for the correct hkl file
        for test_depth in (3, 4, 5, 6):
            test_file = "%s_%s.hkl" % (self.index_number, ("%0"+str(test_depth)+"d") % self.header["image_number"])
            if os.path.exists(test_file):
                counter_depth = test_depth
                break

        image_number_format = "%0"+str(counter_depth)+"d"
        image_number = [image_number_format % self.header["image_number"],]
        if self.header2:
            image_number.append(image_number_format % self.header2["image_number"])

        # Tell Best if two-theta is being used.
        if int(self.header.get("twotheta", 0)) != 0:
            xutils.fixBestfile(self)

        # If Raddose failed, here are the defaults.
        dose = 100000.0
        exp_dose_lim = 300
        if self.raddose_results:
            if self.raddose_results.get("raddose_results") != 'FAILED':
                dose = self.raddose_results.get("raddose_results").get('dose per image')
                exp_dose_lim = self.raddose_results.get("raddose_results").get('exp dose limit')

        # Set how many frames a crystal will last at current exposure time.
        self.crystal_life = str(int(float(exp_dose_lim) / self.time))
        if self.crystal_life == '0':
            self.crystal_life = '1'
        # Adjust dose for ribosome crystals.
        if self.sample_type == 'ribosome':
            dose = 500001
        # If dose is too high, warns user and sets to reasonable amount and reruns Best but give
        # warning.
        if dose > 500000:
            dose = 500000
            exp_dose_lim = 100
            self.high_dose = True
            if iteration == 1:
                dose = 100000.0
                exp_dose_lim = 300
            if iteration == 2:
                dose = 100000.0
                exp_dose_lim = False
            if iteration == 3:
                dose = False
                exp_dose_lim = False

        # Put together the command for labelit.index
        best_detector = DETECTOR_TO_BEST.get(self.header.get("detector"), False)
        if not best_detector:
            self.tprint(arg="RAPD does not have a BEST definition for your detector type %s"
                        % self.header.get("detector"),
                        level=30,
                        color="red")
            return
        command = "best -f %s" % best_detector

        # Binning
        if str(self.header.get('binning')) == '2x2':
            command += '-2x'
        if self.high_dose:
            command += ' -t 0.2'
        else:
            command += " -t %.2f" % self.time
        command += ' -e %s -sh %.1f -su %.1f' % (self.preferences.get('best_complexity', 'none'),\
                                             self.preferences.get('shape', 2.0), \
                                             self.preferences.get('susceptibility', 1.0))
        if self.preferences.get('aimed_res') != 0.0:
            command += ' -r %.1f' % self.preferences.get('aimed_res')
        if best_version >= "3.4":
            command += ' -Trans %.1f' % self.transmission
        # Set minimum rotation width per frame. Different for PAR and CCD detectors.
        command += ' -w %s' % min_d_o
        # Set minimum exposure time per frame.
        command += ' -M %s' % min_e_t
        # Set min and max detector distance
        if best_version >= "3.4":
            command += ' -DIS_MAX %s -DIS_MIN %s' % (max_dis, min_dis)
        # Fix bug in BEST for PAR detectors. Use the cumulative completeness of 99% instead of all
        # bin.
        if self.vendortype in ('Pilatus-6M', 'ADSC-HF4M'):
            command += ' -low never'
        # set dose  and limit, else set time
        if best_version >= "3.4" and dose:
            command += ' -GpS %s -DMAX 30000000'%dose
        else:
            command += ' -T 185'
        if runbefore:
            command += ' -p %s %s' % (runbefore[0], runbefore[1])
        command1 = command
        command1 += ' -a -o best_anom.plt -dna best_anom.xml'
        command += ' -o best.plt -dna best.xml'
        # print image_number, image_number[0]
        end = ' -mos bestfile.dat bestfile.par %s_%s.hkl ' % (self.index_number, image_number[0])
        # print end
        """
        if self.pilatus:
          if os.path.exists(os.path.join(self.working_dir,'BKGINIT.cbf')):
            end = ' -MXDS bestfile.par BKGINIT.cbf %s_%s.hkl ' % (self.index_number,image_number[0])
        """
        if self.header2:
            end += '%s_%s.hkl' % (self.index_number, image_number[1])
        command += end
        command1 += end
        d = {}
        jobs = {}
        l = [(command, ''), (command1, '_anom')]
        st = 0
        end1 = 2
        if runbefore:
            st = runbefore[2]
            end1 = runbefore[3]

        # print l
        for i in range(st, end1):
            log = os.path.join(os.getcwd(), "best%s.log" % l[i][1])
            if self.verbose:
                self.logger.debug(l[i][0])
            # Save the path of the log
            d.update({'log'+l[i][1]:log})
            if self.test == False:
                if self.cluster_use:
                    jobs[str(i)] = Process(target=self.cluster_adapter.processCluster,
                                           args=(self, (l[i][0], log, self.cluster_queue)))
                else:
                    jobs[str(i)] = Process(target=BestAction,
                                           args=((l[i][0], log), self.logger))
                jobs[str(i)].start()

        # Check if Best should rerun since original Best strategy is too long for Pilatus using
        # correct start and end from plots. (Way around bug in BEST.)
        if best_version > "3.4" and self.test == False:
            if runbefore == False:
                counter = 2
                while counter > 0:
                    for job in jobs.keys():
                        if jobs[job].is_alive() == False:
                            del jobs[job]
                            start, _ = self.findBestStrat(d['log'+l[int(job)][1]].replace('log', 'plt'))
                            if start != False:
                                pass
                                # self.processBest(iteration, (start, ran, int(job), int(job)+1))
                            counter -= 1
                    time.sleep(0.1)

        # except:
        #     self.logger.exception('**Error in processBest**')

    def processMosflm(self):
        """
        Creates Mosflm executable for running strategy and run. Passes back dict with PID:logfile.
        """
        if self.verbose:
            self.logger.debug("AutoindexingStrategy::processMosflm")

        try:
            l = [("mosflm_strat", "", ""), ("mosflm_strat_anom", "_anom", "ANOMALOUS")]
            # Opens file from Labelit/Mosflm autoindexing and edit it to run a strategy.
            mosflm_rot = self.preferences.get("mosflm_rot", 0.0)
            mosflm_seg = self.preferences.get("mosflm_seg", 1)
            mosflm_st = self.preferences.get("mosflm_start", 0.0)
            mosflm_end = self.preferences.get("mosflm_end", 360.0)

            # Does the user request a start or end range?
            range1 = False
            if mosflm_st != 0.0:
                range1 = True
            if mosflm_end != 360.0:
                range1 = True
            if range1:
                if mosflm_rot == 0.0:
                    # mosflm_rot = str(360/float(xutils.symopsSG(self,xutils.getMosflmSG(self))))
                    mosflm_rot = str(360/float(xutils.symopsSG(self, xutils.getLabelitCell(self, "sym"))))
            # Save info from previous data collections.
            if self.multicrystalstrat:
                ref_data = self.preferences.get("reference_data")
                if self.spacegroup == False:
                    self.spacegroup = ref_data[0][-1]
                    xutils.fixMosflmSG(self)
                    # For posting in summary
                    self.prev_sg = True
            else:
                ref_data = False

            # Run twice for regular and anomalous strategies.
            for i in range(0, 2):
                shutil.copy(self.index_number, l[i][0])
                temp = []
                # Read the Mosflm input file from Labelit and use only the top part.
                for x, line in enumerate(open(l[i][0], "r").readlines()):
                    temp.append(line)
                    if line.count("ipmosflm"):
                        newline = line.replace(self.index_number, l[i][0])
                        temp.remove(line)
                        temp.insert(x, newline)
                    if line.count("FINDSPOTS"):
                        im = line.split()[-1]
                    if line.startswith("MATRIX"):
                        fi = x

                # Load the image as per Andrew Leslie for Mosflm bug.
                new_line = "IMAGE %s\nLOAD\nGO\n" % im

                # New lines for strategy calculation
                if ref_data:
                    for x in range(len(ref_data)):
                        new_line += "MATRIX %s\nSTRATEGY start %s end %s PARTS %s\nGO\n" %  d(ref_data[x][0], ref_data[x][1], ref_data[x][2], len(ref_data)+1)
                    new_line += "MATRIX %s.mat\n"%self.index_number
                if range1:
                    new_line += "STRATEGY START %.2f END %.2f\nGO\n" % (mosflm_st, mosflm_end)
                    new_line += "ROTATE %.2f SEGMENTS %d %s\n" % (mosflm_rot, mosflm_seg, l[i][2])
                else:
                    if mosflm_rot == "0.0":
                        new_line += "STRATEGY AUTO %s\n"%l[i][2]
                    elif mosflm_seg != "1":
                        new_line += "STRATEGY AUTO ROTATE %.2f SEGMENTS %d %s\n" % (mosflm_rot, mosflm_seg, l[i][2])
                    else:
                        new_line += "STRATEGY AUTO ROTATE %.2f %s\n" % (mosflm_rot, l[i][2])
                new_line += "GO\nSTATS\nEXIT\neof\n"
                if self.test == False:
                    new = open(l[i][0], "w")
                    new.writelines(temp[:fi+1])
                    new.writelines(new_line)
                    new.close()
                    log = os.path.join(os.getcwd(), l[i][0]+".out")
                    inp = "tcsh %s" % l[i][0]
                    if self.cluster_adapter:
                        Process(target=self.cluster_adapter.processCluster,
                                args=(self,
                                      (inp, log, self.cluster_queue)
                                      )
                                ).start()
                    else:
                        Process(target=xutils.processLocal, args=(inp, self.logger)).start()

        except:
            self.logger.exception("**Error in processMosflm**")

    def check_best_detector(self, detector):
        """Check that the detector we need is in the BEST configuration file"""

        # print "check_best_detector", detector

        best_executable = subprocess.check_output(["which", "best"])
        detector_info = os.path.join(os.path.dirname(best_executable),
                                     "detector-inf.dat")

        # Read the detector info file to see if the detector is in it
        lines = open(detector_info, "r").readlines()
        found = False
        for line in lines:
            # print line.rstrip()
            if line.startswith(detector+" "):
                found = True
                break
            elif line.startswith("end"):
                break

        if not found:
            self.tprint(arg="Detector %s missing from the BEST detector information file" %
                        detector,
                        level=30,
                        color="red")
            self.tprint(arg="Add \"%s\" \n to file %s \n to get BEST running" %
                        (info.BEST_INFO[detector], detector_info),
                        level=30,
                        color="red")

    def processStrategy(self, iteration=False):
        """
        Initiate all the strategy runs using multiprocessing.

        Keyword arguments
        iteration -- (default False)
        """

        self.logger.debug("processStrategy")
        # print "processStrategy", iteration

        # try:
        if iteration:
            st = iteration
            end = iteration+1
        else:
            st = 0
            end = 5
            if self.strategy == "mosflm":
                st = 4
            if self.multiproc == False:
                end = st+1

        # Get the Best version for this machine
        best_version = xutils.getBestVersion()

        # Make sure that the BEST install has the detector
        self.check_best_detector(DETECTOR_TO_BEST.get(self.header.get("detector"), None))

        for i in range(st, end):
            # Print for 1st BEST run
            if i == 1:
                self.tprint(arg="  Starting BEST runs", level=98, color="white")
            # Run Mosflm for strategy
            if i == 4:
                self.tprint(arg="  Starting Mosflm runs", level=98, color="white")
                xutils.folders(self, self.labelit_dir)
                job = Process(target=self.processMosflm, name="mosflm%s" % i)
            # Run BEST
            else:
                # print "Starting %d" % i
                xutils.foldersStrategy(self, os.path.join(os.path.basename(self.labelit_dir), str(i)))
                # Reduces resolution and reruns Mosflm to calc new files, then runs Best.
                job = multiprocessing.Process(target=self.errorBest, name="best%s" % i, args=(i, best_version))
            job.start()
            self.jobs[str(i)] = job

        # except:
        #     self.logger.exception("**Error in processStrategy**")

    def processXOalign(self):
        """
        Run XOalign using rapd_plugin_xoalign.py
        """
        if self.verbose:
            self.logger.debug("AutoindexingStrategy::processXOalign")

        try:
            params = {}
            params["xoalign_timer"] = self.xoalign_timer
            params["test"] = self.test
            params["gui"] = self.gui
            params["dir"] = self.dest_dir
            params["clean"] = self.clean
            params["verbose"] = self.verbose
            Process(target=RunXOalign, args=(self.input, params, self.logger)).start()

        except:
            self.logger.exception("**ERROR in processXOalign**")

    def postprocessDistl(self):
        """
        Send Distl log to parsing and make sure it didn't fail. Save output dict.
        """
        if self.verbose:
            self.logger.debug("AutoindexingStrategy::postprocessDistl")

        try:
            timer = 0
            while len(self.distl_output) != 0:
                for job in self.distl_output:
                    if job.is_alive() == False:
                        self.distl_output.remove(job)
                time.sleep(0.2)
                timer += 0.2
                if self.verbose:
                    number = round(timer % 1, 1)
                    if number in (0.0, 1.0):
                        pass
                        # print "Waiting for Distl to finish %s seconds" % timer
                if self.distl_timer:
                    if timer >= self.distl_timer:
                        job.terminate()
                        self.distl_output.remove(job)
                        self.distl_log.append("Distl timed out\n")
                        if self.verbose:
                            self.tprint(arg="Distl timed out", level=30, color="red")
                            self.logger.error("Distl timed out.")

            os.chdir(self.labelit_dir)
            f = 1
            if self.header2:
                f = 2
            for x in range(0, f):
                log = open("distl%s.log" % x, "r").readlines()
                self.distl_log.extend(log)
                distl = Parse.ParseOutputDistl(self, log)
                if distl == None:
                    self.distl_results = {"distl_results":"FAILED"}
                    self.tprint(arg="  DISTL analysis failed", level=30, color="red")
                else:
                    self.distl_results[str(x)] = {"distl_results": distl}

            xutils.distlComb(self)

            # pprint.pprint(self.distl_results)

            # Print DISTL results to commandline - verbose only
            self.tprint(arg="\nDISTL analysis results", level=30, color="blue")
            distl_results = self.distl_results["distl_results"]
            if len(distl_results["distl res"]) == 2:
                self.tprint(arg="  %21s  %6s %6s" % ("", "image 1", "image 2"), level=30, color="white")
                format_string = "  %21s: %6s  %6s"
                default_result = ["-", "-"]
            else:
                format_string = "  %21s: %s"
                default_result = ["-",]

            distl_labels = OrderedDict([
                ("total spots", "Total Spots"),
                ("spots in res", "Spots in Resolution"),
                ("good Bragg spots", "Good Bragg Spots"),
                ("overloads", "Overloaded Spots"),
                ("distl res", "DISTL Resolution"),
                ("labelit res", "Labelit Resolution"),
                ("max cell", "Max Cell"),
                ("ice rings", "Ice Rings"),
                ("min signal strength", "Min Signal Strength"),
                ("max signal strength", "Max Signal Strength"),
                ("mean int signal", "Mean Intensity Signal"),
                ])

            for key, val in distl_labels.iteritems():
                result = distl_results.get(key)
                if not result:
                    result = default_result
                vals = tuple([val] + result)
                self.tprint(arg=format_string % vals, level=30, color="white")

        except:
            self.logger.exception("**Error in postprocessDistl**")

    def error_best_post(self, iteration, error, anom=False):
        """
        Post error to proper log in postprocessBest.
        """
        if self.verbose:
            self.logger.debug('error_best_post')
        # try:
        if anom:
            j = ['ANOM', '_anom']
        else:
            j = ['', '']
        if self.verbose:
            self.logger.debug(error)
        if iteration >= 3:
            line = 'After 3 tries, Best %s failed. Will run Mosflm %s strategy'%(j[0], j[0])
            if self.verbose:
                self.logger.debug(line)
        else:
            iteration += 1
            back_counter = 4 - iteration
            line = 'Error in Best %s strategy. Retrying Best %s more time(s)'%(j[0], back_counter)
            if self.verbose:
                self.logger.debug(line)
        eval('self.best%s_log'%j[1]).append('\n%s' % line)

        # except:
        #     self.logger.exception('**Error in error_best_post**')

    def postprocessBest(self, inp, runbefore=False):
        """
        Send Best log to parsing and save output dict. Error check the results and
        rerun if neccessary.

        Keyword arguments
        inp --
        runbefore -- (default False)
        """

        if self.verbose:
            self.logger.debug("AutoindexingStrategy::postprocessBest")

        # print inp

        try:
            xml = "None"
            anom = False
            if inp.count("anom"):
                anom = True
            log = open(inp, "r").readlines()
            if os.path.exists(inp.replace("log", "xml")):
                xml = open(inp.replace("log", "xml"), "r").readlines()
            iteration = os.path.dirname(inp)[-1]
            if anom:
                self.best_anom_log.extend(log)
            else:
                self.best_log.extend(log)

        except:
            self.logger.exception("**Error in postprocessBest.**")

        # print log
        # print xml
        # print anom
        data = Parse.ParseOutputBest(self, (log, xml), anom)
        # print data.get("strategy res limit")

        if self.labelit_results["Labelit results"] != "FAILED":
            # Best error checking. Most errors caused by B-factor calculation problem.
            # If no errors...
            if type(data) == dict:
                data.update({"directory":os.path.dirname(inp)})
                if anom:
                    self.best_anom_results = {"Best ANOM results":data}
                else:
                    self.best_results = {"Best results":data}

                # Print to terminal
                # pprint.pprint(data)
                if "strategy anom flag" in data:
                    flag = "strategy "
                    self.tprint(arg="\nBEST strategy standard", level=98, color="blue")
                else:
                    flag = "strategy anom "
                    self.tprint(arg="\nBEST strategy ANOMALOUS", level=98, color="blue")
                # Header lines
                self.tprint(arg="  " + "-" * 85, level=98, color="white")
                self.tprint(arg="  " + " N |  Omega_start |  N.of.images | Rot.width |  Exposure | Distance | % Transmission", level=98, color="white")
                self.tprint(arg="  " + "-" * 85, level=98, color="white")
                for i in range(len(data[flag+"run number"])):
                    self.tprint(
                        arg="  %2d |    %6.2f    |   %6d     |   %5.2f   |   %5.2f   | %7s  |     %3.2f      |" %
                            (
                                int(data[flag+"run number"][i]),
                                float(data[flag+"phi start"][i]),
                                int(data[flag+"num of images"][i]),
                                float(data[flag+"delta phi"][i]),
                                float(data[flag+"image exp time"][i]),
                                str(data[flag+"distance"][i]),
                                float(data[flag+"new transmission"][i])
                            ),
                        level=98,
                        color="white")
                self.tprint(arg="  " + "-" * 85, level=98, color="white")

                return("OK")
            # BEST has failed
            else:
                if self.multiproc == False:
                    out = {"None":"No Best Strategy.",
                           "neg B":"Adjusting resolution",
                           "isotropic B":"Isotropic B detected"}
                    if out.has_key(data):
                        self.error_best_post(iteration, out[data],anom)
                self.tprint(arg="BEST unable to calculate a strategy", level=30, color="red")

                # print data
                return "FAILED"

    def postprocessMosflm(self, inp):
        """
        Pass Mosflm log into parsing and save output dict.

        Keyword argument
        inp -- name of log file to interrogate
        """
        if self.verbose:
            self.logger.debug("AutoindexingStrategy::postprocessMosflm %s" % inp)

        # print "postprocessMosflm"

        try:
            if inp.count("anom"):
                l = ["ANOM", "self.mosflm_strat_anom", "Mosflm ANOM strategy results"]
            else:
                l = ["", "self.mosflm_strat", "Mosflm strategy results"]
            out = open(inp, "r").readlines()
            eval("%s_log" % l[1]).extend(out)
        except:
            self.logger.exception("**ERROR in postprocessMosflm**")

        data = Parse.ParseOutputMosflm_strat(self, out, inp.count("anom"))

        # Print to terminal
        # pprint.pprint(data)
        if "strategy run number" in data:
            flag = "strategy "
            self.tprint(arg="\nMosflm strategy standard", level=98, color="blue")
        else:
            flag = "strategy anom "
            self.tprint(arg="\nMosflm strategy ANOMALOUS", level=98, color="blue")
        # Header lines
        self.tprint(arg="  " + "-" * 69, level=98, color="white")
        self.tprint(arg="  " + " N |  Omega_start |  N.of.images | Rot.width |  Exposure | Distance ", level=98, color="white")
        self.tprint(arg="  " + "-" * 69, level=98, color="white")
        for i in range(len(data[flag+"run number"])):
            self.tprint(
                arg="  %2d |    %6.2f    |   %6d     |   %5s   |   %5.2f   | %7s  " %
                    (
                        int(data[flag+"run number"][i]),
                        float(data[flag+"phi start"][i]),
                        int(data[flag+"num of images"][i]),
                        data[flag+"delta phi"],
                        float(data[flag+"image exp time"]),
                        str(data[flag+"distance"])
                    ),
                level=98,
                color="white")
        self.tprint(arg="  " + "-" * 69, level=98, color="white")

        if data == None:
            if self.verbose:
                self.logger.debug("No Mosflm %s strategy.", l[0])
            eval("%s_results"%l[1]).update({l[2]:"FAILED"})
        elif data == "sym":
            if self.verbose:
                self.logger.debug("dataset symmetry not compatible with autoindex symmetry")
            self.tprint(arg="Dataset symmetry not compatible with autoindex symmetry", level=30, color="red")
            eval("%s_results"%l[1]).update({l[2]:"SYM"})
        else:
            eval("%s_results" % l[1]).update({l[2]:data})

    def run_queue(self):
        """
        run_queue for strategy.
        """

        self.logger.debug("AutoindexingStrategy::run_queue")
        self.tprint(arg="\nStarting strategy calculations", level=98, color="blue")
        self.tprint(75, level="progress")

        # try:
        def set_best_results(i, x):
            # Set Best output if it failed after 3 tries
            if i == 3:
                if x == 0:
                    self.best_results = {"Best results":"FAILED"}
                    self.best_failed = True
                else:
                    self.best_anom_results = {"Best ANOM results":"FAILED"}
                    self.best_anom_failed = True

        st = 0
        if self.strategy == "mosflm":
            st = 4
        # dict = {}
        # Run twice for regular(0) and anomalous(1) strategies
        l = ["", "_anom"]
        for x in range(0, 2):
            for i in range(st, 5):
                timed_out = False
                timer = 0
                job = self.jobs[str(i)]
                while 1:
                    # print "<<< x=%d, i=%d" % (x, i)
                    if job.is_alive() == False:
                        if i == 4:
                            log = os.path.join(self.labelit_dir, "mosflm_strat%s.out" % l[x])
                        else:
                            log = os.path.join(self.labelit_dir, str(i))+"/best%s.log" % l[x]
                        break
                    time.sleep(1)
                    timer += 1
                    if self.verbose:
                        number = round(timer % 1, 1)
                        if number in (0.0, 1.0):
                            self.tprint(arg="    Waiting for strategy to finish %s seconds" % timer,
                                        level=10,
                                        color="white")
                    if self.strategy_timer:
                        if timer >= self.strategy_timer:
                            timed_out = True
                            # print "Timed out"
                            job.terminate()
                            break
                if timed_out:
                    self.tprint(arg="  Strategy calculation timed out", level=30, color="red")
                    set_best_results(i, x)
                    if i < 4:
                        if self.multiproc == False:
                            self.processStrategy(i+1)
                else:
                    if i == 4:
                        self.postprocessMosflm(log)
                    else:
                        job1 = self.postprocessBest(log)
                        if job1 == "OK":
                            break
                        # If Best failed...
                        else:
                            if self.multiproc == False:
                                self.processStrategy(i+1)
                            set_best_results(i, x)

        if self.test == False:
            if self.multiproc:
                if self.cluster_adapter:
                    # kill child process on DRMAA job causes error on cluster.
                    # turn off multiprocessing.event so any jobs still running on cluster are terminated.
                    self.running.clear()
                else:
                    # kill all the remaining running jobs
                    for i in range(st, 5):
                        if self.jobs[str(i)].is_alive():
                            if self.verbose:
                                self.logger.debug("terminating job: %s" % self.jobs[str(i)])
                            xutils.killChildren(self, self.jobs[str(i)].pid)

    def labelitSort(self):
        """
        Sort out which iteration of Labelit has the highest symmetry and choose that solution. If
        Labelit does not find a solution, finish up the pipeline.
        """

        if self.verbose:
            self.logger.debug("AutoindexingStrategy::labelitSort")

        rms_list1 = []
        sg_list1 = []
        metric_list1 = []
        volumes = []
        sg_dict = {}
        sol_dict = {}
        sym = "0"

        # try:
        # Get the results and logs
        self.labelit_results = self.labelitQueue.get()
        self.labelit_log = self.labelitQueue.get()

        # print "labelit_results"
        # pprint(self.labelit_results)
        # print "labelit_log"
        # pprint(self.labelit_log)

        # All runs in error state
        error_count = 0
        for iteration, result in self.labelit_results.iteritems():
            # print "RESULT"
            # pprint(result)
            if result["Labelit results"] in ("ERROR", "TIMEOUT"):
                error_count += 1
        if error_count == len(self.labelit_results):
            # print "Unsuccessful indexing run. Exiting."
            sys.exit(9)

        # Run through all the results - compile them
        for iteration, result in self.labelit_results.iteritems():
            if isinstance(result["Labelit results"], dict):
                labelit_result = result.get("Labelit results")
                # Check for pseudotranslation in any Labelit run
                if labelit_result.get("pseudotrans") == True:
                    self.pseudotrans = True
                my_spacegroup, rms, metric, volume = labelit.get_labelit_stats(
                    labelit_results=labelit_result,
                    simple=True)
                spacegroup_num = xutils.convert_spacegroup(my_spacegroup)
                sg_dict[iteration] = spacegroup_num
                sg_list1.append(float(spacegroup_num))
                rms_list1.append(rms)
                metric_list1.append(metric)
                volumes.append(volume)
            else:
                # If Labelit failed, set dummy params
                sg_dict[iteration] = "0"
                sg_list1.append(0)
                rms_list1.append(100)
                metric_list1.append(100)
                volumes.append(0)
        # pprint(sg_dict)
        # pprint(sg_list1)
        # pprint(rms_list1)
        # pprint(metric_list1)
        # pprint(volumes)

        for index in range(len(sg_list1)):
            if sg_list1[index] == numpy.amax(sg_list1):
                # If its P1 look at the Mosflm RMS, else look at the Labelit metric.
                if sg_list1[index] == 1.0:
                    sol_dict[rms_list1[index]] = self.labelit_results.keys()[index]
                else:
                    sol_dict[metric_list1[index]] = self.labelit_results.keys()[index]

        # print "sol_dict"
        # pprint(sol_dict)

        sol_dict_keys = sol_dict.keys()
        sol_dict_keys.sort()

        # Best Labelit_results key
        highest = sol_dict[sol_dict_keys[0]]
        # Since iter 5 cuts res, it is often the best. Only choose if its the only solution.
        if len(sol_dict_keys) > 1:
            if highest == 5:
                highest = sol_dict[sol_dict_keys[1]]

        # symmetry of best solution
        sym = sg_dict[highest]

        # If there is a solution...
        if sym != '0':
            self.logger.debug("The sorted labelit solution was #%s", highest)

            # Save best results in corect place.
            self.labelit_results = self.labelit_results[highest]
            # pprint.pprint(self.labelit_results)

            # Set self.volume for best solution
            self.volume = volumes[highest]

            # Set self.labelit_dir and go to it.
            self.labelit_dir = os.path.join(self.working_dir, str(highest))
            pprint(self.labelit_results)
            self.index_number = self.labelit_results.get("Labelit results").get("mosflm_index")
            os.chdir(self.labelit_dir)
            if self.spacegroup != False:
                check_lg = xutils.checkSG(self, sym)
                # print check_lg
                # Input as number now.
                # user_sg  = xutils.convertSG(self, self.spacegroup, reverse=True)
                user_sg = self.spacegroup
                # print user_sg
                # sys.exit()
                if user_sg != sym:
                    fixSG = False
                    for line in check_lg:
                        if line == user_sg:
                            fixSG = True
                    if fixSG:
                        xutils.fixMosflmSG(self)
                        xutils.fixBestSG(self)
                    else:
                        self.ignore_user_SG = True

            # Print Labelit results to commandline
            self.tprint(arg="\nHighest symmetry Labelit result",
                        level=98,
                        color="blue",
                        #newline=False)
                        )
            for line in self.labelit_results["Labelit results"]["output"][5:]:
                self.tprint(arg="  %s" % line.rstrip(), level=98, color="white")
            # pprint.pprint(self.labelit_results["Labelit results"]["output"])

        # No Labelit solution
        else:
            self.logger.debug("No solution was found when sorting Labelit results.")
            self.tprint(arg="Labelit failed to index", level=30, color="red")
            self.labelit_failed = True
            self.labelit_results = {"Labelit results":"FAILED"}
            self.labelit_dir = os.path.join(self.working_dir, "0")
            os.chdir(self.labelit_dir)
            self.processDistl()
            self.postprocessDistl()
            #   if os.path.exists("DISTL_pickle"):
              #   self.makeImages(2)
            self.best_failed = True
            self.best_anom_failed = True

        # except:
        #     self.logger.exception("**ERROR in labelitSort**")

    def findBestStrat(self, inp):
        """
        Find the BEST strategy according to the plots.
        """

        if self.verbose:
            self.logger.debug('AutoindexingStrategy::findBestStrat')

        def getBestRotRange(inp):
            """
            Parse lines from XML file.
            """
            try:
                p_s = []
                p_e = False
                for line in inp:
                    if line.count('"phi_start"'):
                        p_s.append(line[line.find('>')+1:line.rfind('<')])
                    if line.count('"phi_end">'):
                        p_e = line[line.find('>')+1:line.rfind('<')]
                # If BEST failed...
                if p_e == False:
                    return 'FAILED'
                else:
                    return int(round(float(p_e)-float(p_s[0])))
            except:
                self.logger.exception('**Error in getBestRotRange**')
                return 'FAILED'

        try:
            phi_st = []
            phi_rn = []
            st = False
            end = False
            run = False
            if os.path.exists(inp):
                f = open(inp, 'r').readlines()
                for x, line in enumerate(f):
                    if line.startswith("% linelabel  = 'compl -99.%'"):
                        st = x
                    if line.startswith("% linelabel  = 'compl -95.%'"):
                        end = x
                if st and end:
                    for line in f[st:end]:
                        if len(line.split()) == 2:
                            phi_st.append(line.split()[0])
                            phi_rn.append(int(line.split()[1]))
                    min1 = min(phi_rn)
                    # If xml exists, check if new strategy is at least 5 degrees less rotation range.
                    if os.path.exists(inp.replace('.plt', '.xml')):
                        orig_range = getBestRotRange(open(inp.replace('.plt', '.xml'), 'r').readlines())
                        if orig_range != 'FAILED':
                            if orig_range - min1 >= 5:
                                run = True
                    else:
                        run = True
            if run:
                return (str(phi_st[phi_rn.index(min1)]), str(min1))
            else:
                return (False, False)

        except:
            self.logger.exception('**Error in findBestStrat**')
            return (False, False)

    def write_json(self, results):
        """Write a file with the JSON version of the results"""

        json_string = json.dumps(results) #.replace("\\n", "")

        # Output to terminal?
        if self.preferences.get("json", False):
            print json_string

        # Always write a file
        os.chdir(self.working_dir)
        with open("result.json", "w") as outfile:
            outfile.writelines(json_string)

    def print_credits(self):
        """
        Print information regarding programs utilized by RAPD
        """

        self.tprint(rcredits.HEADER,
                    level=99,
                    color="blue")

        programs = ["CCTBX", "BEST", "MOSFLM", "RADDOSE"]
        info_string = rcredits.get_credits_text(programs, "    ")

        self.tprint(info_string, level=99, color="white")

    def print_plots(self):
        """Display plots on the commandline"""

        # Plot as long as JSON output is not selected
        if self.preferences.get("show_plots", True) and (not self.preferences.get("json", False)):

            # Determine the open terminal size
            term_size = os.popen('stty size', 'r').read().split()

            titled = False
            for plot_type in ("osc_range", "osc_range_anom"):

                if plot_type in self.plots:

                    if not titled:
                        self.tprint(arg="\nPlots from BEST", level=98, color="blue")
                        titled = True

                    tag = {"osc_range":"standard", "osc_range_anom":"ANOMALOUS"}[plot_type]

                    plot_data = self.plots[plot_type]

                    # Determine y max
                    y_array = numpy.array(plot_data["data"][0]["series"][0]["ys"])
                    y_max = y_array.max() + 10
                    y_min = 0 #max(0, (y_array.min() - 10))

                    gnuplot = subprocess.Popen(["gnuplot"], stdin=subprocess.PIPE)
                    gnuplot.stdin.write(
                        """set term dumb %d,%d
                           set key outside
                           set title 'Minimal Oscillation Ranges %s'
                           set xlabel 'Starting Angle'
                           set ylabel 'Rotation Range' rotate by 90 \n""" % \
                           (min(180, int(term_size[1])), max(30, int(int(term_size[0])/3)), tag))

                    # Create the plot string
                    plot_string = "plot [0:180] [%d:%d] " % (y_min, y_max)
                    for i in range(min(5, len(plot_data["data"]))):
                        plot_string += "'-' using 1:2 title '%s' with lines," % \
                        plot_data["data"][i]["parameters"]["linelabel"].replace("compl -", "")
                    plot_string = plot_string.rstrip(",") + "\n"
                    gnuplot.stdin.write(plot_string)

                    # Run through the data and add to gnuplot
                    for i in range(min(5, len(plot_data["data"]))):
                        plot = plot_data["data"][i]
                        x_series = plot["series"][0]["xs"]
                        y_series = plot["series"][0]["ys"]
                        for i, j in zip(x_series, y_series):
                            gnuplot.stdin.write("%f %f\n" % (i, j))
                        gnuplot.stdin.write("e\n")

                    # Now plot!
                    gnuplot.stdin.flush()
                    time.sleep(3)
                    gnuplot.terminate()

    def postprocess(self):
        """
        Make all the HTML files, pass results back, and cleanup.
        """
        if self.verbose:
            self.logger.debug("AutoindexingStrategy::postprocess")

        output = {}

        # Set up the results for return
        self.results["process"]["status"] = 100
        # self.results["directories"] = self.setup
        # self.results["information"] = self.header
        # self.results["preferences"] = self.preferences

        if self.labelit_failed == False:
            if self.strategy == "mosflm":
                pass
            else:
                if self.best_failed:
                    if self.best_anom_failed:
                        pass
                    else:
                        self.htmlBestPlots()
                elif self.best_anom_failed:
                    self.htmlBestPlots()
                else:
                    self.htmlBestPlots()
                    self.print_plots()

        # Save path for files required for future STAC runs.
        # try:
        if self.labelit_failed == False:
            os.chdir(self.labelit_dir)
            # files = ["DNA_mosflm.inp", "bestfile.par"]
            # files = ["mosflm.inp", "%s.mat"%self.index_number]
            files = ["%s.mat" % self.index_number, "bestfile.par"]
            for index, file_to_copy in enumerate(files):
                shutil.copy(file_to_copy, self.working_dir)
                if os.path.exists(os.path.join(self.working_dir, file_to_copy)):
                    output["STAC file%s" % str(index+1)] = os.path.join(self.dest_dir,
                                                                        file_to_copy)
                else:
                    output["STAC file%s" % str(index+1)] = "None"
        else:
            output["STAC file1"] = "None"
            output["STAC file2"] = "None"
        # except:
        #     self.logger.exception("**Could not update path of STAC files**")
        #     output["STAC file1"] = "FAILED"
        #     output["STAC file2"] = "FAILED"

        # # Pass back paths for html files
        # if self.gui:
        #     suffix = ".php"
        # else:
        #     suffix = ".html"
        # l = [("best_plots%s" % suffix, "Best plots html"),
        #      ("jon_summary_long%s" % suffix, "Long summary html"),
        #      ("jon_summary_short%s" % suffix, "Short summary html")]
        # for i in range(len(l)):
        #     try:
        #         path = os.path.join(self.working_dir, l[i][0])
        #         path2 = os.path.join(self.dest_dir, l[i][0])
        #         if os.path.exists(path):
        #             output[l[i][1]] = path2
        #         else:
        #             output[l[i][1]] = "None"
        #     except:
        #         self.logger.exception("**Could not update path of %s file.**" % l[i][0])
        #         output[l[i][1]] = "FAILED"

        # Put all output files into a singe dict to pass back.
        output_files = {"Output files" : output}

        # Put all the result dicts from all the programs run into one resultant dict and pass back.
<<<<<<< HEAD
        try:
            results = {}
            if self.labelit_results:
                results.update(self.labelit_results)
            if self.distl_results:
                results.update(self.distl_results)
            if self.raddose_results:
                results.update(self.raddose_results)
            if self.best_results:
                results.update(self.best_results)
            if self.best_anom_results:
                results.update(self.best_anom_results)
            if self.mosflm_strat_results:
                results.update(self.mosflm_strat_results)
            if self.mosflm_strat_anom_results:
                results.update(self.mosflm_strat_anom_results)
            results["plots"] = self.plots
            # results.update(output_files)
            # self.results.append(results)
            # if self.gui:
            self.results["results"] = results
            self.logger.debug(self.results)
            # Print results to screen in JSON format
            # json_output = json.dumps(self.results).replace("\\n", "")
            # if self.preferences.get("json", False):
            #     print json_output
            # reset site to a string
            #self.results['command']['site'] = None
            #pprint(self.results)
            self.write_json(self.results)
=======
        results = {}
        if self.labelit_results:
            results.update(self.labelit_results)
        if self.distl_results:
            results.update(self.distl_results)
        if self.raddose_results:
            results.update(self.raddose_results)
        if self.best_results:
            results.update(self.best_results)
        if self.best_anom_results:
            results.update(self.best_anom_results)
        if self.mosflm_strat_results:
            results.update(self.mosflm_strat_results)
        if self.mosflm_strat_anom_results:
            results.update(self.mosflm_strat_anom_results)

        results["plots"] = self.plots

        # if self.gui:
        self.results["results"] = results

        self.logger.debug(self.results)

        # Print results to screen in JSON format
        # json_output = json.dumps(self.results).replace("\\n", "")
        # if self.preferences.get("json", False):
        #     print json_output
        # del self.results['command']['site']
        #pprint(self.results)
        self.write_json(self.results)

        if self.preferences.get("run_mode") == "server":
            self.logger.debug("Sending back on redis")
>>>>>>> 9a616da4
            json_results = json.dumps(self.results)
            self.redis.lpush("RAPD_RESULTS", json_results)
            self.redis.publish("RAPD_RESULTS", json_results)

        self.tprint(arg=100, level="progress")

        # Cleanup my mess.
        try:
            os.chdir(self.working_dir)
            if self.clean:
                if self.test == False:
                    if self.verbose:
                        self.logger.debug("Cleaning up files and folders")
                    os.system("rm -rf labelit_iteration* dataset_preferences.py")
                    for i in range(0, self.iterations):
                        os.system("rm -rf %s" % i)
        except:
            self.logger.exception("**Could not cleanup**")

        # Move files from RAM to destination folder
        try:
            if self.working_dir == self.dest_dir:
                pass
            else:
                if self.gui:
                    if os.path.exists(self.dest_dir):
                        shutil.rmtree(self.dest_dir)
                    shutil.move(self.working_dir, self.dest_dir)
                else:
                    os.system("cp -R * %s" % self.dest_dir)
                    os.system("rm -rf %s" % self.working_dir)
        except:
            self.logger.exception("**Could not move files from RAM to destination dir.**")

        # Print out recognition of the programs being used
        self.print_credits()

        # Say job is complete.
        t = round(time.time() - self.st)
        self.logger.debug("-------------------------------------")
        self.logger.debug("RAPD autoindexing/strategy complete.")
        self.logger.debug("Total elapsed time: %s seconds", t)
        self.logger.debug("-------------------------------------")
        self.tprint(arg="\nRAPD autoindexing & strategy complete", level=98, color="green")
        self.tprint(arg="Total elapsed time: %s seconds" % t, level=10, color="white")

    def htmlBestPlots(self):
        """
        generate plots html/php file
        """

        self.tprint(arg="Generating plots from Best", level=10, color="white")

        if self.verbose:
            self.logger.debug("AutoindexingStrategy::htmlBestPlots")

        # pprint.pprint(self.best_results)

        # try:
        run = True
        plot = False
        plotanom = False
        dir1 = self.best_results.get("Best results").get("directory", False)
        dir2 = self.best_anom_results.get("Best ANOM results").get("directory", False)

        # Get the parsed results for reg and anom results and put them into a single dict.
        if dir1:
            # print ">>>", os.path.join(dir1, "best.plt")
            plot = Parse.ParseOutputBestPlots(self,
                                              open(os.path.join(dir1, "best.plt"), "r").readlines())
            if dir2:
                # print ">>>", os.path.join(dir2, "best_anom.plt")
                plotanom = Parse.ParseOutputBestPlots(
                    self,
                    open(os.path.join(dir2, "best_anom.plt"), "r").readlines())
                plot.update({"osc_range_anom": plotanom.get("osc_range")})
        elif dir2:
            # print ">>>", os.path.join(dir2, "best_anom.plt")
            plot = Parse.ParseOutputBestPlots(
                self,
                open(os.path.join(dir2, "best_anom.plt"), "r").readlines())
            plot.update({"osc_range_anom": plot.pop("osc_range")})
        else:
            run = False

        # Best failed?
        if self.best_failed:
            best_plots = False

        # Best success
        else:
            self.plots = plot

        # except:
        #     self.logger.exception("**ERROR in htmlBestPlots**")


class RunLabelit(Process):


    labelit_pids = []
    labelit_jobs = {}
    labelit_tracker = {}

    # Holder for results
    labelit_log = {}

    # For results passing
    indexing_results_queue = Queue()

    # For handling print_warning
    errors_printed = False

    def __init__(self, command, output, params, tprint=False, logger=None):
        """
        input >> command
    	#New minimum input
    	{   'command': 'INDEX+STRATEGY',
            'directories': {   'work': '/home/schuerjp/temp/beamcenter/800.0'},
            'header1': {   'beam_center_x': 149.871,
      		'beam_center_y': 145.16,
      		'distance': 800.0,
      		'fullname': '/home/schuerjp/temp/beamcenter/SER-9_Pn0.0020',
      		'spacegroup': 'None',
      		'vendortype': 'MARCCD'},
            'preferences': {   'a': 0.0,
      		     'alpha': 0.0,
      		     'b': 0.0,
      		     'beam_flip': 'False',
      		     'beta': 0.0,
      		     'c': 0.0,
      		     'gamma': 0.0,
      		     'multiprocessing': 'True',
      		     'sample_type': 'protein'},
            'return_address': ('127.0.0.1', 50000)}
    	"""

        self.cluster_adapter = False
        self.st = time.time()

        # Passed-in vars
        self.command = command
        #self.input = command
        self.output = output
        self.logger = logger

        # Store tprint for use throughout
        if tprint:
            self.tprint = tprint
        # Dead end if no tprint passed
        else:
            def func(arg=False, level=False, verbosity=False, color=False):
                pass
            self.tprint = func

        # Setting up data input
        self.setup = command["directories"]
        self.header = command["header1"]
        self.header2 = command.get("header2", False)
        self.preferences = command["preferences"]
        self.site_parameters = command.get("site_parameters", {})
        #self.controller_address = command["return_address"]
        #self.controller_address = False

        # params
        self.test = params.get("test", False)

        # Will not use RAM if self.cluster_use=True since runs would be on separate nodes. Adds
        # 1-3s to total run time.
        self.cluster_use = params.get("cluster", False)

        # If self.cluster_use == True, you can specify a batch queue on your cluster. False to not
        # specify.
        self.cluster_queue = params.get("cluster_queue", False)

        # Get detector vendortype for settings. Defaults to ADSC.
        self.vendortype = params.get("vendortype", "ADSC")

        # Turn on verbose output
        self.verbose = params.get("verbose", False)

        # Number of Labelit iteration to run.
        self.iterations = params.get("iterations", 6)

        # If limiting number of LABELIT run on cluster.
        # self.red = params.get("redis", False)
        self.short = False

    	# If using the cluster, get the correct module (already loaded)
        if params.get("cluster", False):
            self.cluster_adapter = params.get("cluster", False)

    	# Make decisions based on input params
        if self.iterations != 6:
            self.short = True
        # Sets settings so I can view the HTML output on my machine (not in the RAPD GUI), and does
        # not send results to database.
        #******BEAMLINE SPECIFIC*****
        # if self.header.has_key("acc_time"):
        self.gui = True
        #     self.test = False
        # else:
        #     self.gui = True
        #******BEAMLINE SPECIFIC*****
        # Set times for processes. "False" to disable.
        if self.header2:
            self.labelit_timer = 180
        else:
            self.labelit_timer = 120
        # Turns on multiprocessing for everything
        # Turns on all iterations of Labelit running at once, sorts out highest symmetry solution,
        # then continues...(much better!!)
        self.multiproc = True
        if self.preferences.has_key("multiprocessing"):
            if self.preferences.get("multiprocessing") == "False":
                self.multiproc = False
        self.sample_type = self.preferences.get("sample_type", "protein").lower()

        self.spacegroup = self.preferences.get("spacegroup", False)
        if self.spacegroup != False:
            self.tprint(arg="Spacegroup is set to %s" % self.spacegroup, level=10, color="white")


        # This is where I place my overall folder settings.
        self.working_dir = self.setup.get("work")
        # This is where I have chosen to place my results
        self.auto_summary = False
        self.labelit_input = False
        self.labelit_results = {}
        self.labelit_summary = False
        self.labelit_failed = False
        # Labelit settings
        self.index_number = False
        self.ignore_user_cell = False
        self.ignore_user_SG = False
        # self.min_good_spots = False
        self.twotheta = False
        # dicts for running the Queues
        self.labelit_jobs = {}
        self.pids = {}

        Process.__init__(self, name="RunLabelit")
        self.start()

    def run(self):
        """
        Convoluted path of modules to run.
        """
        # print "run"

        self.logger.debug("RunLabelit::run")

        self.preprocess()

        # Make the initial dataset_prefernces.py file
        self.preprocess_labelit()

        if self.short:

            self.labelit_timer = 300
            xutils.foldersLabelit(self, self.iterations)

            # if a specific iteration is sent in then it only runs that one
            if self.iterations == 0:
                self.labelit_jobs[self.process_labelit().keys()[0]] = 0
            else:
                self.labelit_jobs[xutils.errorLabelit(self, self.iterations).keys()[0]] = \
                    self.iterations

        # NOT short
        else:

            # Create the separate folders for the labelit runs, modify the dataset_preferences.py
            # file, and launch for each iteration.
            for iteration in range(self.iterations, -1, -1):
                xutils.create_folders_labelit(self.working_dir, iteration)

            # Launch first job
            self.process_labelit(iteration=0)
            # self.labelit_jobs[self.process_labelit().keys()[0]] = 0

            # If self.multiproc == True runs all labelits at the same time.
            if self.multiproc:
                for index in range(1, self.iterations):
                    self.labelit_jobs[xutils.errorLabelit(self, index).keys()[0]] = index

        # Watch for returns
        self.labelit_run_queue()

        if self.short == False:
            # Put the logs together
            self.condense_logs()

        self.postprocess()

    def preprocess(self):
        """
        Setup the working dir in the RAM and save the dir where the results will go at the end.
        """
        if self.verbose:
            self.logger.debug("RunLabelit::preprocess")
        if os.path.exists(self.working_dir) == False:
            os.makedirs(self.working_dir)
        os.chdir(self.working_dir)
        if self.test:
            if self.short == False:
                self.logger.debug("TEST IS ON")
                self.tprint(arg="TEST IS ON", level=10, color="white")

    def preprocess_labelit(self):
        """
        Setup extra parameters for Labelit if turned on. Will always set beam center from image header.
        Creates dataset_preferences.py file for editing later in the Labelit error iterations if needed.
        """

        if self.verbose:
            self.logger.debug('RunLabelit::preprocess_labelit')

        # try:
        twotheta = self.header.get("twotheta", 0.0)
        #distance       = str(self.header.get('distance'))
        #x_beam         = str(self.preferences.get('x_beam', self.header.get('beam_center_x'))) #OLD
        #Once we figure out the beam center issue, I can switch to this.
	      #x_beam         = str(self.header.get('beam_center_calc_x', self.header.get('beam_center_x')))
        #y_beam         = str(self.header.get('beam_center_calc_y', self.header.get('beam_center_y')))
        x_beam = self.header.get("x_beam")
        y_beam = self.header.get("y_beam")
        # x_beam         = str(self.header.get('beam_center_x'))
        # y_beam         = str(self.header.get('beam_center_y'))

        # If an override beam center is provided, use it
        if self.preferences.has_key("x_beam"):
            x_beam = self.preferences["x_beam"]
            y_beam = self.preferences["y_beam"]
            self.tprint("  Using override beam center %s, %s" % (x_beam, y_beam), 10, "white")

        binning = True
        if self.header.has_key('binning'):
            binning = self.header.get('binning')

        if self.test == False:
            preferences = open('dataset_preferences.py', 'w')
            preferences.write('#####Base Labelit settings#####\n')
            preferences.write('best_support=True\n')
            # Set Mosflm RMSD tolerance larger
            preferences.write('mosflm_rmsd_tolerance=4.0\n')

            # If binning is off. Force Labelit to use all pixels(MAKES THINGS WORSE).
            # Increase number of spots to use for indexing.
            if binning == False:
                preferences.write('distl_permit_binning=False\n')
                preferences.write('distl_maximum_number_spots_for_indexing=600\n')

            # If user wants to change the res limit for autoindexing.
            if self.preferences.get('index_hi_res', 0.0) != 0.0:
                #preferences.write('distl.res.outer='+index_hi_res+'\n')
                preferences.write('distl_highres_limit=%.2f\n' % self.preferences.get('index_hi_res'))

            # Always specify the beam center.
            # If Malcolm flips the beam center in the image header...
            if self.preferences.get("beam_flip", False) == True:
                preferences.write("autoindex_override_beam=(%.2f, %.2f)\n" % (y_beam, x_beam))
            else:
                # print x_beam, y_beam
                preferences.write("autoindex_override_beam=(%.2f, %.2f)\n" % (x_beam, y_beam))

            # If two-theta is being used, specify the angle and distance correctly.
            if twotheta == 0.0:
                preferences.write('beam_search_scope=%.2f\n' %
                                  self.preferences.get("beam_search", 0.2))
            else:
                self.twotheta = True
                preferences.write('beam_search_scope=%.2f\n' %
                                  self.preferences.get("beam_search", 0.2))
                preferences.write('autoindex_override_twotheta=%.2f\n'%twotheta)
                # preferences.write('autoindex_override_distance='+distance+'\n')
            preferences.close()

        # except:
        #     self.logger.exception('**ERROR in RunLabelit.preprocess_labelit**')

    def correct_labelit(self, iteration, overrides):
        """
        Perform Labelit corrections - called from process_labelit after directory creation and
        relocation
        """

        # Try to run with generic
        if overrides.get("no_solution"):
            # print ">>> NO SOLUTION", iteration
            sys.exit()

        # Correct error by decreasing the good spots requirement
        if overrides.get("min_good_spots"):
            good_spots = labelit.decrease_good_spot_requirements(iteration, min_spots=20)
            self.labelit_log[iteration].extend("\nSetting min number of good bragg spots to %d and \
rerunning.\n" % good_spots)

        # Correct error by increasing Mosflm resolution
        if overrides.get("increase_mosflm_resolution"):
            new_res = labelit.increase_mosflm_resolution(iteration)
            self.labelit_log[iteration].extend("\nDecreasing integration resolution to %.1f and \
rerunning.\n" % new_res)

        # Decrease the number of spots required
        if overrides.get("min_spots"):
            spot_count = labelit.decrease_spot_requirements(overrides.get("min_spots"))
            self.labelit_log[iteration].extend("\nDecreasing spot requirments to %d and \
rerunning.\n" % spot_count)

        # Get rid of bumpiness
        if overrides.get("bumpiness"):
            removed = labelit.no_bumpiness()
            if removed:
                self.labelit_log[iteration].extend("\nProfile bumpiness removed and rerunning.\n")
            else:
                pass

        return True

    def process_labelit(self, iteration=0, inp=False, overrides={}):
        """
        Construct the labelit command and run. Passes back dict with PID:iteration.
        """
        self.logger.debug("RunLabelit::process_labelit")
        # print "process_labelit %d %s" % (iteration, inp)

        # Get in the right directory
        os.chdir(os.path.join(self.working_dir, str(iteration)))

        # try:
        labelit_input = []
        self.labelit_log[iteration] = []

        # Check if user specific unit cell
        unit_cell_defaults = dict(zip(["a", "b", "c", "alpha", "beta", "gamma"], [False]*6))
        counter = 0
        for parameter in unit_cell_defaults:
            parameter_pref = self.preferences.get(parameter, 0.0)
            if parameter_pref != 0:
                unit_cell_defaults[parameter] = parameter_pref
                counter += 1

        # Can't set less than 6 unit cell parameters
        if counter != 6:
            unit_cell_defaults = False

        # Put together the command for labelit.index
        command = 'labelit.index '

        # Fix some errors
        if overrides:
            self.correct_labelit(iteration, overrides)

        # Multiple possible spacegroups
        if overrides.get("fix_cell"):
            add_to_command = labelit.fix_multiple_cells(
                lattice_group=overrides.get("lattice_group"),
                labelit_solution=overrides.get("labelit_solution")
            )
            command += add_to_command

        # If first labelit run errors because not happy with user specified cell or SG then
        # ignore user input in the rerun.
        if not self.ignore_user_cell and not overrides.get("ignore_user_cell"):
            user_cell = self.preferences.get("unitcell", False)
            if user_cell:
                command += 'known_cell=%s,%s,%s,%s,%s,%s ' % tuple(user_cell)
        if not self.ignore_user_SG and not overrides.get("ignore_user_SG"):
            if self.spacegroup != False:
                command += 'known_symmetry=%s ' % self.spacegroup
        if overrides.get("ignore_sublattice"):
            command += 'sublattice_allow=False '

        # For peptide crystals. Doesn't work that much.
        if self.sample_type == 'peptide':
            command += 'codecamp.maxcell=80 codecamp.minimum_spot_count=10 '
        if inp:
            command += '%s ' % inp
        command += '%s ' % self.header.get('fullname')

        # If pair of images
        if self.header2:
            command += "%s " % self.header2.get("fullname")

        # Save the command to the top of log file, before running job.
        labelit_input.append(command)
        if iteration == 0:
            self.labelit_log[iteration] = labelit_input
        else:
            self.labelit_log[iteration].extend(labelit_input)
        labelit_jobs = {}

        # Don't launch job if self.test = True
        if self.test:
            labelit_jobs["junk%s" % iteration] = iteration
        # Not testing
        else:
            log = os.path.join(os.getcwd(), "labelit.log")

            # queue to retrieve the PID or JobIB once submitted.
            pid_queue = Queue()
            if self.cluster_adapter:
                # Delete the previous log still in the folder, otherwise the cluster jobs
                # will append to it.
                if os.path.exists(log):
                    os.unlink(log)
                run = Process(target=self.cluster_adapter.process_cluster_beorun,
	                          args=({'command': command,
                                     'log': log,
                                     'queue': self.cluster_queue,
                                     'pid': pid_queue},) )
            else:
                # Run in another thread
                run = multiprocessing.Process(target=local_subprocess,
                                              args=({"command": command,
                                                     "logfile": log,
                                                     "pid_queue": pid_queue,
                                                     "result_queue": self.indexing_results_queue,
                                                     "tag": iteration
                                                    },
                                                   )
                                             )

            # Start the subprocess
            run.start()

            # Save the PID for killing the job later if needed.
            pid = pid_queue.get()
            self.pids[iteration] = pid
            self.labelit_pids.append(pid)
            self.labelit_jobs[pid] = iteration

            # print self.pids
            labelit_jobs[run] = iteration
            # labelit_jobs[iteration] = run
            # Save the number of times a job was run to stop a loop
            if self.labelit_tracker.has_key(iteration):
                self.labelit_tracker[iteration]+=1
            else:
                self.labelit_tracker[iteration]=1

        # return a dict with the job and iteration
        return labelit_jobs

        # except:
        #     self.logger.exception('**Error in RunLabelit.process_labelit**')

    def new_postprocess_labelit(self, raw_result): # iteration=0, run_before=False, blank=False):
        """
        Sends Labelit log for parsing and error checking for rerunning Labelit. Save output dicts.
        """
        # print "new_postprocess_labelit"

        # Move to proper directory
        # xutils.create_folders_labelit(working_dir=self.working_dir, iteration=raw_result["tag"])

        # print "cwd", os.getcwd()

        # pprint(raw_result)

        iteration = raw_result["tag"]
        stdout = raw_result["stdout"]

        # There is an error
        # if raw_result["returncode"] != 0:
        error = False

        # Add to log
        self.labelit_log[iteration].append("\n\n")
        self.labelit_log[iteration].extend(stdout.split("\n"))

        # Look for labelit problem with Eiger CBFs
        if "TypeError: unsupported operand type(s) for %: 'NoneType' and 'int'" in stdout:
            error = "IOTBX needs patched for Eiger CBF files\n"
            if not self.errors_printed:
                self.print_warning("Eiger CBF")
                self.errors_printed = True

        # Couldn't index
        # elif "No_Indexing_Solution: (couldn't find 3 good basis vectors)" in stdout:
        #     error = "No_Indexing_Solution: (couldn't find 3 good basis vectors)"

        # Return if there is an error not caught by parsing
        if error:
            self.labelit_log[iteration].append(error)
            self.labelit_results[iteration] = {"Labelit results": "ERROR"}
            return False

        # No error or error caught by parsing
        else:

            parsed_result = labelit.parse_output(stdout, iteration)
            # Save the return into the shared var
            self.labelit_results[iteration] = {"Labelit results": parsed_result}
            # pprint(data)
            # sys.exit()

            # Do error checking and send to correct place according to iteration.
            potential_problems = {
                "bad_input": {
                    "error": "Labelit did not like your input unit cell dimensions or SG.",
                    "execute1": functools.partial(self.process_labelit,
                                                  overrides={"ignore_sublattice": True}),
                    "execute2": functools.partial(self.process_labelit,
                                                 overrides={"ignore_user_cell": True,
                                                            "ignore_user_SG": True})
                },
                "bumpiness": {
                    "error": "Labelit settings need to be adjusted.",
                    "execute1": functools.partial(self.process_labelit,
                                                 overrides={"bumpiness": True})
                },
                "mosflm_error": {
                    "error": "Mosflm could not integrate your image.",
                    "execute1": functools.partial(self.process_labelit,
                                                 overrides={"increase_mosflm_resolution": True})
                },
                "min_good_spots": {
                    "error": "Labelit did not have enough spots to find a solution",
                    "execute1": functools.partial(self.process_labelit,
                                                 overrides={"min_good_spots": True})
                },
                "fix_labelit": {
                    "error": "Distance is not getting read correctly from the image header.",
                    "kill": True
                },
                "no_pair": {
                    "error": "Images are not a pair.",
                    "kill": True
                },
                "failed": {
                    "error": "Autoindexing Failed to find a solution",
                    "kill": True
                },
                "fix_cell": {
                    "error": "Labelit had multiple choices for user SG and failed."
                },
            }

            # If Labelit results are OK, then...
            if isinstance(parsed_result, dict):
                problem_flag = False

            # Otherwise deal with fixing and rerunning Labelit
            elif isinstance(parsed_result, tuple):
                problem_flag = parsed_result[0]
            else:
                problem_flag = parsed_result

            if problem_flag:

                # Failure to index due to too few spots
                if problem_flag == "min spots":
                    # print "MIN SPOTS"
                    # pprint(parsed_result)
                    spot_count = parsed_result[1]
                    # Failed
                    if spot_count < 25:
                        self.labelit_log[iteration].append("\nNot enough spots to autoindex!\n")
                        self.labelit_results[iteration] = {"Labelit results": "FAILED"}
                    # Try again
                    else:
                        self.process_labelit(iteration, overrides={"min_spots": parsed_result[1]})

                # Mulitple solutions possible
                # Frank, Does this even work????
                elif problem_flag == "fix_cell":
                    print "FIX CELL"
                    problem_action = potential_problems[problem_flag]

                    problem_action(iteration=iteration,
                                   overrides={
                                       "fix_cell": True,
                                       "lattice_group": parsed_result[1],
                                       "labelit_solution": parsed_result[2]
                                   })

                # Rest of the problems
                elif problem_flag in potential_problems:

                    problem_actions = potential_problems[problem_flag]
                    # pprint(problem_actions)
                    # No recovery
                    #if "kill" in problem_actions:
                    #    self.labelit_log[iteration].extend("\n%s\n" % problem_action['error'])
                    #    self.labelit_results[iteration] = {"Labelit results": "FAILED"}
                    # Try to correct
                    #else:
                    #    if iteration <= self.iterations:
                    #        if "execute" in problem_actions:
                    #            problem_actions["execute"](iteration=iteration)
                    # If there is a potential fix, run it. Otherwise fail gracefully
                    if "execute%s"%self.labelit_tracker[iteration] in problem_actions:
                        problem_actions["execute%s"%self.labelit_tracker[iteration]](iteration=iteration)
                    else:
                         self.labelit_log[iteration].extend("\n%s\n" % problem_actions['error'])
                         self.labelit_results[iteration] = {"Labelit results": "FAILED"}
                # No solution
                else:
                    error = "Labelit failed to find solution."
                    self.labelit_log[iteration].append("\n%s\n" % error)
                    self.labelit_results[iteration] = {"Labelit results": "FAILED"}

    def print_warning(self, warn_type):
        """ """

        if warn_type == "Eiger CBF":
            self.tprint("\nThe installation of Phenix you are running needs patched to be used for \
Eiger HDF5 files that have been converted to CBFs.\nInstructions for patching are in \
$RAPD_HOME/install/sources/cctbx/README.md\n",
                        level=50,
                        color="red")

    def postprocess_labelit(self, iteration=0, run_before=False, blank=False):
        """
        Sends Labelit log for parsing and error checking for rerunning Labelit. Save output dicts.
        """
        # print "postprocess_labelit", iteration, run_before, blank
        self.logger.debug('RunLabelit::postprocess_labelit')

        # try:
        xutils.foldersLabelit(self, iteration)

        # print "cwd", os.getcwd()
        #labelit_failed = False
        if blank:
            error = 'Not enough spots for autoindexing.'
            if self.verbose:
                self.logger.debug(error)
            self.labelit_log[iteration].append(error+'\n')
            return None
        else:
            log = open('labelit.log', 'r').readlines()
            # for line in log:
                # print line.rstrip()
            self.labelit_log[iteration].extend('\n\n')
            self.labelit_log[iteration].extend(log)
            data = Parse.ParseOutputLabelit(self, log, iteration)
            if self.short:
                #data = Parse.ParseOutputLabelitNoMosflm(self,log,iteration)
                self.labelit_results = {'Labelit results': data}
            else:
                #data = Parse.ParseOutputLabelit(self,log,iteration)
                self.labelit_results[iteration] = {'Labelit results': data}
        # except:
        #     self.logger.exception('**ERROR in RunLabelit.postprocess_labelit**')

        # Do error checking and send to correct place according to iteration.
        out = {'bad input': {'error':'Labelit did not like your input unit cell dimensions or SG.','run':'xutils.errorLabelitCellSG(self,iteration)'},
               'bumpiness': {'error':'Labelit settings need to be adjusted.','run':'xutils.errorLabelitBump(self,iteration)'},
               'mosflm error': {'error':'Mosflm could not integrate your image.','run':'xutils.errorLabelitMosflm(self,iteration)'},
               'min good spots': {'error':'Labelit did not have enough spots to find a solution','run':'xutils.errorLabelitGoodSpots(self,iteration)'},
               'no index': {'error':'No solutions found in Labelit.','run':'xutils.errorLabelit(self,iteration)'},
               'fix labelit': {'error':'Distance is not getting read correctly from the image header.','kill':True},
               'no pair': {'error':'Images are not a pair.','kill':True},
               'failed': {'error':'Autoindexing Failed to find a solution','kill':True},
               'min spots': {'error':'Labelit did not have enough spots to find a solution.','run1':'xutils.errorLabelitMin(self,iteration,data[1])',
                             'run2':'xutils.errorLabelit(self,iteration)'},
               'fix_cell': {'error':'Labelit had multiple choices for user SG and failed.','run1':'xutils.errorLabelitFixCell(self,iteration,data[1],data[2])',
                            'run2':'xutils.errorLabelitCellSG(self,iteration)'},
               }
        # If Labelit results are OK, then...
        if type(data) == dict:
            d = False
        # Otherwise deal with fixing and rerunning Labelit
        elif type(data) == tuple:
            d = data[0]
        else:
            d = data
        if d:
            if out.has_key(d):
                if out[d].has_key('kill'):
                    if self.multiproc:
                        xutils.errorLabelitPost(self,iteration,out[d].get('error'),True)
                    else:
                        xutils.errorLabelitPost(self,self.iterations,out[d].get('error'))
                else:
                    xutils.errorLabelitPost(self,iteration,out[d].get('error'),run_before)
                    if self.multiproc:
                        if run_before == False:
                            return(eval(out[d].get('run',out[d].get('run1'))))
                    else:
                        if iteration <= self.iterations:
                            return(eval(out[d].get('run', out[d].get('run2'))))
            else:
                error = 'Labelit failed to find solution.'
                xutils.errorLabelitPost(self,iteration,error,run_before)
                if self.multiproc == False:
                    if iteration <= self.iterations:
                        return (xutils.errorLabelit(self,iteration))

    def postprocess(self):
        """
        Send back the results and logs.
        """
        if self.verbose:
            self.logger.debug("RunLabelit::postprocess")

        # print "postprocess"

        # try:

        # Free up spot on cluster.
        # if self.short and self.red:
        # self.red.lpush("bc_throttler", 1)

        # Pass back output
        self.output.put(self.labelit_results)

        if self.short == False:
            self.output.put(self.labelit_log)

        # except:
        #     self.logger.exception("**ERROR in RunLabelit.postprocess**")

    def labelit_run_queue(self):
        """
        Run Queue for Labelit.
        """
        self.logger.debug('RunLabelit::run_queue')

        timed_out = False
        timer = 0
        start_time = time.time()

        ellapsed_time = time.time() - start_time
        current_progress = 0
        while ellapsed_time < global_vars.LABELIT_TIMEOUT:
            prog = int(7*ellapsed_time / 50)
            if prog > current_progress:
                self.tprint(prog*10, "progress")
                current_progress = prog
            if not self.indexing_results_queue.empty():
                result = self.indexing_results_queue.get(False)
                # pprint(result)
                # Remove job from dict
                self.labelit_pids.remove(result["pid"])
                # Add result to labelit_results
                # self.labelit_results[result["tag"]] = result
                # Postprocess the labelit job
                self.new_postprocess_labelit(raw_result=result)
                # All jobs have finished
                if not len(self.labelit_pids):
                    # print "All jobs done"
                    break
            # sys.stdout.write(".")
            # sys.stdout.flush()
            time.sleep(1)
            ellapsed_time = time.time() - start_time
        else:
            # Make sure all jobs are done or kill them
            for pid in self.labelit_pids:
                iteration = self.labelit_jobs[pid]
                #TODO
                # print "Killing iteration:%d pid:%d" % (iteration, pid)
                os.kill(pid, signal.SIGKILL)
                self.labelit_pids.remove(pid)
                self.labelit_results[iteration] = {"Labelit results": "FAILED"}

        # pprint(self.labelit_results)


        """
        # Set wait time longer to lower the load on the node running the job.
        if self.short:
            wait = 1
        else:
            wait = 0.1

        jobs = self.labelit_jobs.keys()
        print "JOBS %s" % jobs

        if jobs != ["None"]:
            counter = len(jobs)
            while counter != 0:
                for job in jobs:
                    if self.test:
                        running = False
                    else:
                        running = job.is_alive()
                    print "Job %d running:%s" % (self.labelit_jobs[job], running)
                    if running == False:
                        jobs.remove(job)
                        iteration = self.labelit_jobs[job]
                        # if self.verbose:
                            # self.logger.debug('Finished Labelit%s'%iteration)
                            # self.tprint(arg="Finished Labelit%s" % iteration, level=30)
                        # Check if job had been rerun, fix the iteration.
                        if iteration >= 10:
                            iteration -= 10
                            job = self.postprocess_labelit(iteration, True)
                        else:
                            job = self.postprocess_labelit(iteration, False)
                        # If job is rerun, then save the iteration and pid.
                        if job != None:
                            if self.multiproc:
                                iteration += 10
                            else:
                                iteration += 1
                            self.labelit_jobs[job.keys()[0]] = iteration
                            jobs.extend(job.keys())
                        else:
                            counter -= 1
                time.sleep(wait)
                timer += wait

                if self.labelit_timer:
                    if timer >= self.labelit_timer:
                        if self.multiproc:
                            timed_out = True
                            break
                        else:
                            iteration += 1
                            if iteration <= self.iterations:
                                xutils.errorLabelit(self, iteration)
                            else:
                                timed_out = True
                                break
            if timed_out:
                self.logger.debug('Labelit timed out.')
                for job in jobs:
                    i = self.labelit_jobs[job]
                    if i >= 10:
                        i -=10
                    self.labelit_results[str(i)] = {'Labelit results': 'FAILED'}
                    if self.cluster_use:
                        # xutils.killChildrenCluster(self,self.pids[str(i)])
                        self.cluster_adapter.killChildrenCluster(self, self.pids[str(i)])
                    else:
                        xutils.killChildren(self, self.pids[str(i)])

        if self.short == False:
            self.logger.debug('Labelit finished.')

        # except:
        #     self.logger.exception('**Error in RunLabelit.run_queue**')
        """

    def condense_logs(self):
        """Put the Labelit logs together"""

        self.logger.debug("RunLabelit::LabelitLog")

        for iteration in range(0, self.iterations):
            if iteration in self.labelit_log:
                header_line = "-------------------------\nLABELIT ITERATION %s\n-------------------\
------\n" % iteration
                if iteration == 0:
                    self.labelit_log["run1"] = ["\nRun 1\n"]
                self.labelit_log["run1"].append(header_line)
                self.labelit_log["run1"].extend(self.labelit_log[iteration])
                self.labelit_log["run1"].append("\n")
            else:
                self.labelit_log["run1"].append("\nLabelit iteration %s FAILED\n" % iteration)

def BestAction(inp, logger=False, output=False):
    """
    Run Best.
    """
    if logger:
        logger.debug("BestAction")
        logger.debug(inp)

    # print inp
    # try:
    command, log = inp
    # Have to do this otherwise command is written to bottom of file??
    f = open(log, 'w')
    f.write('\n\n' + command + '\n')
    f.close()
    f = open(log, 'a')
    job = subprocess.Popen(command, shell=True, stdout=f, stderr=f)
    if output:
        output.put(job.pid)
    job.wait()
    f.close()
    # except:
    #     if logger:
    #         logger.exception('**Error in BestAction**')<|MERGE_RESOLUTION|>--- conflicted
+++ resolved
@@ -1826,38 +1826,6 @@
         output_files = {"Output files" : output}
 
         # Put all the result dicts from all the programs run into one resultant dict and pass back.
-<<<<<<< HEAD
-        try:
-            results = {}
-            if self.labelit_results:
-                results.update(self.labelit_results)
-            if self.distl_results:
-                results.update(self.distl_results)
-            if self.raddose_results:
-                results.update(self.raddose_results)
-            if self.best_results:
-                results.update(self.best_results)
-            if self.best_anom_results:
-                results.update(self.best_anom_results)
-            if self.mosflm_strat_results:
-                results.update(self.mosflm_strat_results)
-            if self.mosflm_strat_anom_results:
-                results.update(self.mosflm_strat_anom_results)
-            results["plots"] = self.plots
-            # results.update(output_files)
-            # self.results.append(results)
-            # if self.gui:
-            self.results["results"] = results
-            self.logger.debug(self.results)
-            # Print results to screen in JSON format
-            # json_output = json.dumps(self.results).replace("\\n", "")
-            # if self.preferences.get("json", False):
-            #     print json_output
-            # reset site to a string
-            #self.results['command']['site'] = None
-            #pprint(self.results)
-            self.write_json(self.results)
-=======
         results = {}
         if self.labelit_results:
             results.update(self.labelit_results)
@@ -1891,7 +1859,6 @@
 
         if self.preferences.get("run_mode") == "server":
             self.logger.debug("Sending back on redis")
->>>>>>> 9a616da4
             json_results = json.dumps(self.results)
             self.redis.lpush("RAPD_RESULTS", json_results)
             self.redis.publish("RAPD_RESULTS", json_results)
