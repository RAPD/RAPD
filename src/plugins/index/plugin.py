"""
An autoindex & strategy rapd_plugin
"""

__license__ = """
This file is part of RAPD

Copyright (C) 2009-2017, Cornell University
All rights reserved.

RAPD is free software: you can redistribute it and/or modify
it under the terms of the GNU Affero General Public License as published by
the Free Software Foundation, version 3.

RAPD is distributed in the hope that it will be useful,
but WITHOUT ANY WARRANTY; without even the implied warranty of
MERCHANTABILITY or FITNESS FOR A PARTICULAR PURPOSE.  See the
GNU Affero General Public License for more details.

You should have received a copy of the GNU Affero General Public License
along with this program.  If not, see <http://www.gnu.org/licenses/>.
"""
__created__ = "2009-07-14"
__maintainer__ = "Jon Schuermann"
__email__ = "schuerjp@anl.gov"
__status__ = "Production"

# This is an active rapd plugin
RAPD_PLUGIN = True
# This plugin's types
DATA_TYPE = "MX"
PLUGIN_TYPE = "INDEX"
PLUGIN_SUBTYPE = "CORE"
# A unique ID for this handler (uuid.uuid1().hex[:4])
ID = "3b34"
# Version of this plugin
VERSION = "2.0.0"

# Standard imports
from bson.objectid import ObjectId
from collections import OrderedDict
from distutils.spawn import find_executable
import functools
# import glob
import json
import logging
from multiprocessing import Process, Event
from multiprocessing import Queue as mp_Queue
from Queue import Queue
from threading import Thread
import numpy
import os
from pprint import pprint
import re
import shutil
import signal
import subprocess
import sys
import time
import importlib
import stat

# RAPD imports
import info
import plugins.subcontractors.parse as Parse
import plugins.subcontractors.best as best
import plugins.subcontractors.labelit as labelit
from plugins.subcontractors.xoalign import RunXOalign
import utils.credits as rcredits
from utils.r_numbers import try_int, try_float
#from utils.communicate import rapd_send
import utils.exceptions as exceptions
import utils.global_vars as global_vars
from utils.processes import local_subprocess, mp_pool
import utils.xutils as xutils

DETECTOR_TO_BEST = {
    "ADSC": "q315",
    "ADSC-Q315": "q315",
    "ADSC-HF4M": "hf4m",
    "Pilatus-6M": "pilatus6m",
    "PILATUS": "pilatus6m",
    "raxis":"raxis",
    "rayonix_mx225": "mar225",
    "rayonix_mx300": "mx300",
    "rayonix_mx300hs": "mx300hs",
    "mar300": "mar300",
    "ray300": "ray300",
    "Dectris Eiger 9M": "eiger9m",
    "Eiger-9M": "eiger9m",
    "Eiger-16M": "eiger16m",
    }

VERSIONS = {
    "best": (
        "Version 3.2.0",
        "Version 3.4.4"
    ),
    "gnuplot": (
        "gnuplot 4.2",
        "gnuplot 5.0",
    ),
    "ipmosflm": (
        "version 7.2.1",
    ),
    "labelit": (),
    "raddose": (),
}

class RapdPlugin(Process):
    """
    command format
    {
        "command":"INDEX+STRATEGY",
        "directories":
            {
                "work":""                           # Where to perform the work
            },
        "header1":{},                               # Image information
        ["header2":{},]                             # 2nd image information
        "site_parameters":{}                        # Site data
        "preferences":{}                            # Settings for calculations
        "return_address":("127.0.0.1", 50000)       # Location of control process
    }
    """

    # Connection to redis
    redis = None

    # For testing individual modules (Will not run in Test mode on cluster!! Can be set at end of
    # __init__.)
    test = False

    # Removes junk files and directories at end. (Will still clean on cluster!! Can be set at end of
    #  __init__.)
    clean = False

    # Runs in RAM (slightly faster), but difficult to debug.
    ram = False

    # Will not use RAM if self.cluster_use=True since runs would be on separate nodes. Slower
    # (>10%).
    cluster_use = False

    # Switch for verbose
    verbose = True

    # Number of Labelit iterations to run.
    iterations = 6

    # This is where I place my overall folder settings.
    working_dir = False
    #auto_summary = False
    labelit_log = {}
    labelit_results = {}
    labelit_proc = False
    #labelit_summary = False
    labelit_failed = False
    labelit_cell = False
    labelit_sym = False
    distl_log = []
    distl_queue = Queue()
    distl_results = []
    distl_summary = False
    raddose_file = False
    raddose_results = {}
    raddose_summary = False
    best_log = []
    best_results = False
    best_summary = False
    best1_summary = False
    best_summary_long = False
    best_anom_log = []
    best_anom_results = False
    best_anom_summary = False
    best1_anom_summary = False
    best_anom_summary_long = False
    best_failed = False
    best_anom_failed = False
    rerun_best = False
    mosflm_strat_log = []
    mosflm_strat_anom_log = []
    mosflm_strat_results = {}
    mosflm_strat_anom_results = {}
    mosflm_strat_summary = False
    mosflm_strat1_summary = False
    mosflm_strat_summary_long = False
    mosflm_strat_anom_summary = False
    mosflm_strat1_anom_summary = False
    mosflm_strat_anom_summary_long = False
    plots = {}
    # Labelit settings
    index_number = False
    ignore_user_SG = False
    pseudotrans = False
    # Raddose settings
    volume = False
    calc_num_residues = False
    # Mosflm settings
    prev_sg = False
    # Extra features for BEST
    high_dose = False
    crystal_life = None
    iso_B = False
    # Dicts for running the Queues
    jobs = {}

    # The results of the plugin
    results = {"_id":str(ObjectId())}

    def __init__(self, site, command, tprint=False, logger=False):
        """
        Initialize the plugin

        Keyword arguments
        site -- full site settings
        command -- dict of all information for this plugin to run
        """

        # For debugging
        # pprint(command)
        # sys.exit()

        # Save the start time
        self.start_time= time.time()

        # If the logging instance is passed in...
        if logger:
            self.logger = logger
        else:
            # Otherwise get the logger Instance
            self.logger = logging.getLogger("RAPDLogger")
            self.logger.debug("__init__")

        # Store tprint for use throughout
        if tprint:
            self.tprint = tprint
        # Dead end if no tprint passed
        else:
            def func(*args, **kwargs):
                """Dummy function"""
                pass
            self.tprint = func

        # Some logging
        self.logger.info(site)
        self.logger.info(command)
        #pprint(command)

        # Store passed-in variables
        self.site = site
        self.command = command

        # Setting up data input
        self.setup = self.command["directories"]
        self.header = self.command["header1"]
        self.header2 = self.command.get("header2", False)
        # get the default preferences and update what was sent in...
        self.preferences = info.DEFAULT_PREFERENCES#.update(self.command.get("preferences", {}))
        self.preferences.update(self.command.pop("preferences", {}))
        self.site_parameters = self.command.get("site_parameters", False)

        # Assumes that Core sent job if present. Overrides values for clean and test from top.
        if self.site_parameters != False:
            self.gui = True
            self.test = False
            self.clean = False
        else:
            # If running from command line, site_parameters is not in there. Needed for BEST.
            if self.site:
                self.site_parameters = self.site.BEAM_INFO.get(
                    xutils.get_site(self.header['fullname'], False)[1])
            else:
                self.site_parameters = self.preferences.get("site_parameters", False)
                # Sets settings so I can view the HTML output on my machine (not in the RAPD GUI),
                # and does not send results to database.
                self.gui = False

        # Setup the appropriate launcher
        if self.cluster_use:
            cluster_launcher = xutils.load_cluster_adapter(self)
            self.launcher = cluster_launcher.process_cluster
            # Based on the command, pick a batch queue on the cluster. Added to input kwargs
            self.batch_queue = {'batch_queue': cluster_launcher.check_queue(self.command["command"])}
            self.kill_job = cluster_launcher.kill_job
        else:
            self.launcher = local_subprocess
            self.batch_queue = {}
            self.kill_job = xutils.kill_children

        # Setup a multiprocessing.Pool for running jobs (8 will be full speed)
        # If set to 1, then everything is run sequentially
        #self.pool = mp_pool(self.preferences.get('nproc', 8))

        # Set timer for distl. "False" will disable.
        if self.header2:
            self.distl_timer = 60
        else:
            self.distl_timer = 30

        # Set strategy timer. "False" disables.
        self.strategy_timer = 60

        # Set timer for XOAlign. "False" will disable.
        self.xoalign_timer = 30

        # Turns on multiprocessing for everything
        # Turns on all iterations of Labelit running at once, sorts out highest symmetry solution,
        # then continues...(much better!!)
        self.multiproc = self.preferences.get("multiprocessing", True)

	    # Set for Eisenberg peptide work.
        self.sample_type = self.preferences.get("sample_type", "Protein").lower()
        if self.sample_type == "peptide":
            self.peptide = True
        else:
            self.peptide = False

        # BEST is default and if it fails Mosflm results are shown as backup.
        # Setting to 'mosflm' will force it to show Mosflm results regardless.
        self.strategy = self.preferences.get("strategy_type", "best")

        # Check to see if XOALign should run.
        if self.header.has_key("mk3_phi") and self.header.has_key("mk3_kappa"):
            self.minikappa = True
        else:
            self.minikappa = False

        # Check to see if multi-crystal strategy is requested.
        if self.preferences.get("reference_data_id") in (None, 0):
            self.multicrystalstrat = False
        else:
            self.multicrystalstrat = True
            self.strategy = "mosflm"

        # Settings for all programs
        #self.beamline = self.header.get("beamline")
        self.time = self.header.get("time", 0.2)
        self.wavelength = self.header.get("wavelength")
        self.transmission = self.header.get("transmission", 10.0)
        #self.transmission = self.header.get("transmission", 0.1)
        # self.aperture = str(self.header.get("md2_aperture"))
        self.spacegroup = self.preferences.get("spacegroup", False)
        #self.flux = str(self.header.get("flux", '3E10'))
        self.solvent_content = self.preferences.get("solvent_content", 0.55)

        Process.__init__(self, name="AutoindexingStrategy")
        # self.start() is called by the initiator of this script

    def construct_results(self):
        """Create the self.results dict"""

        # Container for actual results
        self.results["results"] = {}

        # Copy over details of this run
        self.results["command"] = self.command #.get("command")
        self.results["header1"] = self.header
        self.results["header2"] = self.header2

        # Temporary cover for missing basename
        for version in (1, 2):
            if self.results["header%d" % version]:
                self.results["header%d" % version]["basename"] = \
                    os.path.basename(self.results["header%d" % version]["fullname"])
        self.results["preferences"] = self.preferences

        # Describe the process
        self.results["process"] = self.command.get("process", {})
        # Status is now 1 (starting)
        self.results["process"]["status"] = 1
        # Process type is plugin
        self.results["process"]["type"] = "plugin"
        # Assign the text representation for this result
        if not self.header2:
            self.results["process"]["repr"] = os.path.basename(self.header["fullname"])
        else:
            self.results["process"]["repr"] = re.sub(r"\?\?*", "?", self.header["image_template"])\
                .replace("?", "%d+%d" % (self.header["image_number"], self.header2["image_number"]))

        # Describe plugin
        self.results["plugin"] = {
            "data_type":DATA_TYPE,
            "type":PLUGIN_TYPE,
            "subtype":PLUGIN_SUBTYPE,
            "id":ID,
            "version":VERSION
        }

    def run(self):
        """
        Convoluted path of modules to run.
        """

        if self.verbose and self.logger:
            self.logger.debug("AutoindexingStrategy::run")

        self.tprint(arg=0, level="progress")
        # Check if h5 file is input and convert to cbf's.
        if self.header["fullname"][-3:] == ".h5":
            if self.convert_images() == False:
                # If conversion fails, kill the job.
                self.postprocess()

        self.preprocess()

        self.tprint(arg="\nStarting indexing procedures", level=98, color="blue")

        if self.minikappa:
            self.process_xoalign()
        else:

            # Run Labelit
            self.start_labelit()

            # Sorts labelit results by highest symmetry.
            self.labelit_sort()
          
            # Run Distl
            self.process_distl()

            # If there is a solution, then calculate a strategy.
            if self.labelit_failed == False:
                if self.multiproc == False:
                    self.postprocess_distl()
                self.preprocess_raddose()
                self.process_raddose()
                self.process_strategy()
                self.run_queue()

                # Get the distl_results
                if self.multiproc:
                    self.postprocess_distl()

            # Pass back results, and cleanup.
            self.postprocess()

    def connect_to_redis(self):
        """Connect to the redis instance"""
        # Create a pool connection
        redis_database = importlib.import_module('database.rapd_redis_adapter')
        self.redis_database = redis_database.Database(settings=self.site.CONTROL_DATABASE_SETTINGS)
        self.redis = self.redis_database.connect_to_redis()

    def send_results(self):
        """Let everyone know we are working on this"""
        self.logger.debug("Sending back on redis")
        json_results = json.dumps(self.results)
        self.redis.lpush("RAPD_RESULTS", json_results)
        self.redis.publish("RAPD_RESULTS", json_results)

    def preprocess(self):
        """
        Setup the working dir in the RAM and save the dir where the results will go at the end.
        """
        self.logger.debug("AutoindexingStrategy::preprocess")

        # Construct the results
        self.construct_results()

        # Let everyone know we are working on this
        if self.preferences.get("run_mode") == "server":
            if not self.redis:
                self.connect_to_redis()
            self.send_results()

        # Determine detector vendortype
        self.vendortype = xutils.get_vendortype(self.header)
        self.dest_dir = self.setup.get("work")
        if self.test or self.cluster_use:
            self.working_dir = self.dest_dir
        elif self.ram:
            self.working_dir = "/dev/shm/%s" % self.dest_dir[1:]
        else:
            self.working_dir = self.dest_dir
        if os.path.exists(self.working_dir) == False:
            os.makedirs(self.working_dir)
        os.chdir(self.working_dir)

        # Setup event for job control on cluster (Only works at NE-CAT using DRMAA for
        # job submission)
        if self.cluster_use:
            self.running = Event()
            self.running.set()

        # Check for dependency problems
        self.check_dependencies()

    def check_dependencies(self):
        """Make sure dependencies are all available"""

        # If no best, switch to mosflm for strategy
        if self.strategy == "best":
            if not find_executable("best"):
                self.tprint("Executable for best is not present, using Mosflm for strategy",
                            level=30,
                            color="red")
                self.strategy = "mosflm"

        # If no gnuplot turn off printing
        if self.preferences.get("show_plots", True) and (not self.preferences.get("json", False)):
            if not find_executable("gnuplot"):
                self.tprint("\nExecutable for gnuplot is not present, turning off plotting",
                            level=30,
                            color="red")
                self.preferences["show_plots"] = False

        # If no labelit.index, dead in the water
        if not find_executable("labelit.index"):
            self.tprint("Executable for labelit.index is not present, exiting",
                        level=30,
                        color="red")
            self.results["process"]["status"] = -1
            self.results["error"] = "Executable for labelit.index is not present"
            self.write_json(self.results)
            raise exceptions.MissingExecutableException("labelit.index")

        # If no mosflm, dead in the water
        if not find_executable("ipmosflm"):
            self.tprint("Executable for mosflm is not present, exiting",
                        level=30,
                        color="red")
            self.results["process"]["status"] = -1
            self.results["error"] = "Executable for mosflm is not present"
            self.write_json(self.results)
            raise exceptions.MissingExecutableException("ipmosflm")

        # If no raddose, should be OK
        if not find_executable("raddose"):
            self.tprint("\nExecutable for raddose is not present - will continue",
                        level=30,
                        color="red")

    def preprocess_raddose(self):
        """
        Create the raddose.com file which will run in process_raddose. Several beamline specific
        entries for flux and aperture size passed in from rapd_site.py
        """
        if self.verbose and self.logger:
            self.logger.debug("AutoindexingStrategy::preprocess_raddose")

        beam_size_x = self.header.get('x_beam_size', self.site_parameters.get('BEAM_SIZE_X', False))
        beam_size_y = self.header.get('y_beam_size', self.site_parameters.get('BEAM_SIZE_Y', False))
        gauss_x = self.site_parameters.get('BEAM_GAUSS_X', False)
        gauss_y = self.site_parameters.get('BEAM_GAUSS_Y', False)
        flux = self.header.get('flux', self.site_parameters.get('BEAM_FLUX', 1E10 ))

        # Get number of residues in the unit cell
        nres = xutils.calc_tot_res_number(self.volume, self.sample_type, self.solvent_content)

        # Adding these typically does not change the Best strategy much, if it at all.
        patm = False
        satm = False
        if self.sample_type == "ribosome":
            crystal_size_x = 1.0
            crystal_size_y = 0.5
            crystal_size_z = 0.5
        else:
            # crystal dimensions (default 0.1 x 0.1 x 0.1 from rapd_site.py)
            crystal_size_x = self.preferences.get("crystal_size_x", 100.0)/1000.0
            crystal_size_y = self.preferences.get("crystal_size_y", 100.0)/1000.0
            crystal_size_z = self.preferences.get("crystal_size_z", 100.0)/1000.0

<<<<<<< HEAD
        setup = '#!/bin/bash\n'
=======
        setup = '#!/bin/sh\n'
>>>>>>> 0e599da9
        setup += "raddose << EOF\n"
        if beam_size_x and beam_size_y:
            setup += "BEAM %s %s\n" % (beam_size_x, beam_size_y)
        # Full-width-half-max of the beam (for non-uniform beams)
        if gauss_x and gauss_y:
            setup += "GAUSS %.2f %.2f\n" % (gauss_x, gauss_y)
        setup += "IMAGES 1\n"
        setup += "PHOSEC %d\n" % flux
        #setup += "EXPOSURE %.2f\n" % self.time
        setup += "EXPOSURE 1.0\n" # set to 1s so dose result is Gy per S.
        if self.labelit_cell:
            setup += "CELL %s %s %s %s %s %s\n" % (self.labelit_cell[0],
                                                   self.labelit_cell[1],
                                                   self.labelit_cell[2],
                                                   self.labelit_cell[3],
                                                   self.labelit_cell[4],
                                                   self.labelit_cell[5])
        else:
            self.logger.debug("Could not get unit cell from bestfile.par")

        # Set default solvent content based on sample type. User can override.
        if self.solvent_content == 0.55:
            if self.sample_type == "protein":
                setup += "SOLVENT 0.55\n"
            else:
                setup += "SOLVENT 0.64\n"
        else:
            setup += "SOLVENT %.2f\n"%self.solvent_content
        # Sets crystal dimensions. Input from dict (0.1 x 0.1 x 0.1 mm), but user can override.
        if crystal_size_x and crystal_size_y and crystal_size_z:
            setup += "CRYSTAL %.1f %.1f %.1f\n" % (crystal_size_x, crystal_size_y, crystal_size_z)
        if self.wavelength:
            setup += "WAVELENGTH %.4f\n" % self.wavelength
        setup += "NMON 1\n"
        if self.sample_type == "protein":
            setup += "NRES %d\n" % nres
        elif self.sample_type == "dna":
            setup += "NDNA %d\n" % nres
        else:
            setup += "NRNA %d\n" % nres
        if patm:
            setup += "PATM %d\n" % patm
        if satm:
            setup += "SATM %d\n" % satm
        setup += "END\nEOF\n"
<<<<<<< HEAD
        self.raddose_file = os.path.join(self.labelit_dir, "raddose.com")
        with open(self.raddose_file, "w+") as raddose:
	    raddose.writelines(setup)
            #raddose.close()
        os.chmod(self.raddose_file, stat.S_IRWXU)
=======
>>>>>>> 0e599da9

        # write the file
        self.raddose_file = os.path.join(self.labelit_dir, "raddose.com")
        with open(self.raddose_file, "w+") as raddose:
            raddose.writelines(setup)
        os.chmod(self.raddose_file, stat.S_IRWXU)

    def start_labelit(self):
        """
        Initiate Labelit runs.
        """

        if self.verbose and self.logger:
            self.logger.debug("AutoindexingStrategy::runLabelit")

        #self.tprint(arg="  Starting Labelit runs", level=99, color="white", newline=False)
        self.tprint(arg="  Starting Labelit runs", level=99, color="white")

        # try:
        # Setup queue for getting labelit log and results in labelit_sort.
        self.labelitQueue = Queue()

        params = {}
        params["test"] = self.test
        params["launcher"] = self.launcher
        params["verbose"] = self.verbose
        params["batch_queue"] = self.batch_queue
        params["vendortype"] = self.vendortype
        params['kill_job'] = self.kill_job
        if self.working_dir == self.dest_dir:
            command = self.command
        else:
            command = self.command.copy()
            command["directories"]["work"] = self.working_dir
        command['preferences'] = self.preferences

        # Launch labelit
        Thread(target=RunLabelit,
              args=(command,
                    self.labelitQueue,
                    params,
                    self.tprint,
                    self.logger)).start()
        #self.labelit_proc.start()

    def process_xds_bg(self):
        """
        Calculate the BKGINIT.cbf for the background calc on the Pilatus. This is
        used in BEST.
        Gleb recommended this but it does not appear to make much difference except take longer.
        """
        if self.verbose and self.logger:
            self.logger.debug("AutoindexingStrategy::process_xds_bg")

        try:
            name = str(self.header.get("fullname"))
            temp = name[name.rfind("_")+1:name.rfind(".")]
            new_name = name.replace(name[name.rfind("_")+1:name.rfind(".")], len(temp)*"?")
            #range = str(int(temp))+" "+str(int(temp))
            command = "JOB=XYCORR INIT\n"
            #xutils.calcXDSbc Does not exist anymore
            command += xutils.calcXDSbc(self)
            command += "DETECTOR_DISTANCE=%s\n" % self.header.get("distance")
            command += "OSCILLATION_RANGE=%s\n" % self.header.get("osc_range")
            command += "X-RAY_WAVELENGTH=%.4f\n" % self.wavelength
            command += "NAME_TEMPLATE_OF_DATA_FRAMES=%s\n" % new_name
            #command += "BACKGROUND_RANGE="+range+"\n"
            #command += "DATA_RANGE="+range+"\n"
            command += "BACKGROUND_RANGE=%s %s\n" % (int(temp), int(temp))
            command += "DATA_RANGE=%s %s\n" % (int(temp), int(temp))
            command += "DIRECTION_OF_DETECTOR_Y-AXIS=0.0 1.0 0.0\n"
            command += "DETECTOR=PILATUS         MINIMUM_VALID_PIXEL_VALUE=0  OVERLOAD=1048500\n"
            command += "SENSOR_THICKNESS=0.32        !SILICON=-1.0\n"
            command += "NX=2463 NY=2527 QX=0.172  QY=0.172  !PILATUS 6M\n"
            command += "DIRECTION_OF_DETECTOR_X-AXIS= 1.0 0.0 0.0\n"
            command += "TRUSTED_REGION=0.0 1.05 !Relative radii limiting trusted detector region\n"
            command += "UNTRUSTED_RECTANGLE= 487  493     0 2528\n"
            command += "UNTRUSTED_RECTANGLE= 981  987     0 2528\n"
            command += "UNTRUSTED_RECTANGLE=1475 1481     0 2528\n"
            command += "UNTRUSTED_RECTANGLE=1969 1975     0 2528\n"
            command += "UNTRUSTED_RECTANGLE=   0 2464   195  211\n"
            command += "UNTRUSTED_RECTANGLE=   0 2464   407  423\n"
            command += "UNTRUSTED_RECTANGLE=   0 2464   619  635\n"
            command += "UNTRUSTED_RECTANGLE=   0 2464   831  847\n"
            command += "UNTRUSTED_RECTANGLE=   0 2464  1043 1059\n"
            command += "UNTRUSTED_RECTANGLE=   0 2464  1255 1271\n"
            command += "UNTRUSTED_RECTANGLE=   0 2464  1467 1483\n"
            command += "UNTRUSTED_RECTANGLE=   0 2464  1679 1695\n"
            command += "UNTRUSTED_RECTANGLE=   0 2464  1891 1907\n"
            command += "UNTRUSTED_RECTANGLE=   0 2464  2103 2119\n"
            command += "UNTRUSTED_RECTANGLE=   0 2464  2315 2331\n"
            command += "ROTATION_AXIS= 1.0 0.0 0.0\n"
            command += "INCIDENT_BEAM_DIRECTION=0.0 0.0 1.0\n"
            command += "FRACTION_OF_POLARIZATION=0.99 !default=0.5 for unpolarized beam\n"
            command += "POLARIZATION_PLANE_NORMAL= 0.0 1.0 0.0\n"
            with open("XDS.INP", "w") as f:
                f.writelines(command)
            Process(target=xutils.processLocal, args=("xds_par", self.logger)).start()

        except:
            self.logger.exception("**Error in process_xds_bg.**")

    def process_distl(self):
        """
        Setup Distl for multiprocessing if enabled.
        """
        if self.verbose and self.logger:
            self.logger.debug('AutoindexingStrategy::process_distl')

        self.distl_output = []
        l = ["", "2"]
        f = 1
        if self.header2:
            f = 2
        for i in range(0, f):
            if self.test:
                job = Thread(target=local_subprocess,
                             kwargs={"command": 'ls'})
            else:
                command = "distl.signal_strength %s" % eval("self.header%s" % l[i]).get("fullname")
                job = Thread(target=local_subprocess,
                             kwargs={"command": command,
                                     "result_queue": self.distl_queue,
                                     "logfile": os.path.join(os.getcwd(), "distl%s.log" % i),
                                   },)
            job.start()
            self.distl_output.append(job)

    def process_raddose(self):
        """
        Run Raddose.
        """
        if self.verbose and self.logger:
            self.logger.debug("AutoindexingStrategy::process_raddose")

        # Setup queue for results
        queue = Queue()
        # Run the command
        inp_kwargs = {'command': self.raddose_file,
                      'result_queue': queue}
        Thread(target=local_subprocess, kwargs=inp_kwargs).start()
        # Save the results
        raddose = Parse.ParseOutputRaddose(queue.get()["stdout"].splitlines())
        self.raddose_results = {"raddose_results" : raddose}

    def check_best(self, iteration=0, best_version="3.2.0"):
        """
        Run all the Best runs at the same time.
        Reduce resolution limit and rerun Mosflm to calculate new files.
        """

        self.logger.debug("check_best")

        # try:
        self.folders_strategy(iteration)
        if iteration != 0:
            f = '%s/%s/%s_res%s'%(self.labelit_dir, iteration, self.index_number, iteration)
            if self.test == False:
                temp = []
                orig = os.path.join(self.labelit_dir, self.index_number)
                with open(orig, "r") as raw:
                    for x, line in enumerate(raw):
                        temp.append(line)
                        #if line.count("ipmosflm"):
                        #    newline = line.replace(self.index_number, '%s/%s/%s'%(self.labelit_dir, iteration, self.index_number))
                        #    temp.remove(line)
                        #    temp.insert(x, newline)
                        if line.startswith("RESOLUTION"):
                            temp.remove(line)
                            temp.append("RESOLUTION %s\n" % str(float(line.split()[1]) + iteration))
                with open(f, "w") as new:
                    new.writelines(temp)
                os.chmod(f, stat.S_IRWXU)
                local_subprocess(command=f)
        self.process_best(iteration, best_version)

    def process_best(self, iteration=0, best_version="3.2.0", runbefore=False):
        """
        Construct the Best command and run. Passes back dict with PID:anom.

        Best versions known 3.2.0, 3.4.4
        """

        self.logger.debug("AutoindexingStrategy::process_best %s", best_version)

        # Get image numbers
        try:
            counter_depth = self.header["image_template"].count("?")
        except KeyError:
            raise Exception("Header information missing image_template")

        # Look for the correct hkl file
        for test_depth in (3, 4, 5, 6):
            test_file = "%s_%s.hkl" % (self.index_number, ("%0"+str(test_depth)+"d") % self.header["image_number"])
            if os.path.exists(test_file):
                counter_depth = test_depth
                break

        image_number_format = "%0"+str(counter_depth)+"d"
        image_number = [image_number_format % self.header["image_number"],]
        if self.header2:
            image_number.append(image_number_format % self.header2["image_number"])

        # Tell Best if two-theta is being used.
        if self.header.get("twotheta", 0.0) != 0.0:
            xutils.fix_bestfile()

        # If Raddose failed, here are the defaults.
        dose = self.raddose_results["raddose_results"].get('dose', 100000)
        #exp_dose_lim = self.raddose_results.get("raddose_results", 300).get('exp dose limit', 300)

        # Set how many frames a crystal will last at current exposure time.
        # Warning in the GUI if flux is too high
        #self.crystal_life = str(int(float(exp_dose_lim) / self.time))
        #if self.crystal_life == '0':
        #    self.crystal_life = '1'
        
        # Adjust dose for ribosome crystals.
        if self.sample_type == 'ribosome':
            dose = 500001

        # Put together the command for labelit.index
        best_detector = DETECTOR_TO_BEST.get(self.header.get("detector"), False)
        if not best_detector:
            self.tprint(arg="RAPD does not have a BEST definition for your detector type %s"
                        % self.header.get("detector"),
                        level=30,
                        color="red")
            return
        command = "best -f %s" % best_detector

        # Binning
        if str(self.header.get('binning')) == '2x2':
            command += '-2x'
        command += " -t %.2f" % self.time
        #if self.high_dose:
        #    command += ' -t 1.0'
        #else:
        #    command += " -t %.2f" % self.time
        command += ' -e %s -sh %.1f' % (self.preferences.get('best_complexity', 'none'),\
                                        self.preferences.get('shape', 2.0))
        if self.preferences.get('aimed_res') != 0.0:
            command += ' -r %.1f' % self.preferences.get('aimed_res')
        if best_version >= "3.4":
            command += ' -Trans %.1f' % self.transmission
        # Set minimum rotation width per frame. Different for PAR and CCD detectors.
        if self.site_parameters.get("DIFFRACTOMETER_OSC_MIN", False):
            command += ' -w %s' % self.site_parameters.get("DIFFRACTOMETER_OSC_MIN")
        # Set minimum exposure time per frame.
        if self.site_parameters.get("DETECTOR_TIME_MIN", False):
            command += ' -M %s' % self.site_parameters.get("DETECTOR_TIME_MIN")
        # Set min and max detector distance
        if best_version >= "3.4" and self.site_parameters.get("DETECTOR_DISTANCE_MAX", False):
            command += ' -DIS_MAX %s' % self.site_parameters.get("DETECTOR_DISTANCE_MAX") 
        if best_version >= "3.4" and self.site_parameters.get("DETECTOR_DISTANCE_MIN", False):
            command += ' -DIS_MIN %s'% self.site_parameters.get("DETECTOR_DISTANCE_MIN")
        # Fix bug in BEST for PAR detectors. Use the cumulative completeness of 99% instead of all
        # bin.
        #if self.vendortype in ('Pilatus-6M', 'ADSC-HF4M'):
        if best_detector in ('pilatus6m', 'hf4m', 'eiger9m', 'eiger16m'):
            if best_version != "3.2.0":
                command += " -low never"
            command += " -su %.1f" % self.preferences.get("susceptibility", 1.0)
        else:
            # Set the I/sigI to 0.75 like Mosflm res in Labelit.
            command += ' -i2s 0.75 -su 1.5'
        # set dose  and limit, else set time
        if best_version >= "3.4":
            #command += ' -GpS %s -DMAX 30000000'%dose
            command += ' -GpS %s'%dose
        else:
            command += ' -T 185'
        if runbefore:
            command += ' -p %s %s' % (runbefore[0], runbefore[1])
        command1 = command
        command1 += ' -a -o best_anom.plt -dna best_anom.xml'
        command += ' -o best.plt -dna best.xml'
        # print image_number, image_number[0]
        end = ' -mos bestfile.dat bestfile.par %s_%s.hkl ' % (self.index_number, image_number[0])
        # print end
        """
        if self.pilatus:
          if os.path.exists(os.path.join(self.working_dir,'BKGINIT.cbf')):
            end = ' -MXDS bestfile.par BKGINIT.cbf %s_%s.hkl ' % (self.index_number,image_number[0])
        """
        if self.header2:
            end += '%s_%s.hkl' % (self.index_number, image_number[1])
        command += end
        command1 += end

        d = {}
        jobs = {}
        l = [(command, ''), (command1, '_anom')]
        st = 0
        end1 = 2
        if runbefore:
            st = runbefore[2]
            end1 = runbefore[3]

        # print l
        for i in range(st, end1):
            log = os.path.join(os.getcwd(), "best%s.log" % l[i][1])
            if self.verbose and self.logger:
                self.logger.debug(l[i][0])
            # Save the path of the log
            d.update({'log'+l[i][1]:log})
            if self.test == False:
                inp_kwargs = {'command': l[i][0],
                              'logfile': log}
                # Update batch queue info if using a compute cluster
                inp_kwargs.update(self.batch_queue)

                #Launch the job
                jobs[str(i)] = Thread(target=self.launcher,
                                       kwargs=inp_kwargs)
                jobs[str(i)].start()

        # Check if Best should rerun since original Best strategy is too long for Pilatus using
        # correct start and end from plots. (Way around bug in BEST.)
        if best_version > "3.4" and self.test == False:
            if runbefore == False:
                counter = 2
                while counter > 0:
                    for job in jobs.keys():
                        if jobs[job].is_alive() == False:
                            del jobs[job]
                            start, _ = self.find_best_strat(d['log'+l[int(job)][1]].replace('log', 'plt'))
                            if start != False:
                                pass
                                # self.process_best(iteration, (start, ran, int(job), int(job)+1))
                            counter -= 1
                    time.sleep(0.1)

    def process_mosflm(self):
        """
        Creates Mosflm executable for running strategy and run. Passes back dict with PID:logfile.
        """
        if self.verbose and self.logger:
            self.logger.debug("AutoindexingStrategy::process_mosflm")

        #try:
        # Change to the correct directory
        xutils.folders2(self, self.labelit_dir)
        l = [("mosflm_strat", "", ""), ("mosflm_strat_anom", "_anom", "ANOMALOUS")]
        # Opens file from Labelit/Mosflm autoindexing and edit it to run a strategy.
        mosflm_rot = self.preferences.get("mosflm_rot", 0.0)
        mosflm_seg = self.preferences.get("mosflm_seg", 1)
        mosflm_st = self.preferences.get("mosflm_start", 0.0)
        mosflm_end = self.preferences.get("mosflm_end", 360.0)

        # Does the user request a start or end range?
        range1 = False
        if mosflm_st != 0.0:
            range1 = True
        if mosflm_end != 360.0:
            range1 = True
        if range1:
            if mosflm_rot == 0.0:
                # mosflm_rot = str(360/float(xutils.symopsSG(self,xutils.getMosflmSG(self))))
                #mosflm_rot = str(360/float(xutils.symopsSG(self, xutils.getLabelitCell(self, "sym"))))
                #mosflm_rot = str(360/float(xutils.symopsSG(self, self.get_labelit_cell("sym"))))
                mosflm_rot = 360.0/(xutils.sg_to_nsymops(self.labelit_sym))
        # Save info from previous data collections.
        if self.multicrystalstrat:
            ref_data = self.preferences.get("reference_data")
            if self.spacegroup == False:
                self.spacegroup = ref_data[0][-1]
                # LG should have been checked in labelit_sort
                xutils.fixMosflmSG(self)
                # For posting in summary
                self.prev_sg = True
        else:
            ref_data = False

        # Run twice for regular and anomalous strategies.
        for i in range(0, 2):
            #shutil.copy(self.index_number, l[i][0])
            temp = []
            # Read the Mosflm input file from Labelit and use only the top part.
            #for x, line in enumerate(open(l[i][0], "r").readlines()):
            #for x, line in enumerate(open(self.index_number, "r").readlines()):
            with open(os.path.join(self.labelit_dir, self.index_number), "r") as raw:
                for x, line in enumerate(raw):
                    temp.append(line)
                    if line.count("ipmosflm"):
                        newline = line.replace('> %s.out'%self.index_number,'')
                        temp.remove(line)
                        temp.insert(x, newline)
                    if line.count("FINDSPOTS"):
                        im = line.split()[-1]
                    if line.startswith("MATRIX"):
                        fi = x

            # Load the image as per Andrew Leslie for Mosflm bug.
            new_line = "IMAGE %s\nLOAD\nGO\n" % im

            # New lines for strategy calculation
            if ref_data:
                for x in range(len(ref_data)):
                    new_line += "MATRIX %s\nSTRATEGY start %s end %s PARTS %s\nGO\n" %  d(ref_data[x][0], ref_data[x][1], ref_data[x][2], len(ref_data)+1)
                new_line += "MATRIX %s.mat\n"%self.index_number
            if range1:
                new_line += "STRATEGY START %.2f END %.2f\nGO\n" % (mosflm_st, mosflm_end)
                new_line += "ROTATE %.2f SEGMENTS %d %s\n" % (mosflm_rot, mosflm_seg, l[i][2])
            else:
                if mosflm_rot == 0.0:
                    new_line += "STRATEGY AUTO %s\n"%l[i][2]
                elif mosflm_seg != "1":
                    new_line += "STRATEGY AUTO ROTATE %.2f SEGMENTS %d %s\n" % (mosflm_rot, mosflm_seg, l[i][2])
                else:
                    new_line += "STRATEGY AUTO ROTATE %.2f %s\n" % (mosflm_rot, l[i][2])
            new_line += "GO\nSTATS\nEXIT\neof\n"
            inp = os.path.join(self.labelit_dir, l[i][0])
            log = inp+".out"
            if self.test == False:
                with open(inp, "w") as new:
                    new.writelines(temp[:fi+1])
                    new.writelines(new_line)
                os.chmod(inp, stat.S_IRWXU)
                inp_kwargs = {'command': inp,
                              'logfile': log}
                # Update batch queue info if using a compute cluster
                inp_kwargs.update(self.batch_queue)
                
                #Launch the job
                Process(target=self.launcher,
                        kwargs=inp_kwargs).start()

    def check_best_detector(self, detector):
        """Check that the detector we need is in the BEST configuration file"""

        # print "check_best_detector", detector

        best_executable = subprocess.check_output(["which", "best"])
        detector_info = os.path.join(os.path.dirname(best_executable),
                                     "detector-inf.dat")

        # Read the detector info file to see if the detector is in it
        lines = open(detector_info, "r").readlines()
        found = False
        for line in lines:
            # print line.rstrip()
            if line.startswith(detector+" "):
                found = True
                break
            elif line.startswith("end"):
                break

        if not found:
            self.tprint(arg="Detector %s missing from the BEST detector information file" %
                        detector,
                        level=30,
                        color="red")
            self.tprint(arg="Add \"%s\" \n to file %s \n to get BEST running" %
                        (info.BEST_INFO[detector], detector_info),
                        level=30,
                        color="red")

    def process_strategy(self, iteration=False):
        """
        Initiate all the strategy runs using multiprocessing.

        Keyword arguments
        iteration -- (default False)
        """

        self.logger.debug("process_strategy")
        # print "process_strategy", iteration

        if iteration:
            st = iteration
            end = iteration+1
        else:
            st = 0
            end = 5
            if self.strategy == "mosflm":
                st = 4
            else:
                # Only check best info if we are going to use best
                # Get the Best version for this machine
                best_version = xutils.get_best_version()
                # Make sure that the BEST install has the detector
                self.check_best_detector(DETECTOR_TO_BEST.get(self.header.get("detector"), None))
            
            if self.multiproc == False:
                end = st+1

        for i in range(st, end):
            # Print for 1st BEST run
            if i == 1:
                self.tprint(arg="  Starting BEST runs", level=98, color="white")
            # Run Mosflm for strategy
            if i == 4:
                self.tprint(arg="  Starting Mosflm runs", level=98, color="white")
                job = Process(target=self.process_mosflm, name="mosflm%s" % i)
            # Run BEST
            else:
                # Reduces resolution and reruns Mosflm to calc new files, then runs Best.
                job = Process(target=self.check_best, name="best%s" % i, args=(i, best_version))
            job.start()
            self.jobs[str(i)] = job

    def process_xoalign(self):
        """
        Run XOalign using rapd_plugin_xoalign.py
        """
        if self.verbose and self.logger:
            self.logger.debug("AutoindexingStrategy::process_xoalign")

        try:
            params = {}
            params["xoalign_timer"] = self.xoalign_timer
            params["test"] = self.test
            params["gui"] = self.gui
            params["dir"] = self.dest_dir
            params["clean"] = self.clean
            params["verbose"] = self.verbose
            Process(target=RunXOalign, args=(self.input, params, self.logger)).start()

        except:
            self.logger.exception("**ERROR in process_xoalign**")

    def postprocess_distl(self):
        """
        Send Distl log to parsing and make sure it didn't fail. Save output dict.
        """
        if self.verbose and self.logger:
            self.logger.debug("AutoindexingStrategy::postprocess_distl")

        # try:
        timer = 0
        while len(self.distl_output) != 0:
            for job in self.distl_output:
                if job.is_alive() == False:
                    self.distl_output.remove(job)
            time.sleep(0.2)
            timer += 0.2
            if self.verbose and self.logger:
                number = round(timer % 1, 1)
                if number in (0.0, 1.0):
                    pass
                    # print "Waiting for Distl to finish %s seconds" % timer
            if self.distl_timer:
                if timer >= self.distl_timer:
                    #job.terminate()
                    self.distl_output.remove(job)
                    self.distl_log.append("Distl timed out\n")
                    if self.verbose and self.logger:
                        self.tprint(arg="Distl timed out", level=30, color="red")
                        self.logger.error("Distl timed out.")

        # Count frames
        if self.header2:
            frame_count = 2
        else:
            frame_count = 1

        # Parse out distl results for the frame(s)
        for frame_number in range(frame_count):
            # Read in the log
            log = self.distl_queue.get()['stdout'].splitlines()
            # Store the logs in one
            self.distl_log.extend(log)
            # Parse and put the distl results into storage
            self.distl_results.append(Parse.ParseOutputDistl(self, log))

        # Debugging
        # pprint(self.distl_results)

        # Print DISTL results to commandline - verbose only
        self.tprint(arg="\nDISTL analysis results", level=30, color="blue")
        if len(self.distl_results) == 2:
            self.tprint(arg="  %21s  %8s  %8s" % ("", "image 1", "image 2"), level=30, color="white")
            format_string = "  %21s: %8s  %8s"
            default_result = ["-", "-"]
        else:
            format_string = "  %21s: %s"
            default_result = ["-",]

        distl_labels = OrderedDict([
            ("spots_total", "Total Spots"),
            ("spots_in_res", "Spots in Resolution"),
            ("spots_good_bragg", "Good Bragg Spots"),
            ("overloads", "Overloaded Spots"),
            ("distl_res", "DISTL Resolution"),
            ("labelit_res", "Labelit Resolution"),
            ("max_cell", "Max Cell"),
            ("ice_rings", "Ice Rings"),
            ("signal_min", "Min Signal Strength"),
            ("signal_max", "Max Signal Strength"),
            ("signal_mean", "Mean Intensity Signal"),
            ])

        for key, val in distl_labels.iteritems():
            result = []
            for distl_result in self.distl_results:
                result.append(distl_result.get(key))
            if not result:
                result = default_result
            vals = tuple([val] + result)
            self.tprint(arg=format_string % vals, level=30, color="white")

    def error_best_post(self, iteration, error, anom=False):
        """
        Post error to proper log in postprocess_best.
        """
        if self.verbose and self.logger:
            self.logger.debug('error_best_post')
        # try:
        if anom:
            j = ['ANOM', '_anom']
        else:
            j = ['', '']
        if self.verbose and self.logger:
            self.logger.debug(error)
        if iteration >= 3:
            line = 'After 3 tries, Best %s failed. Will run Mosflm %s strategy'%(j[0], j[0])
            if self.verbose and self.logger:
                self.logger.debug(line)
        else:
            iteration += 1
            back_counter = 4 - iteration
            line = 'Error in Best %s strategy. Retrying Best %s more time(s)'%(j[0], back_counter)
            if self.verbose and self.logger:
                self.logger.debug(line)
        eval('self.best%s_log'%j[1]).append('\n%s' % line)

    def postprocess_best(self, inp, runbefore=False):
        """
        Send Best log to parsing and save output dict. Error check the results and
        rerun if neccessary.

        Keyword arguments
        inp --
        runbefore -- (default False)
        """

        if self.verbose and self.logger:
            self.logger.debug("AutoindexingStrategy::postprocess_best")

        # print inp

        # Read in log files
        xml = "None"
        anom = False
        if inp.count("anom"):
            anom = True
        log = open(inp, "r").readlines()

        if os.path.exists(inp.replace("log", "xml")):
            xml = open(inp.replace("log", "xml"), "r").readlines()
        iteration = os.path.dirname(inp)[-1]
        if anom:
            self.best_anom_log.extend(log)
        else:
            self.best_log.extend(log)

        # Parse the best results
        data = Parse.ParseOutputBest(self, (log, xml), anom)
        #pprint(data)

        # Set directory for future use
        #data["directory"] = os.path.dirname(inp)

        if self.labelit_results["labelit_results"]:
            # Best error checking. Most errors caused by B-factor calculation problem.
            # If no errors...
            if isinstance(data, dict):
                # Set directory for future use
                data["directory"] = os.path.dirname(inp)

                # data.update({"directory":os.path.dirname(inp)})
                if anom:
                    self.best_anom_results = {"best_results_anom":data}
                else:
                    self.best_results = {"best_results_norm":data}

                # Print to terminal
                if anom:
                    self.tprint(arg="\nBEST strategy ANOMALOUS", level=98, color="blue")
                else:
                    self.tprint(arg="\n\nBEST strategy NORMAL", level=98, color="blue")
                # Header lines
                self.tprint(arg="  " + "-" * 85, level=98, color="white")
                self.tprint(arg="  " + " N |  Omega_start |  N.of.images | Rot.width |  Exposure | \
Distance | % Transmission", level=98, color="white")
                self.tprint(arg="  " + "-" * 85, level=98, color="white")
                for sweep in data["sweeps"]:
                    self.tprint(
                        arg="  %2d |    %6.2f    |   %6d     |   %5.2f   |   %5.2f   | %5.1f  |     %3.2f      |" %
                            (sweep["run_number"],
                             sweep["phi_start"],
                             sweep["number_of_images"],
                             sweep["phi_width"],
                             sweep["exposure_time"],
                             sweep["distance"],
                             sweep["transmission"]
                            ),
                        level=98,
                        color="white")
                self.tprint(arg="  " + "-" * 85, level=98, color="white")

                return "OK"
            # BEST has failed
            else:
                if self.multiproc == False:
                    out = {"None":"No Best Strategy.",
                           "neg B":"Adjusting resolution",
                           "isotropic B":"Isotropic B detected"}
                    if out.has_key(data):
                        self.error_best_post(iteration, out[data], anom)
                self.tprint(arg="BEST unable to calculate a strategy", level=30, color="red")

                # print data
                return "FAILED"

    def postprocess_mosflm(self, inp):
        """
        Pass Mosflm log into parsing and save output dict.

        Keyword argument
        inp -- name of log file to interrogate
        """
        if self.verbose and self.logger:
            self.logger.debug("AutoindexingStrategy::postprocess_mosflm %s" % inp)

        if os.path.basename(inp).count("anom"):
            anom = True
            l = ["ANOM", "self.mosflm_strat_anom", "Mosflm ANOM strategy results"]
        else:
            anom = False
            l = ["", "self.mosflm_strat", "Mosflm strategy results"]
        out = open(inp, "r").readlines()
        eval("%s_log" % l[1]).extend(out)
        data = Parse.ParseOutputMosflm_strat(self, out, anom)

        # Print to terminal
        #if "run_number" in data:
        if anom == False:
            flag = "strategy "
            self.tprint(arg="\nMosflm strategy standard", level=98, color="blue")
        else:
            flag = "strategy anom "
            self.tprint(arg="\nMosflm strategy ANOMALOUS", level=98, color="blue")
        # Header lines
        self.tprint(arg="  " + "-" * 69, level=98, color="white")
        self.tprint(arg="  " + " N |  Omega_start |  N.of.images | Rot.width |  Exposure | Distance ", level=98, color="white")
        self.tprint(arg="  " + "-" * 69, level=98, color="white")

        for i in range(len(data[flag+"run number"])):
            self.tprint(
                arg="  %2d |    %6.2f    |   %6d     |   %5s   |   %5.2f   | %7s  " %
                    (
                        int(data[flag+"run number"][i]),
                        float(data[flag+"phi start"][i]),
                        int(data[flag+"num of images"][i]),
                        data[flag+"delta phi"],
                        float(data[flag+"image exp time"]),
                        str(data[flag+"distance"])
                    ),
                level=98,
                color="white")
        self.tprint(arg="  " + "-" * 69, level=98, color="white")

        if data == None:
            if self.verbose and self.logger:
                self.logger.debug("No Mosflm %s strategy.", l[0])
            eval("%s_results"%l[1]).update({l[2]:"FAILED"})
        elif data == "sym":
            if self.verbose and self.logger:
                self.logger.debug("dataset symmetry not compatible with autoindex symmetry")
            self.tprint(arg="Dataset symmetry not compatible with autoindex symmetry", level=30, color="red")
            eval("%s_results"%l[1]).update({l[2]:"SYM"})
        else:
            eval("%s_results" % l[1]).update({l[2]:data})

    def run_queue(self):
        """
        run_queue for strategy.
        """

        self.logger.debug("AutoindexingStrategy::run_queue")
        self.tprint(arg="\nStarting strategy calculations", level=98, color="blue")
        self.tprint(75, level="progress")

        # try:
        def set_best_results(i, x):
            # Set Best output if it failed after 3 tries
            if i == 3:
                if x == 0:
                    self.best_results = {"best_results_norm":"FAILED"}
                    self.best_failed = True
                else:
                    self.best_anom_results = {"best_results_anom":"FAILED"}
                    self.best_anom_failed = True


        try:
            st = 0
            if self.strategy == "mosflm":
                st = 4
            # dict = {}
            # Run twice for regular(0) and anomalous(1) strategies
            l = ["", "_anom"]
            first_print = False
            for x in range(0, 2):
                for i in range(st, 5):
                    timed_out = False
                    timer = 0
                    job = self.jobs[str(i)]
                    while 1:
                        # print "<<< x=%d, i=%d" % (x, i)
                        if job.is_alive() == False:
                            if i == 4:
                                log = os.path.join(self.labelit_dir, "mosflm_strat%s.out" % l[x])
                            else:
                                log = os.path.join(self.labelit_dir, str(i))+"/best%s.log" % l[x]
                            break
                        time.sleep(1)
                        timer += 1
                        if self.verbose and self.logger:
                            number = round(timer % 1, 1)
                            if number in (0.0, 1.0):
                                if first_print:
                                    self.tprint(arg=".",
                                                level=10,
                                                color="white",
                                                newline=False)
                                else:
                                    first_print = True
                                    self.tprint(arg="    Waiting for strategy to finish",
                                                level=10,
                                                color="white",
                                                newline=False)
                        if self.strategy_timer:
                            if timer >= self.strategy_timer:
                                timed_out = True
                                # print "Timed out"
                                job.terminate()
                                break
                    if timed_out:
                        self.tprint(arg="  Strategy calculation timed out", level=30, color="red")
                        set_best_results(i, x)
                        if i < 4:
                            if self.multiproc == False:
                                self.process_strategy(i+1)
                    else:
                        if i == 4:
                            self.postprocess_mosflm(log)
                        else:
                            job1 = self.postprocess_best(log)
                            if job1 == "OK":
                                break
                            # If Best failed...
                            else:
                                if self.multiproc == False:
                                    self.process_strategy(i+1)
                                set_best_results(i, x)
        except KeyboardInterrupt:
            pass

        if self.test == False:
            if self.multiproc:
                if self.cluster_use:
                    # kill child process on DRMAA job causes error on cluster.
                    # turn off multiprocessing.event so any jobs still running on cluster are terminated.
                    self.running.clear()
                else:
                    # kill all the remaining running jobs
                    for i in range(st, 5):
                        if self.jobs[str(i)].is_alive():
                            if self.verbose and self.logger:
                                self.logger.debug("terminating job: %s" % self.jobs[str(i)])
                            xutils.kill_children(self.jobs[str(i)].pid, self.logger)

    def labelit_cell_sym(self):
      """
      Get unit cell from Labelit results.
      """
      if self.verbose:
        self.logger.debug('AutoindexingStrategy::labelit_cell_sym')

      for line in open(os.path.join(self.labelit_dir,'bestfile.par'),'r').readlines():
            if line.startswith('CELL'):
                if len(line.split()) == 7:
                    self.labelit_cell = line.split()[1:]
            if line.startswith('SYMMETRY'):
                if len(line.split()) == 2:
                    self.labelit_sym = line.split()[1]

      #Sometimes bestfile.par is corrupt so I have backups to get cell and sym.
      # Only gets here if bestfile.par is corrupt
      if self.labelit_cell == False:
          for line in open('%s.mat'%os.path.join(self.labelit_dir,self.index_number),'r').readlines():
              if len(line.split()) == 6:
                  self.labelit_cell = line.split()
      if self.labelit_sym == False:
        for line in open(os.path.join(self.labelit_dir, self.index_number),'r').readlines():
          if line.startswith('SYMMETRY'):
            self.labelit_sym = line.split()[1]

    def labelit_sort(self):
        """
        Sort out which iteration of Labelit has the highest symmetry and choose that solution. If
        Labelit does not find a solution, finish up the pipeline.
        """

        if self.verbose and self.logger:
            self.logger.debug("AutoindexingStrategy::labelit_sort")

        rms_list1 = []
        sg_list1 = []
        metric_list1 = []
        volumes = []
        sg_dict = {}
        sol_dict = {}
        sym = 0

        try:
            # Get the results and logs
            self.labelit_results = self.labelitQueue.get()
            self.labelit_log = self.labelitQueue.get()
        except KeyboardInterrupt:
            sys.exit()

        # print "labelit_results"
        # pprint(self.labelit_results)
        # print "labelit_log"
        # pprint(self.labelit_log)

        # All runs in error state
        error_count = 0
        for iteration, result in self.labelit_results.iteritems():
            # print "RESULT"
            # pprint(result)
            if result["labelit_results"] in ("ERROR", "TIMEOUT", "FAILED"):
                error_count += 1
        if error_count == len(self.labelit_results):
            # print "Unsuccessful indexing run. Exiting."
            # TODO
            #sys.exit(9)
	    self.postprocess()

        # Run through all the results - compile them
        for iteration, result in self.labelit_results.iteritems():
            if isinstance(result["labelit_results"], dict):
                labelit_result = result.get("labelit_results")
                # Check for pseudotranslation in any Labelit run
                if labelit_result.get("pseudotrans") == True:
                    self.pseudotrans = True
                my_spacegroup, rms, metric, volume = labelit.get_labelit_stats(
                    labelit_results=labelit_result,
                    simple=True)
                spacegroup_num = xutils.convert_spacegroup(my_spacegroup)
                sg_dict[iteration] = spacegroup_num
                sg_list1.append(float(spacegroup_num))
                rms_list1.append(rms)
                metric_list1.append(metric)
                volumes.append(volume)
            else:
                # If Labelit failed, set dummy params
                sg_dict[iteration] = 0
                sg_list1.append(0)
                rms_list1.append(100)
                metric_list1.append(100)
                volumes.append(0)
        # pprint(sg_dict)
        # pprint(sg_list1)
        # pprint(rms_list1)
        # pprint(metric_list1)
        # pprint(volumes)

        for index in range(len(sg_list1)):
            if sg_list1[index] == numpy.amax(sg_list1):
                # If its P1 look at the Mosflm RMS, else look at the Labelit metric.
                if sg_list1[index] == 1.0:
                    sol_dict[rms_list1[index]] = self.labelit_results.keys()[index]
                else:
                    sol_dict[metric_list1[index]] = self.labelit_results.keys()[index]

        # print "sol_dict"
        # pprint(sol_dict)

        sol_dict_keys = sol_dict.keys()
        sol_dict_keys.sort()

        # Best Labelit_results key
        highest = sol_dict[sol_dict_keys[0]]
        # Since iter 5 cuts res, it is often the best. Only choose if its the
        # only solution.
        if len(sol_dict_keys) > 1:
            if highest == 5:
                highest = sol_dict[sol_dict_keys[1]]

        # symmetry of best solution
        sym = sg_dict[highest]

        # If there is a solution...
        if sym != 0:
            self.logger.debug("The sorted labelit solution was #%s", highest)

            # Save best results in corect place.
            self.labelit_results = self.labelit_results[highest]

            # Set self.volume for best solution
            self.volume = volumes[highest]

            # Set self.labelit_dir and go to it.
            self.labelit_dir = os.path.join(self.working_dir, str(highest))
            self.index_number = self.labelit_results.get("labelit_results").get("mosflm_index")
            os.chdir(self.labelit_dir)

            # Save the self.Labelit_cell and self.Labelit_sym
            self.labelit_cell_sym()
            
            self.labelit_results["labelit_results"]["best_cell"] = self.labelit_cell
            self.labelit_results["labelit_results"]["best_sym"] = self.labelit_sym
            # pprint(self.labelit_results)

            # Handle the user-set spacegroup
            if self.spacegroup != False:
                check_lg = xutils.checkSG(self, sym)
                if self.spacegroup != sym:
                    fix_spacegroup = False
                    for line in check_lg:
                        if line == self.spacegroup:
                            fix_spacegroup = True
                    if fix_spacegroup:
                        xutils.fixMosflmSG(self)
                        xutils.fixBestSG(self)
                    #else:
                         # Used for telling user that SG is not compatible with cell
                    #    self.ignore_user_SG = True

            # Print Labelit results to commandline
            self.tprint(arg="\nHighest symmetry Labelit result",
                        level=98,
                        color="blue",
                        newline=False)

            for line in self.labelit_results["labelit_results"]["output"][5:]:
                self.tprint(arg="  %s" % line.rstrip(), level=98, color="white")
            # pprint(self.labelit_results["labelit_results"]["output"])

        # No Labelit solution
        else:
            self.logger.debug("No solution was found when sorting Labelit results.")
            self.tprint(arg="\n  Labelit failed to index", level=30, color="red")
            self.labelit_failed = True
            self.labelit_results = {"labelit_results":"FAILED"}
            self.labelit_dir = os.path.join(self.working_dir, "0")
            os.chdir(self.labelit_dir)
            self.process_distl()
            self.postprocess_distl()
            #   if os.path.exists("DISTL_pickle"):
              #   self.makeImages(2)
            self.best_failed = True
            self.best_anom_failed = True

        # except:
        #     self.logger.exception("**ERROR in labelit_sort**")

    def folders_strategy(self, iteration=0):
        """
        Sets up new directory for programs.
        """
        if self.verbose:
            self.logger.debug('Utilities::foldersStrategy')

        copy = False
        new_folder = os.path.join(self.labelit_dir,str(iteration))
        if os.path.exists(new_folder) == False:
            copy = True
        # Go to new_folder
        xutils.folders2(self, new_folder)
        if copy:
            if iteration == 0:
                # Copy files Mosflm generates for BEST
                os.system('cp %s/bestfile* %s/%s*.hkl .'%(self.labelit_dir,self.labelit_dir,self.index_number))
            # Copy other files required by BEST
            shutil.copy(os.path.join(self.labelit_dir,'%s.mat'%self.index_number),new_folder)
            if self.header2:
                shutil.copy(os.path.join(self.labelit_dir,'%s_S.mat'%self.index_number),new_folder)
            #For Pilatis background calc. (NOT USED because it takes too long and doent make much difference)
            if self.vendortype in ('Pilatus-6M','ADSC-HF4M'):
                if os.path.exists(os.path.join(self.working_dir,'BKGINIT.cbf')):
                    shutil.copy(os.path.join(self.working_dir,'BKGINIT.cbf'),new_folder)

    def find_best_strat(self, inp):
        """
        Find the BEST strategy according to the plots.
        """

        if self.verbose and self.logger:
            self.logger.debug('AutoindexingStrategy::find_best_strat')

        def getBestRotRange(inp):
            """
            Parse lines from XML file.
            """
            try:
                p_s = []
                p_e = False
                for line in inp:
                    if line.count('"phi_start"'):
                        p_s.append(line[line.find('>')+1:line.rfind('<')])
                    if line.count('"phi_end">'):
                        p_e = line[line.find('>')+1:line.rfind('<')]
                # If BEST failed...
                if p_e == False:
                    return 'FAILED'
                else:
                    return int(round(float(p_e)-float(p_s[0])))
            except:
                self.logger.exception('**Error in getBestRotRange**')
                return 'FAILED'

        try:
            phi_st = []
            phi_rn = []
            st = False
            end = False
            run = False
            if os.path.exists(inp):
                f = open(inp, 'r').readlines()
                for x, line in enumerate(f):
                    if line.startswith("% linelabel  = 'compl -99.%'"):
                        st = x
                    if line.startswith("% linelabel  = 'compl -95.%'"):
                        end = x
                if st and end:
                    for line in f[st:end]:
                        if len(line.split()) == 2:
                            phi_st.append(line.split()[0])
                            phi_rn.append(int(line.split()[1]))
                    min1 = min(phi_rn)
                    # If xml exists, check if new strategy is at least 5 degrees less rotation range.
                    if os.path.exists(inp.replace('.plt', '.xml')):
                        orig_range = getBestRotRange(open(inp.replace('.plt', '.xml'), 'r').readlines())
                        if orig_range != 'FAILED':
                            if orig_range - min1 >= 5:
                                run = True
                    else:
                        run = True
            if run:
                return (str(phi_st[phi_rn.index(min1)]), str(min1))
            else:
                return (False, False)

        except:
            self.logger.exception('**Error in find_best_strat**')
            return (False, False)

    def write_json(self, results):
        """Write a file with the JSON version of the results"""

        json_string = json.dumps(results) #.replace("\\n", "")

        # Output to terminal?
        if self.preferences.get("json", False):
            print json_string

        # Always write a file
        os.chdir(self.working_dir)
        with open("result.json", "w") as outfile:
            outfile.writelines(json_string)

    def print_credits(self):
        """
        Print information regarding programs utilized by RAPD
        """

        self.tprint(rcredits.HEADER,
                    level=99,
                    color="blue")

        programs = ["CCTBX", "BEST", "MOSFLM", "RADDOSE"]
        info_string = rcredits.get_credits_text(programs, "    ")

        self.tprint(info_string, level=99, color="white")

    def print_plots(self):
        """Display plots on the commandline"""

        # Plot as long as JSON output is not selected
        if self.preferences.get("show_plots", True) and \
           (not self.preferences.get("json", False)):

            # Determine the open terminal size
            term_size = os.popen('stty size', 'r').read().split()

            titled = False

            for plot_type in ("osc_range", "osc_range_anom"):

                if plot_type in self.plots:

                    if not titled:
                        self.tprint(arg="\nPlots from BEST",
                                    level=98,
                                    color="blue")
                        titled = True

                    tag = {"osc_range":"standard",
                           "osc_range_anom":"ANOMALOUS"}[plot_type]

                    plot_data = self.plots[plot_type]

                    # Determine y max
                    y_array = numpy.array(plot_data["y_data"][0]["data"])
                    y_max = y_array.max() + 10
                    y_min = 0

                    gnuplot = subprocess.Popen(["gnuplot"],
                                               stdin=subprocess.PIPE)
                    gnuplot.stdin.write(
                        """set term dumb %d,%d
                           set key outside
                           set title 'Minimal Oscillation Ranges %s'
                           set xlabel 'Starting Angle'
                           set ylabel 'Rotation Range' rotate by 90 \n""" % \
                           (min(180, int(term_size[1])),
                            max(30, int(int(term_size[0])/3)),
                            tag))

                    # Create the plot string
                    plot_string = "plot [0:180] [%d:%d] " % (y_min, y_max)
                    for i in range(min(5, len(plot_data["y_data"]))):
                        plot_string += "'-' using 1:2 title '%s' with lines," % \
                        plot_data["y_data"][i]["label"]
                    plot_string = plot_string.rstrip(",") + "\n"
                    gnuplot.stdin.write(plot_string)

                    # Run through the data and add to gnuplot
                    for i in range(min(5, len(plot_data["y_data"]))):
                        y_series = plot_data["y_data"][i]["data"]
                        x_series = plot_data["x_data"]
                        for i, j in zip(x_series, y_series):
                            gnuplot.stdin.write("%f %f\n" % (i, j))
                        gnuplot.stdin.write("e\n")

                    # Now plot!
                    gnuplot.stdin.flush()
                    time.sleep(3)
                    gnuplot.terminate()

    def postprocess(self):
        """
        Make all the HTML files, pass results back, and cleanup.
        """
        if self.verbose and self.logger:
            self.logger.debug("AutoindexingStrategy::postprocess")

        output = {}

        # Set up the results for return
        self.results["process"]["status"] = 100
        # self.results["directories"] = self.setup
        # self.results["information"] = self.header
        # self.results["preferences"] = self.preferences

        if self.labelit_failed == False:
            if self.strategy == "mosflm":
                pass
            else:
                if self.best_failed:
                    if self.best_anom_failed:
                        pass
                    else:
                        self.html_best_plots()
                elif self.best_anom_failed:
                    self.html_best_plots()
                else:
                    self.html_best_plots()
                    self.print_plots()

        # Save path for files required for future STAC runs.
        # try:
        if self.labelit_failed == False:
            os.chdir(self.labelit_dir)
            # files = ["DNA_mosflm.inp", "bestfile.par"]
            # files = ["mosflm.inp", "%s.mat"%self.index_number]
            files = ["%s.mat" % self.index_number, "bestfile.par"]
            for index, file_to_copy in enumerate(files):
                shutil.copy(file_to_copy, self.working_dir)
                if os.path.exists(os.path.join(self.working_dir, file_to_copy)):
                    output["STAC file%s" % str(index+1)] = os.path.join(self.dest_dir,
                                                                        file_to_copy)
                else:
                    output["STAC file%s" % str(index+1)] = "None"
        else:
            output["STAC file1"] = "None"
            output["STAC file2"] = "None"
        # except:
        #     self.logger.exception("**Could not update path of STAC files**")
        #     output["STAC file1"] = "FAILED"
        #     output["STAC file2"] = "FAILED"

        # # Pass back paths for html files
        # if self.gui:
        #     suffix = ".php"
        # else:
        #     suffix = ".html"
        # l = [("best_plots%s" % suffix, "Best plots html"),
        #      ("jon_summary_long%s" % suffix, "Long summary html"),
        #      ("jon_summary_short%s" % suffix, "Short summary html")]
        # for i in range(len(l)):
        #     try:
        #         path = os.path.join(self.working_dir, l[i][0])
        #         path2 = os.path.join(self.dest_dir, l[i][0])
        #         if os.path.exists(path):
        #             output[l[i][1]] = path2
        #         else:
        #             output[l[i][1]] = "None"
        #     except:
        #         self.logger.exception("**Could not update path of %s file.**" % l[i][0])
        #         output[l[i][1]] = "FAILED"

        # Put all output files into a singe dict to pass back.
        output_files = {"Output files" : output}

        # Put all the result dicts from all the programs run into one resultant dict and pass back.
        results = {}
        if self.labelit_results:
            results.update(self.labelit_results)
        if self.distl_results:
            results["distl_results"] = self.distl_results
        if self.raddose_results:
            results.update(self.raddose_results)
        if self.best_results:
            results.update(self.best_results)
        if self.best_anom_results:
            results.update(self.best_anom_results)
        if self.mosflm_strat_results:
            results.update(self.mosflm_strat_results)
        if self.mosflm_strat_anom_results:
            results.update(self.mosflm_strat_anom_results)

        results["plots"] = self.plots

        # if self.gui:
        self.results["results"] = results

        self.logger.debug(self.results)

        # Print results to screen in JSON format
        # json_output = json.dumps(self.results).replace("\\n", "")
        # if self.preferences.get("json", False):
        #     print json_output
        # del self.results['command']['site']
        #pprint(self.results)
        self.write_json(self.results)

        if self.preferences.get("run_mode") == "server":
            if not self.redis:
                self.connect_to_redis()
            self.send_results()
            #self.logger.debug("Sending back on redis")
            #json_results = json.dumps(self.results)
            #self.redis.lpush("RAPD_RESULTS", json_results)
            #self.redis.publish("RAPD_RESULTS", json_results)

        self.tprint(arg=100, level="progress")

        # Cleanup my mess.
        try:
            os.chdir(self.working_dir)
            if self.clean:
                if self.test == False:
                    if self.verbose and self.logger:
                        self.logger.debug("Cleaning up files and folders")
                    os.system("rm -rf labelit_iteration* dataset_preferences.py")
                    for i in range(0, self.nrun):
                        os.system("rm -rf %s" % i)
        except:
            self.logger.exception("**Could not cleanup**")

        # Move files from RAM to destination folder
        try:
            if self.working_dir == self.dest_dir:
                pass
            else:
                if self.gui:
                    if os.path.exists(self.dest_dir):
                        shutil.rmtree(self.dest_dir)
                    shutil.move(self.working_dir, self.dest_dir)
                else:
                    os.system("cp -R * %s" % self.dest_dir)
                    os.system("rm -rf %s" % self.working_dir)
        except:
            self.logger.exception("**Could not move files from RAM to destination dir.**")

        # Print out recognition of the programs being used
        self.print_credits()

        # Say job is complete.
        t = round(time.time() - self.start_time)
        self.logger.debug("-------------------------------------")
        self.logger.debug("RAPD autoindexing/strategy complete.")
        self.logger.debug("Total elapsed time: %s seconds", t)
        self.logger.debug("-------------------------------------")
        self.tprint(arg="\nRAPD autoindexing & strategy complete", level=98, color="green")
        self.tprint(arg="Total elapsed time: %s seconds" % t, level=10, color="white")

        # Kill the redis connection
        self.redis_database.stop()

    def html_best_plots(self):
        """
        generate plots html/php file
        """

        self.tprint(arg="Generating plots from Best", level=10, color="white")

        if self.verbose and self.logger:
            self.logger.debug("AutoindexingStrategy::html_best_plots")

        # Debugging
        # pprint(self.best_results)

        # try:
        # run = True
        plot = {}
        plotanom = {}
        new_plot = {}
        new_plotanom = {}

        norm_res_dir = self.best_results.get("best_results_norm").get("directory", False)
        anom_res_dir = self.best_anom_results.get("best_results_anom").get("directory", False)

        # Get the parsed results for reg and anom results and put them into a single dict.
        if norm_res_dir:
            # Read the raw best plots output
            raw = open(os.path.join(norm_res_dir, "best.plt"), "r").readlines()
            # Parse the plot file
            new_plot = best.parse_best_plots(raw)

            if anom_res_dir:
                # Read the raw best plots output
                raw = open(os.path.join(anom_res_dir, "best_anom.plt"), "r").readlines()
                # Parse the plot file
                new_plotanom = best.parse_best_plots(raw)
                new_plot.update({"osc_range_anom": new_plotanom.get("osc_range")})

        elif anom_res_dir:
            # Read the raw best plots output
            raw = open(os.path.join(anom_res_dir, "best.plt"), "r").readlines()
            # Parse the plot file
            new_plotanom = best.parse_best_plots(raw)
            new_plot.update({"osc_range_anom": new_plotanom.pop("osc_range")})
        else:
            run = False

        # Best failed?
        if self.best_failed:
            self.plots = False
        # Best success
        else:
            self.plots = new_plot

        # except:
        #     self.logger.exception("**ERROR in html_best_plots**")


class RunLabelit(Thread):
    
    # Holder of PID's or JobID's
    jobids = {}
    # Holder for the job threads
    jobs = {}
    # Holder for errors
    tracker = {}
    # Holder for results
    results = {}
    # Holder for the logs
    log = {}
    # For handling print_warning (future?)
    errors_printed = False

    def __init__(self, command, output, params, tprint=False, logger=None):
        """
        input >> command
        #New minimum input
        {   'command': 'INDEX+STRATEGY',
            'directories': {   'work': '/home/schuerjp/temp/beamcenter/800.0'},
            'header1': {   'beam_center_x': 149.871,
      		'beam_center_y': 145.16,
      		'distance': 800.0,
      		'fullname': '/home/schuerjp/temp/beamcenter/SER-9_Pn0.0020',
      		'spacegroup': 'None',
      		'vendortype': 'MARCCD'},
            'preferences': {   'a': 0.0,
      		     'alpha': 0.0,
      		     'b': 0.0,
      		     'beam_flip': 'False',
      		     'beta': 0.0,
      		     'c': 0.0,
      		     'gamma': 0.0,
      		     'multiprocessing': 'True',
      		     'sample_type': 'protein'},
            'return_address': ('127.0.0.1', 50000)}
        """
        Thread.__init__(self)
        self.start_time= time.time()

        # Passed-in vars
        self.command = command
        #self.input = command
        self.output = output
        self.logger = logger

        # Store tprint for use throughout
        if tprint:
            self.tprint = tprint
        # Dead end if no tprint passed
        else:
            def func(arg=False, level=False, verbosity=False, color=False):
                pass
            self.tprint = func

        # Setting up data input
        self.setup = command["directories"]
        self.header = command["header1"]
        self.header2 = command.get("header2", False)
        self.preferences = command["preferences"]
        self.site_parameters = command.get("site_parameters", {})

        # Set input params
        # Run in debug mode
        self.test = params.get("test", False)

        # Pass int the multiprocessing.Pool for job submission
        self.kill_job = params.get("kill_job")

        # Get the correct laucher, (already loaded)
        # Will not use RAM if cluster_use=True since runs would be on separate nodes. Adds
        # overhead of 1-3s to total run time if all nodes same speed.
        self.launcher = params.get("launcher", local_subprocess)

        # If self.cluster_use == True, you can specify a batch queue on your cluster.
        self.batch_queue = params.get("batch_queue", {})
        # I don't like this so I may move this later!!
        if not len(self.batch_queue.keys()):
            # Setup a Queue.Queue for local_subprocess
            self.queue_type = ''
        else:
            # Setup a multiprocessing.Queue for cluster submission. This solves threading issue in DRMAA.
            self.queue_type = 'mp_'

        # Get detector vendortype for settings. Defaults to ADSC.
        self.vendortype = params.get("vendortype", "ADSC")

        # Turn on verbose output
        self.verbose = params.get("verbose", False)

        # 'all' means run all the Labelit runs
        # an int would say to just run that particular run.
        self.nrun = params.get("iterations", 'all')
        if isinstance(self.nrun, int):
            self.tot_runs = 1
        else:
            # Get the total number of Labelit runs
            self.tot_runs = self.get_labelit_settings('total')

        # Display results in UI
        self.gui = True

        # Set times for processes. "False" to disable.
        if self.header2:
            self.labelit_timer = 180
        else:
            self.labelit_timer = 120
        # Turns on multiprocessing for everything
        # Turns on all iterations of Labelit running at once, sorts out highest symmetry solution,
        # then continues...(much better and faster!!)
        self.multiproc = self.preferences.get("multiprocessing", True)

        self.sample_type = self.preferences.get("sample_type", "protein").lower()

        self.spacegroup = self.preferences.get("spacegroup", False)
        if self.spacegroup != False:
            self.tprint(arg="Spacegroup is set to %s" % self.spacegroup, level=10, color="white")

        # For results passing
        self.indexing_results_queue = eval('%sQueue()'%self.queue_type)

        # This is where I place my overall folder settings.
        self.working_dir = self.setup.get("work")

        #Process.__init__(self, name="RunLabelit")
        self.start()

    def run(self):
        """
        Convoluted path of modules to run.
        """
        self.logger.debug("RunLabelit::run")

        self.preprocess()

        # Make the initial dataset_prefernces.py file
        self.preprocess_labelit()

        if self.tot_runs == 1:
            # This is used for beam center plugin
            self.labelit_timer = 300
            # Sets the dataset_preferences.py and launches Labelit
            self.get_labelit_settings(self.nrun)
        else:
            # Normal mode: running all the Labelit runs
            for i in range(self.tot_runs):
                self.get_labelit_settings(i)

        # Watch for returns
        self.labelit_run_queue()

        if self.nrun == 'all':
            # Put the logs together
            self.condense_logs()

        # send results and logs back to main process
        self.postprocess()

    def preprocess(self):
        """
        Setup the working dir in the RAM and save the dir where the results will go at the end.
        """
        if self.verbose and self.logger:
            self.logger.debug("RunLabelit::preprocess")
        xutils.create_folder(self.working_dir)
        if self.test:
            if self.nrun == 'all':
                self.logger.debug("TEST IS ON")
                self.tprint(arg="TEST IS ON", level=10, color="white")

    def preprocess_labelit(self):
        """
        Setup extra parameters for Labelit if turned on. Will always set beam center from image header.
        Creates dataset_preferences.py file for editing later in the Labelit error iterations if needed.
        """

        if self.verbose and self.logger:
            self.logger.debug('RunLabelit::preprocess_labelit')

        twotheta = self.header.get("twotheta", 0.0)
        x_beam = self.header.get("x_beam")
        y_beam = self.header.get("y_beam")

        # If an override beam center is provided, use it
        if self.preferences.get("x_beam", False):
            x_beam = self.preferences["x_beam"]
            y_beam = self.preferences["y_beam"]
            self.tprint("  Using override beam center %s, %s" % (x_beam, y_beam),
                        10,
                        "white",
                        newline=False)

        binning = True
        if self.header.has_key('binning'):
            binning = self.header.get('binning')

        if self.test == False:
            # Setup the dataset_preferences.py file for Labelit.
            with open('dataset_preferences.py', 'w') as preferences:
                preferences.write('#####Base Labelit settings#####\n')
                preferences.write('best_support=True\n')
                # Set Mosflm RMSD tolerance larger
                preferences.write('mosflm_rmsd_tolerance=4.0\n')
    
                # If binning is off. Force Labelit to use all pixels(MAKES THINGS WORSE).
                # Increase number of spots to use for indexing.
                if binning == False:
                    preferences.write('distl_permit_binning=False\n')
                    preferences.write('distl_maximum_number_spots_for_indexing=600\n')
    
                # If user wants to change the res limit for autoindexing.
                if self.preferences.get('index_hi_res', 0.0) != 0.0:
                    #preferences.write('distl.res.outer='+index_hi_res+'\n')
                    preferences.write('distl_highres_limit=%.2f\n' % self.preferences.get('index_hi_res'))
    
                # Always specify the beam center.
                # If Malcolm flips the beam center in the image header...
                if self.preferences.get("beam_flip", False):
                    preferences.write("autoindex_override_beam=(%.2f, %.2f)\n" % (y_beam, x_beam))
                else:
                    preferences.write("autoindex_override_beam=(%.2f, %.2f)\n" % (x_beam, y_beam))
    
                # If two-theta is being used, specify the angle and distance correctly.
                if twotheta == 0.0:
                    preferences.write('beam_search_scope=%.2f\n' %
                                      self.preferences.get("beam_search", 0.2))
                else:
                    # Have to increase the beam_search_scope when 2theta is in use.
                    preferences.write('beam_search_scope=0.5\n')
                    preferences.write('autoindex_override_twotheta=%.2f\n'%twotheta)
                    # preferences.write('autoindex_override_distance='+distance+'\n')

    def correct_labelit(self, iteration, overrides):
        """
        Perform Labelit corrections - called from process_labelit after directory creation and
        relocation
        """

        # Try to run with generic
        if overrides.get("no_solution"):
            # print ">>> NO SOLUTION", iteration
            sys.exit()

        # Correct error by decreasing the good spots requirement
        if overrides.get("min_good_spots"):
            good_spots = labelit.decrease_good_spot_requirements(overrides.get("min_good_spots"))
            self.log[iteration].append("\nSetting min number of good bragg spots to %d and \
rerunning.\n" % good_spots)

        # Correct error by increasing Mosflm resolution
        if overrides.get("decrease_mosflm_resolution"):
            new_res = labelit.decrease_mosflm_resolution(iteration)
            self.log[iteration].append("\nDecreasing integration resolution to %.1f and \
rerunning.\n" % new_res)

        # Decrease the number of spots required
        if overrides.get("min_spots"):
            spot_count = labelit.decrease_spot_requirements(overrides.get("min_spots"))
            #self.log[iteration].extend("\nDecreasing spot requirments to %d and \
            self.log[iteration].append("\nDecreasing spot requirments to %d and \
rerunning.\n" % spot_count)

        # Get rid of bumpiness
        if overrides.get("bumpiness"):
            removed = labelit.no_bumpiness()
            if removed:
                #self.log[iteration].extend("\nProfile bumpiness removed and rerunning.\n")
                self.log[iteration].append("\nProfile bumpiness removed and rerunning.\n")
            else:
                pass

        return True

    def get_labelit_settings(self, iteration=0):
        """
        Set/reset setting in dataset_preferences.py according to run iteration.
        Commented out things were tried before.
        """
    
        self.logger.debug('Utilities::errorLabelit')
        
        # If iteration is string, return the total number of iterations in the funnction.
        if isinstance(iteration, str):
            return 6
    
        # Create separate folders for Labelit runs.
        if self.multiproc == False:
            iteration += 1
        # Change to the correct folder (create it if necessary).
        #foldersLabelit(self, iteration)
        xutils.create_folders_labelit(self.working_dir, iteration)
    
        with open('dataset_preferences.py','a') as preferences:
            preferences.write('\n#iteration %s\n' % iteration)
            if iteration == 0:
                self.log[iteration] = ['\nUsing default parameters.\n']
                self.tprint("\n  Using default parameters", level=30, color="white", newline=False)
                self.logger.debug('Using default parameters.')
        
            if iteration == 1:
                # Seemed to pick stronger spots on Pilatis
                if "Pilatus" in self.vendortype or "HF4M" in self.vendortype:
                    preferences.write('distl.minimum_spot_area=3\n')
                    preferences.write('distl.minimum_signal_height=4\n')
                elif "Eiger" in self.vendortype:
                    preferences.write('distl.minimum_spot_area=3\n')
                    preferences.write('distl.minimum_signal_height=5.5\n')
                else:
                    preferences.write('distl.minimum_spot_area=6\n')
                    preferences.write('distl.minimum_signal_height=4.3\n')
                self.log[iteration] = ['\nLooking for long unit cell.\n']
                self.tprint("\n  Looking for long unit cell", level=30, color="white", newline=False)
                self.logger.debug('Looking for long unit cell.')
        
            elif iteration == 2:
                # Change it up and go for larger peaks like small molecule.
                preferences.write('distl.minimum_spot_height=6\n')
                self.log[iteration] = ['\nChanging settings to look for stronger peaks (ie. small molecule).\n']
                self.tprint("\n  Looking for stronger peaks (ie. small molecule)", level=30, color="white", newline=False)
                self.logger.debug("Changing settings to look for stronger peaks (ie. small molecule).")
        
            elif iteration == 3:
                if "Pilatus" in self.vendortype or "HF4M" in self.vendortype:
                    preferences.write('distl.minimum_spot_area=2\n')
                    preferences.write('distl.minimum_signal_height=2.3\n')
                elif "Eiger" in self.vendortype:
                    preferences.write('distl.minimum_spot_area=3\n')
                    preferences.write('distl.minimum_signal_height=2.6\n')
                else:
                    preferences.write('distl.minimum_spot_area=7\n')
                    preferences.write('distl.minimum_signal_height=1.2\n')
                self.log[iteration] = ['\nLooking for weak diffraction.\n']
                self.tprint("\n  Looking for weak diffraction", level=30, color="white", newline=False)
                self.logger.debug('Looking for weak diffraction.')
        
            elif iteration == 4:
                if "Pilatus" in self.vendortype or "HF4M" in self.vendortype:
                    preferences.write('distl.minimum_spot_area=3\n')
                    self.log[iteration] = ['\nSetting spot picking level to 3.\n']
                    area = 3
                elif "Eiger" in self.vendortype:
                    preferences.write('distl.minimum_spot_area=3\n')
                    self.log[iteration] = ['\nSetting spot picking level to 3.\n']
                    area = 3
                else:
                    preferences.write('distl.minimum_spot_area=8\n')
                    self.log[iteration] = ['\nSetting spot picking level to 8.\n']
                    area = 8
                self.tprint("\n  Setting spot picking level to %d" % area, level=30, color="white", newline=False)
                self.logger.debug('Setting spot picking level to 3 or 8.')
        
            elif iteration == 5:
                if "Pilatus" in self.vendortype or "HF4M" in self.vendortype:
                    preferences.write('distl.minimum_spot_area=2\n')
                    preferences.write('distl_highres_limit=5\n')
                    self.log[iteration] = ['\nSetting spot picking level to 2 and resolution to 5.\n']
                    setting = (2, 5)
                elif "Eiger" in self.vendortype:
                    preferences.write('distl.minimum_spot_area=2\n')
                    preferences.write('distl_highres_limit=4\n')
                    self.log[iteration] = ['\nSetting spot picking level to 2 and resolution to 4.\n']
                    setting = (2, 4)
                else:
                    preferences.write('distl.minimum_spot_area=6\n')
                    preferences.write('distl_highres_limit=5\n')
                    self.log[iteration] = ['\nSetting spot picking level to 6 and resolution to 5.\n']
                    setting = (6, 5)
                self.tprint("\n  Setting spot picking level to %d and hires limit to %d" % setting, level=30, color="white", newline=False)
                self.logger.debug('Setting spot picking level to 2 or 6.')
            preferences.close()

        return self.process_labelit(iteration)

    def process_labelit(self, iteration=0, inp=False, overrides={}, error=False):
        """
        Construct the labelit command and run. Passes back dict with PID:iteration.
        """
        self.logger.debug("RunLabelit::process_labelit")
        # print "process_labelit %d %s" % (iteration, inp)

        # try:
        labelit_input = []

        # Check if user specific unit cell
        unit_cell_defaults = dict(zip(["a", "b", "c", "alpha", "beta", "gamma"], [False]*6))
        counter = 0
        for parameter in unit_cell_defaults:
            parameter_pref = self.preferences.get(parameter, 0.0)
            if parameter_pref != 0:
                unit_cell_defaults[parameter] = parameter_pref
                counter += 1

        # Can't set less than 6 unit cell parameters
        if counter != 6:
            unit_cell_defaults = False

        # Put together the command for labelit.index
        command = 'labelit.index '

        # Fix some errors
        if overrides:
            self.correct_labelit(iteration, overrides)

        # Multiple possible spacegroups
        if overrides.get("fix_cell"):
            add_to_command = labelit.fix_multiple_cells(
                lattice_group=overrides.get("lattice_group"),
                labelit_solution=overrides.get("labelit_solution")
            )
            #print add_to_command
            command += add_to_command

        # If first labelit run errors because not happy with user specified cell or SG then
        # ignore user input in the rerun.
        #if not self.ignore_user_cell and not overrides.get("ignore_user_cell"):
        if not overrides.get("ignore_user_cell"):
            user_cell = self.preferences.get("unitcell", False)
            if user_cell:
                command += 'known_cell=%s,%s,%s,%s,%s,%s ' % tuple(user_cell)
        #if not self.ignore_user_SG and not overrides.get("ignore_user_SG"):
        if not overrides.get("ignore_user_SG"):
            if self.spacegroup != False:
                command += 'known_symmetry=%s ' % self.spacegroup
        if overrides.get("ignore_sublattice"):
            command += 'sublattice_allow=False '

        # For peptide crystals. Doesn't work that much.
        if self.sample_type == 'peptide':
            command += 'codecamp.maxcell=80 codecamp.minimum_spot_count=10 '
        if inp:
            command += '%s ' % inp
        command += '%s ' % self.header.get('fullname')

        # If pair of images
        if self.header2:
            command += "%s " % self.header2.get("fullname")

        # Save the command to the top of log file, before running job.
        self.log[iteration].extend([command])
        #print '\n%s'%command

        # Don't launch job if self.test = True
        if self.test:
            run = "junk%s" % iteration
        # Not testing
        else:
            #log = os.path.join(os.getcwd(), "labelit.log")
            log = '%s/%s/%s'%(self.working_dir, iteration, "labelit.log")

            # queue to retrieve the PID or JobIB once submitted.
            pid_queue = eval('%sQueue()'%self.queue_type)

            # setup input kwargs
            inp_kwargs = {"command": command,
                          "logfile": log,
                          "pid_queue": pid_queue,
                          "result_queue": self.indexing_results_queue,
                          "tag": iteration}
            # Add batch queue info if launching on cluster
            inp_kwargs.update(self.batch_queue)

            # Launch the job
            #run = Process(target=self.launcher,
            run = Thread(target=self.launcher,
                         name=iteration,
                         kwargs=inp_kwargs)
            run.start()

            # Save the jobs for monitoring status
            self.jobs[iteration] = run

            # Save the PID for killing the job later if needed.
            self.jobids[iteration] = pid_queue.get()

            # Save the number of times a job was run to stop a loop
            self.tracker.setdefault(iteration, {'nruns':0})
            self.tracker[iteration]['nruns'] += 1

        # return the job
        #return run

    def postprocess_labelit(self, raw_result):
        """
        Sends Labelit log for parsing and error checking for rerunning Labelit. Save output dicts.
        """
        # Set defaults
        ex = False
        er = "Labelit failed to find solution."
        failed = False
        
        iteration = raw_result["tag"]
        stdout = raw_result["stdout"]

        # Add to log
        self.log[iteration].append("\n\n")
        self.log[iteration].extend(stdout.split("\n"))

        # Couldn't index
        # elif "No_Indexing_Solution: (couldn't find 3 good basis vectors)" in stdout:
        #     error = "No_Indexing_Solution: (couldn't find 3 good basis vectors)"

        parsed_result = labelit.parse_output(stdout, iteration)
        # Save the return into the shared var
        self.results[iteration] = {"labelit_results": parsed_result}

        # Do error checking and send to correct place according to iteration.
        potential_problems = {
            # Base command to rerun job
            "run_command": functools.partial(self.process_labelit, iteration=iteration),

            "bad_input": {
                "error": "Labelit did not like your input unit cell dimensions or SG.",
                "execute1": {"ignore_sublattice": True},
                "execute2": {"ignore_user_cell": True},
                "execute3": {"ignore_user_cell": True, 
                             "ignore_user_SG": True}},
            "bumpiness": {
                "error": "Labelit settings need to be adjusted.",
                "execute1": {"bumpiness": True}
                },
            "mosflm_error": {
                "error": "Mosflm could not integrate your image.",
                "execute1": {"decrease_mosflm_resolution": True}
                },
            "min_good_spots": {
                "error": "Labelit did not have enough spots to find a solution",
                "execute1": True
                },
            "min_spots": {
              "error": "Labelit did not have enough spots to find a solution",
              "execute1": True
                },
            "fix_cell": {
                "error": "Labelit had multiple choices for user SG and failed.",
                "execute1": True,
                },

            # No fix for these errors
            "fix_labelit": {
                "error": "Distance is not getting read correctly from the image header."},
            "no_pair": {
                "error": "Images are not a pair."},
            "failed": {
                "error": "Autoindexing failed to find a solution"},
            "eiger_cbf_error": {
                "error": "IOTBX needs patched for Eiger CBF files"},
        }

        # If Labelit results are OK, then...
        if isinstance(parsed_result, dict):
            problem_flag = False

        # Otherwise deal with fixing and rerunning Labelit
        elif isinstance(parsed_result, tuple):
            problem_flag = parsed_result[0]
        else:
            problem_flag = parsed_result

        if problem_flag:
            # Change to the correct folder for rerunning.
            xutils.create_folders_labelit(self.working_dir, iteration)
            
            # Check if there is a fix... 
            problem_actions = potential_problems.get(problem_flag, False)
            if problem_actions:
                # Keep track of how many times the specific errors have come up.
                self.tracker[iteration].setdefault(problem_flag,  0)
                self.tracker[iteration][problem_flag] += 1
                # Shortcuts
                ex = problem_actions.get("execute%s"%self.tracker[iteration][problem_flag], False)
                er = problem_actions.get('error')

            # Failure to index due to too few spots
            if problem_flag == "min_spots":
                spot_count = parsed_result[1]
                # If only run once and more than 25 spots
                if spot_count > 25 and ex:
                    potential_problems['run_command'](overrides={"min_spots": spot_count})
                else:
                    # Failed since not enough spots 
                    failed = True

            # When Labelit works, but Mosflm step fails. Rerun forcing Mosflm to work.
            elif problem_flag == "min_good_spots":
                if ex:
                    potential_problems['run_command'](overrides={"min_good_spots": parsed_result[1]})
                else:
                    failed = True

            # Multiple solutions possible with similar cell dimensions
            elif problem_flag == "fix_cell":
                if ex:
                    potential_problems['run_command'](overrides={"fix_cell": True,
                                                                 "ignore_user_cell": True,
                                                                 "ignore_user_SG": True,
                                                                 "lattice_group": parsed_result[1],
                                                                 "labelit_solution": parsed_result[2]})
                else:
                    failed = True

            # Rest of the problems
            elif problem_flag in potential_problems:
                if ex:
                    potential_problems['run_command'](overrides=ex)
                else:
                    failed = True

            # No solution
            else:
                failed = True

            # If failed, save the log and results
            if failed:
                self.log[iteration].append("\n%s\n" % er)
                self.results[iteration] = {"labelit_results": "FAILED"}

    def print_warning(self, warn_type):
        """ """

        if warn_type == "Eiger CBF":
            self.tprint("\nThe installation of Phenix you are running needs patched to be used for \
Eiger HDF5 files that have been converted to CBFs.\nInstructions for patching are in \
$RAPD_HOME/install/sources/cctbx/README.md\n",
                        level=50,
                        color="red")

    def postprocess(self):
        """
        Send back the results and logs.
        """
        if self.verbose and self.logger:
            self.logger.debug("RunLabelit::postprocess")

        # Pass back output
        self.output.put(self.results)
        # Pass back the logs
        if self.nrun == 'all':
            self.output.put(self.log)

    def labelit_run_queue(self):
        """
        Run Queue for Labelit.
        """
        self.logger.debug('RunLabelit::labelit_run_queue')

        kill_jobs = True
        timer = 0
        start_time = time.time()

        ellapsed_time = time.time() - start_time
        current_progress = 0

        while ellapsed_time < global_vars.LABELIT_TIMEOUT:
            prog = int(7*ellapsed_time / 50)
            if prog > current_progress:
                self.tprint(prog*10, "progress")
                current_progress = prog
            if not self.indexing_results_queue.empty():
                result = self.indexing_results_queue.get(False)
                # join the Process
                self.jobs[result["tag"]].join()
                # Remove jobid from running jobs
                del self.jobids[result["tag"]]
                # Postprocess the labelit job
                self.postprocess_labelit(raw_result=result)
                # All jobs have finished
                if not len(self.jobids.keys()):
                    # print "All jobs done"
                    kill_jobs = False
                    break
            if self.tot_runs == 1:
                # For beam center plugin, slow it down
                time.sleep(1)
            else:
                time.sleep(0.1)
            ellapsed_time = time.time() - start_time

        if kill_jobs:
            # Make sure all jobs are killed
            for i, pid in self.jobids.iteritems():
                self.results[i] = {"labelit_results": "FAILED"}
                self.kill_job(pid, self.logger)


    def condense_logs(self):
        """Put the Labelit logs together"""

        self.logger.debug("RunLabelit::condense_logs")

        for iteration in range(self.tot_runs):
            # pprint(self.log[iteration])
            if iteration in self.log:
                header_line = "-------------------------\nLABELIT ITERATION %s\n-------------------\
------\n" % iteration
                if iteration == 0:
                    self.log["run1"] = ["\nRun 1\n"]
                self.log["run1"].append(header_line)
                self.log["run1"].extend(self.log[iteration])
                self.log["run1"].append("\n")
            else:
                self.log["run1"].append("\nLabelit iteration %s FAILED\n" % iteration)<|MERGE_RESOLUTION|>--- conflicted
+++ resolved
@@ -561,11 +561,7 @@
             crystal_size_y = self.preferences.get("crystal_size_y", 100.0)/1000.0
             crystal_size_z = self.preferences.get("crystal_size_z", 100.0)/1000.0
 
-<<<<<<< HEAD
         setup = '#!/bin/bash\n'
-=======
-        setup = '#!/bin/sh\n'
->>>>>>> 0e599da9
         setup += "raddose << EOF\n"
         if beam_size_x and beam_size_y:
             setup += "BEAM %s %s\n" % (beam_size_x, beam_size_y)
@@ -611,19 +607,10 @@
         if satm:
             setup += "SATM %d\n" % satm
         setup += "END\nEOF\n"
-<<<<<<< HEAD
         self.raddose_file = os.path.join(self.labelit_dir, "raddose.com")
         with open(self.raddose_file, "w+") as raddose:
 	    raddose.writelines(setup)
             #raddose.close()
-        os.chmod(self.raddose_file, stat.S_IRWXU)
-=======
->>>>>>> 0e599da9
-
-        # write the file
-        self.raddose_file = os.path.join(self.labelit_dir, "raddose.com")
-        with open(self.raddose_file, "w+") as raddose:
-            raddose.writelines(setup)
         os.chmod(self.raddose_file, stat.S_IRWXU)
 
     def start_labelit(self):
