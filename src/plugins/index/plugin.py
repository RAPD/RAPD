"""
An autoindex & strategy rapd_plugin
"""

__license__ = """
This file is part of RAPD

Copyright (C) 2009-2017, Cornell University
All rights reserved.

RAPD is free software: you can redistribute it and/or modify
it under the terms of the GNU Affero General Public License as published by
the Free Software Foundation, version 3.

RAPD is distributed in the hope that it will be useful,
but WITHOUT ANY WARRANTY; without even the implied warranty of
MERCHANTABILITY or FITNESS FOR A PARTICULAR PURPOSE.  See the
GNU Affero General Public License for more details.

You should have received a copy of the GNU Affero General Public License
along with this program.  If not, see <http://www.gnu.org/licenses/>.
"""
__created__ = "2009-07-14"
__maintainer__ = "Jon Schuermann"
__email__ = "schuerjp@anl.gov"
__status__ = "Production"

# This is an active rapd plugin
RAPD_PLUGIN = True

# This handler's request type
PLUGIN_TYPE = "INDEX"
PLUGIN_SUBTYPE = "CORE"

# A unique UUID for this handler (uuid.uuid1().hex)
ID = "3b3448aee4a811e59c0aac87a3333966"
VERSION = "2.0.0"

# Standard imports
from collections import OrderedDict
import functools
import glob
import json
import logging
from multiprocessing import Process, Queue, Event
import multiprocessing
import numpy
import os
from pprint import pprint
import shutil
import signal
import subprocess
import sys
import time

# RAPD imports
import info
import plugins.subcontractors.parse as Parse
import plugins.subcontractors.labelit as labelit
# import plugins.subcontractors.summary as Summary
from plugins.subcontractors.xoalign import RunXOalign
import utils.credits as credits
from utils.communicate import rapd_send
import utils.global_vars as global_vars
from utils.processes import local_subprocess
# from utils.modules import load_module
import utils.spacegroup as spacegroup
import utils.xutils as xutils

DETECTOR_TO_BEST = {
    "ADSC": "q315",
    "ADSC-Q315": "q315",
    "ADSC-HF4M": "hf4m",
    "Pilatus-6M": "pilatus6m",
    "PILATUS": "pilatus6m",
    "raxis":"raxis",
    "rayonix_mx225": "mar225",
    "rayonix_mx300": "mx300",
    "rayonix_mx300hs": "mx300hs",
    "mar300": "mar300",
    "ray300": "ray300",
    "Dectris Eiger 9M": "eiger9m",
    "Eiger-9M": "eiger9m",
    "Eiger-16M": "eiger16m",
    }

VERSIONS = {
    "best": (
        "Version 3.2.0",
        "Version 3.4.4"
    ),
    "gnuplot": (
        "gnuplot 4.2",
        "gnuplot 5.0",
    ),
    "ipmosflm": (
        "version 7.2.1",
    ),
    "labelit": (),
    "raddose": (),
}

class RapdPlugin(Process):
    """
    command format
    {
        "command":"INDEX+STRATEGY",
        "directories":
            {
                "work":""                           # Where to perform the work
            },
        "header1":{},                               # Image information
        ["header2":{},]                             # 2nd image information
        "site_parameters":{}                        # Site data
        "preferences":{}                            # Settings for calculations
        "return_address":("127.0.0.1", 50000)       # Location of control process
    }
    """

    # For testing individual modules (Will not run in Test mode on cluster!! Can be set at end of
    # __init__.)
    test = False

    # Removes junk files and directories at end. (Will still clean on cluster!! Can be set at end of
    #  __init__.)
    clean = False

    # Runs in RAM (slightly faster), but difficult to debug.
    ram = False

    # Will not use RAM if self.cluster_use=True since runs would be on separate nodes. Slower
    # (>10%).
    cluster_use = False

    # Switch for verbose
    verbose = True

    # Number of Labelit iterations to run.
    iterations = 6

    # This is where I place my overall folder settings.
    working_dir = False
    auto_summary = False
    labelit_log = {}
    labelit_results = {}
    labelit_summary = False
    labelit_failed = False
    distl_log = []
    distl_results = {}
    distl_summary = False
    raddose_results = False
    raddose_summary = False
    best_log = []
    best_results = False
    best_summary = False
    best1_summary = False
    best_summary_long = False
    best_anom_log = []
    best_anom_results = False
    best_anom_summary = False
    best1_anom_summary = False
    best_anom_summary_long = False
    best_failed = False
    best_anom_failed = False
    rerun_best = False
    mosflm_strat_log = []
    mosflm_strat_anom_log = []
    mosflm_strat_results = {}
    mosflm_strat_anom_results = {}
    mosflm_strat_summary = False
    mosflm_strat1_summary = False
    mosflm_strat_summary_long = False
    mosflm_strat_anom_summary = False
    mosflm_strat1_anom_summary = False
    mosflm_strat_anom_summary_long = False
    plots = {}
    # Labelit settings
    index_number = False
    ignore_user_SG = False
    pseudotrans = False
    # Raddose settings
    volume = False
    calc_num_residues = False
    # Mosflm settings
    prev_sg = False
    # Extra features for BEST
    high_dose = False
    crystal_life = None
    iso_B = False
    # Dicts for running the Queues
    jobs = {}

    # The results of the plugin
    results = {}

    def __init__(self, site, command, tprint=False, logger=False):
        """
        Initialize the plugin

        Keyword arguments
        site -- full site settings
        command -- dict of all information for this plugin to run
        """
        # Save the start time
        self.st = time.time()

        # If the logging instance is passed in...
        if logger:
            self.logger = logger
        else:
            # Otherwise get the logger Instance
            self.logger = logging.getLogger("RAPDLogger")
            self.logger.debug("__init__")

        # Store tprint for use throughout
        if tprint:
            self.tprint = tprint
        # Dead end if no tprint passed
        else:
            def func(arg=False, level=False, verbosity=False, color=False):
                pass
            self.tprint = func

        # Some logging
        self.logger.info(site)
        self.logger.info(command)

        # Store passed-in variables
        self.site = site
        self.command = command
        self.reply_address = self.command["return_address"]

        # Setting up data input
        self.setup = self.command["directories"]
        self.header = self.command["header1"]
        self.header2 = self.command.get("header2", False)
        self.site_parameters = self.command.get("site_parameters", False)
        self.preferences = self.command.get("preferences", {})
        self.controller_address = self.reply_address

        # pprint(self.preferences)

        # Assumes that Core sent job if present. Overrides values for clean and test from top.
        if self.site_parameters != False:
            self.gui = True
            self.test = False
            self.clean = False
        else:
            # If running from command line, site_parameters is not in there. Needed for BEST.
            if self.site:
                self.site_parameters = self.site.BEAM_INFO.get(
                    xutils.get_site(self.header['fullname'],
                    False)[1])
            else:
                self.site_parameters = self.preferences.get("site_parameters", False)
                # Sets settings so I can view the HTML output on my machine (not in the RAPD GUI),
                # and does not send results to database.
                self.gui = False

	    # Load the appropriate cluster adapter or set to False
        if self.cluster_use:
            self.cluster_adapter = xutils.load_cluster_adapter(self)
            self.cluster_queue = self.cluster_adapter.check_queue(self.command["command"])
        else:
            self.cluster_adapter = False
            self.cluster_queue = False

        # Set timer for distl. "False" will disable.
        if self.header2:
            self.distl_timer = 60
        else:
            self.distl_timer = 30

        # Set strategy timer. "False" disables.
        self.strategy_timer = False

        # Set timer for XOAlign. "False" will disable.
        self.xoalign_timer = 30

        # Turns on multiprocessing for everything
        # Turns on all iterations of Labelit running at once, sorts out highest symmetry solution,
        # then continues...(much better!!)
        self.multiproc = self.preferences.get("multiprocessing", True)

	    # Set for Eisenberg peptide work.
        self.sample_type = self.preferences.get("sample_type", "Protein")
        if self.sample_type == "Peptide":
            self.peptide = True
        else:
            self.peptide = False

        # BEST is default and if it fails Mosflm results are shown as backup.
        # Setting to 'mosflm' will force it to show Mosflm results regardless.
        self.strategy = self.preferences.get("strategy_type", "best")

        # Check to see if XOALign should run.
        if self.header.has_key("mk3_phi") and self.header.has_key("mk3_kappa"):
            self.minikappa = True
        else:
            self.minikappa = False

        # Check to see if multi-crystal strategy is requested.
        if self.preferences.get("reference_data_id") in (None, 0):
            self.multicrystalstrat = False
        else:
            self.multicrystalstrat = True
            self.strategy = "mosflm"
        """
        # This is where I place my overall folder settings.
        self.working_dir                        = False
        # This is where I have chosen to place my results
        self.auto_summary                       = False
        self.labelit_log                        = {}
        self.labelit_results                    = {}
        self.labelit_summary                    = False
        self.labelit_failed                     = False
        self.distl_log                          = []
        self.distl_results                      = {}
        self.distl_summary                      = False
        self.raddose_results                    = False
        self.raddose_summary                    = False
        self.best_log                           = []
        self.best_results                       = False
        self.best_summary                       = False
        self.best1_summary                      = False
        self.best_summary_long                  = False
        self.best_anom_log                      = []
        self.best_anom_results                  = False
        self.best_anom_summary                  = False
        self.best1_anom_summary                 = False
        self.best_anom_summary_long             = False
        self.best_failed                        = False
        self.best_anom_failed                   = False
        self.rerun_best                         = False
        self.mosflm_strat_log                   = []
        self.mosflm_strat_anom_log              = []
        self.mosflm_strat_results               = {}
        self.mosflm_strat_anom_results          = {}
        self.mosflm_strat_summary               = False
        self.mosflm_strat1_summary              = False
        self.mosflm_strat_summary_long          = False
        self.mosflm_strat_anom_summary          = False
        self.mosflm_strat1_anom_summary         = False
        self.mosflm_strat_anom_summary_long     = False
        # Labelit settings
        self.index_number                       = False
        self.ignore_user_SG                     = False
        self.pseudotrans                        = False
        # Raddose settings
        self.volume                             = False
        self.calc_num_residues                  = False
        # Mosflm settings
        self.prev_sg                            = False
        # Extra features for BEST
        self.high_dose                          = False
        self.crystal_life                       = None
        self.iso_B                              = False
        # Dicts for running the Queues
        self.jobs                               = {}
        self.vips_images                        = {}
        """
        # Settings for all programs
        #self.beamline = self.header.get("beamline")
        self.time = str(self.header.get("time", "1.0"))
        self.wavelength = str(self.header.get("wavelength"))
        self.transmission = str(self.header.get("transmission", 10))
        # self.aperture = str(self.header.get("md2_aperture"))
        self.spacegroup = self.preferences.get("spacegroup", False)
        self.flux = str(self.header.get("flux", '3E10'))
        self.solvent_content = str(self.preferences.get("solvent_content", 0.55))

        Process.__init__(self, name="AutoindexingStrategy")

        self.start()

    def run(self):
        """
        Convoluted path of modules to run.
        """

        if self.verbose:
            self.logger.debug("AutoindexingStrategy::run")

        self.tprint(arg="\nStarting indexing procedures", level=98, color="blue")
        self.tprint(arg=0, level="progress")
        self.tprint(arg=0, level="progress")
        # Check if h5 file is input and convert to cbf's.
        if self.header["fullname"][-3:] == ".h5":
            if self.convert_images() == False:
                # If conversion fails, kill the job.
                self.postprocess()

        self.preprocess()

        if self.minikappa:
            self.processXOalign()
        else:

            # Run Labelit
            self.start_labelit()

      	    # Sorts labelit results by highest symmetry.
            self.labelitSort()

            # If there is a solution, then calculate a strategy.
            if self.labelit_failed == False:

                # Start distl.signal_strength for the correct labelit iteration
                self.processDistl()
                if self.multiproc == False:
                    self.postprocessDistl()
                self.preprocessRaddose()
                self.processRaddose()
                self.processStrategy()
                self.run_queue()

                # Get the distl_results
                if self.multiproc:
                    self.postprocessDistl()

            # Pass back results, and cleanup.
            self.postprocess()

    def preprocess(self):
        """
        Setup the working dir in the RAM and save the dir where the results will go at the end.
        """
        if self.verbose:
            self.logger.debug("AutoindexingStrategy::preprocess")

        # Determine detector vendortype
        self.vendortype = xutils.getVendortype(self, self.header)
        self.dest_dir = self.setup.get("work")
        if self.test or self.cluster_use:
            self.working_dir = self.dest_dir
        elif self.ram:
            self.working_dir = "/dev/shm/%s" % self.dest_dir[1:]
        else:
            self.working_dir = self.dest_dir
        if os.path.exists(self.working_dir) == False:
            os.makedirs(self.working_dir)
        os.chdir(self.working_dir)

        # Setup event for job control on cluster (Only works at NE-CAT using DRMAA for
        # job submission)
        if self.cluster_adapter:
            self.running = Event()
            self.running.set()

    def preprocessRaddose(self):
        """
        Create the raddose.com file which will run in processRaddose. Several beamline specific entries for flux and
        aperture size passed in from rapd_site.py
        """
        if self.verbose:
            self.logger.debug("AutoindexingStrategy::preprocessRaddose")

        # try:
        beam_size_x = False
        beam_size_y = False
        gauss_x = False
        gauss_y = False

        # Get unit cell
        cell = xutils.getLabelitCell(self)
        nres = xutils.calcTotResNumber(self, self.volume)

        # Adding these typically does not change the Best strategy much, if it at all.
        patm = False
        satm = False
        if self.sample_type == "Ribosome":
            crystal_size_x = "1"
            crystal_size_y = "0.5"
            crystal_size_z = "0.5"
        else:
            # crystal dimensions (default 0.1 x 0.1 x 0.1 from rapd_site.py)
            crystal_size_x = str(float(self.preferences.get("crystal_size_x", 100))/1000.0)
            crystal_size_y = str(float(self.preferences.get("crystal_size_y", 100))/1000.0)
            crystal_size_z = str(float(self.preferences.get("crystal_size_z", 100))/1000.0)
        if self.header.has_key("flux"):
            beam_size_x = str(self.header.get("beam_size_x"))
            beam_size_y = str(self.header.get("beam_size_y"))
            gauss_x = str(self.header.get("gauss_x"))
            gauss_y = str(self.header.get("gauss_y"))
        raddose = open("raddose.com", "w+")
        setup = "raddose << EOF\n"
        if beam_size_x and beam_size_y:
            setup += "BEAM %s %s\n" % (beam_size_x, beam_size_y)
        # Full-width-half-max of the beam
        if gauss_x and gauss_y:
            setup += "GAUSS %s %s\nIMAGES 1\n" % (gauss_x, gauss_y)
        setup += "PHOSEC %s\n" % self.flux
        setup += "EXPOSURE %s\n" % self.time
        if cell:
            setup += "CELL %s %s %s %s %s %s\n" % (cell[0],
                                                   cell[1],
                                                   cell[2],
                                                   cell[3],
                                                   cell[4],
                                                   cell[5])
        else:
            self.logger.debug("Could not get unit cell from bestfile.par")

        # Set default solvent content based on sample type. User can override.
        if self.solvent_content == "0.55":
            if self.sample_type == "Protein":
                setup += "SOLVENT 0.55\n"
            else:
                setup += "SOLVENT 0.64\n"
        else:
            setup += "SOLVENT %s\n"%self.solvent_content
        # Sets crystal dimensions. Input from dict (0.1 x 0.1 x 0.1 mm), but user can override.
        if crystal_size_x and crystal_size_y and crystal_size_z:
            setup += "CRYSTAL %s %s %s\n" % (crystal_size_x, crystal_size_y, crystal_size_z)
        if self.wavelength:
            setup += "WAVELENGTH %s\n" % self.wavelength
        setup += "NMON 1\n"
        if self.sample_type == "Protein":
            setup += "NRES %s\n" % nres
        elif self.sample_type == "DNA":
            setup += "NDNA %s\n" % nres
        else:
            setup += "NRNA %s\n" % nres
        if patm:
            setup += "PATM %s\n" % patm
        if satm:
            setup += "SATM %s\n" % satm
        setup += "END\nEOF\n"
        raddose.writelines(setup)
        raddose.close()

        # except:
            # self.logger.exception("**ERROR in preprocessRaddose**")

    def start_labelit(self):
        """
        Initiate Labelit runs.
        """

        if self.verbose:
            self.logger.debug("AutoindexingStrategy::runLabelit")

        self.tprint(arg="  Starting Labelit runs", level=99, color="white", newline=False)

        # try:
        # Setup queue for getting labelit log and results in labelitSort.
        self.labelitQueue = Queue()
        params = {}
        params["test"] = self.test
        params["cluster"] = self.cluster_adapter
        params["verbose"] = self.verbose
        params["cluster_queue"] = self.cluster_queue
        params["vendortype"] = self.vendortype
        if self.working_dir == self.dest_dir:
            command = self.command
        else:
            command = self.command.copy()
            command["directories"]["work"] = self.working_dir

        # Launch labelit
        Process(target=RunLabelit,
                args=(command,
                      self.labelitQueue,
                      params,
                      self.tprint,
                      self.logger)).start()

        # except:
        #     self.logger.exception("**Error in process_labelit**")

    def processXDSbg(self):
        """
        Calculate the BKGINIT.cbf for the background calc on the Pilatus. This is
        used in BEST.
        Gleb recommended this but it does not appear to make much difference except take longer.
        """
        if self.verbose:
            self.logger.debug("AutoindexingStrategy::processXDSbg")

        try:
            name = str(self.header.get("fullname"))
            temp = name[name.rfind("_")+1:name.rfind(".")]
            new_name = name.replace(name[name.rfind("_")+1:name.rfind(".")], len(temp)*"?")
            #range = str(int(temp))+" "+str(int(temp))
            command = "JOB=XYCORR INIT\n"
            command += xutils.calcXDSbc(self)
            command += "DETECTOR_DISTANCE=%s\n" % self.header.get("distance")
            command += "OSCILLATION_RANGE=%s\n" % self.header.get("osc_range")
            command += "X-RAY_WAVELENGTH=%s\n" % self.wavelength
            command += "NAME_TEMPLATE_OF_DATA_FRAMES=%s\n" % new_name
            #command += "BACKGROUND_RANGE="+range+"\n"
            #command += "DATA_RANGE="+range+"\n"
            command += "BACKGROUND_RANGE=%s %s\n" % (int(temp), int(temp))
            command += "DATA_RANGE=%s %s\n" % (int(temp), int(temp))
            command += "DIRECTION_OF_DETECTOR_Y-AXIS=0.0 1.0 0.0\n"
            command += "DETECTOR=PILATUS         MINIMUM_VALID_PIXEL_VALUE=0  OVERLOAD=1048500\n"
            command += "SENSOR_THICKNESS=0.32        !SILICON=-1.0\n"
            command += "NX=2463 NY=2527 QX=0.172  QY=0.172  !PILATUS 6M\n"
            command += "DIRECTION_OF_DETECTOR_X-AXIS= 1.0 0.0 0.0\n"
            command += "TRUSTED_REGION=0.0 1.05 !Relative radii limiting trusted detector region\n"
            command += "UNTRUSTED_RECTANGLE= 487  493     0 2528\n"
            command += "UNTRUSTED_RECTANGLE= 981  987     0 2528\n"
            command += "UNTRUSTED_RECTANGLE=1475 1481     0 2528\n"
            command += "UNTRUSTED_RECTANGLE=1969 1975     0 2528\n"
            command += "UNTRUSTED_RECTANGLE=   0 2464   195  211\n"
            command += "UNTRUSTED_RECTANGLE=   0 2464   407  423\n"
            command += "UNTRUSTED_RECTANGLE=   0 2464   619  635\n"
            command += "UNTRUSTED_RECTANGLE=   0 2464   831  847\n"
            command += "UNTRUSTED_RECTANGLE=   0 2464  1043 1059\n"
            command += "UNTRUSTED_RECTANGLE=   0 2464  1255 1271\n"
            command += "UNTRUSTED_RECTANGLE=   0 2464  1467 1483\n"
            command += "UNTRUSTED_RECTANGLE=   0 2464  1679 1695\n"
            command += "UNTRUSTED_RECTANGLE=   0 2464  1891 1907\n"
            command += "UNTRUSTED_RECTANGLE=   0 2464  2103 2119\n"
            command += "UNTRUSTED_RECTANGLE=   0 2464  2315 2331\n"
            command += "ROTATION_AXIS= 1.0 0.0 0.0\n"
            command += "INCIDENT_BEAM_DIRECTION=0.0 0.0 1.0\n"
            command += "FRACTION_OF_POLARIZATION=0.99 !default=0.5 for unpolarized beam\n"
            command += "POLARIZATION_PLANE_NORMAL= 0.0 1.0 0.0\n"
            f = open("XDS.INP", "w")
            f.writelines(command)
            f.close()
            Process(target=xutils.processLocal, args=("xds_par", self.logger)).start()

        except:
            self.logger.exception("**Error in ProcessXDSbg.**")

    def processDistl(self):
        """
        Setup Distl for multiprocessing if enabled.
        """
        if self.verbose:
            self.logger.debug('AutoindexingStrategy::processDistl')
        try:
            self.distl_output = []
            l = ["", "2"]
            f = 1
            if self.header2:
                f = 2
            for i in range(0, f):
                if self.test:
                    inp = "ls"
                    job = Process(target=xutils.processLocal, args=(inp, self.logger))
                else:
                    inp = "distl.signal_strength %s" % eval("self.header%s" % l[i]).get("fullname")
                    job = Process(target=xutils.processLocal,
                                  args=((inp, "distl%s.log" % i), self.logger))
                job.start()
                self.distl_output.append(job)

        except:
            self.logger.exception("**Error in ProcessDistl**")

    def processRaddose(self):
        """
        Run Raddose.
        """
        if self.verbose:
            self.logger.debug("AutoindexingStrategy::processRaddose")

        self.raddose_log = []
        try:
            self.raddose_log.append("tcsh raddose.com\n")
            output = subprocess.Popen("tcsh raddose.com",
                                      shell=True,
                                      stdout=subprocess.PIPE,
                                      stderr=subprocess.STDOUT)
            output.wait()
            for line in output.stdout:
                self.raddose_log.append(line)

        except:
            self.logger.exception("**ERROR in processRaddose**")

        raddose = Parse.ParseOutputRaddose(self, self.raddose_log)
        self.raddose_results = {"raddose_results":raddose}
        if self.raddose_results["raddose_results"] == None:
            self.raddose_results = {"raddose_results":"FAILED"}
            if self.verbose:
                self.logger.debug("Raddose failed")

    def errorBest(self, iteration=0, best_version="3.2.0"):
        """
        Run all the Best runs at the same time.
        Reduce resolution limit and rerun Mosflm to calculate new files.
        """

        self.logger.debug("errorBest")

        # try:
        if iteration != 0:
            if self.test == False:
                temp = []
                f = "%s_res%s"%(self.index_number, iteration)
                shutil.copy(self.index_number, f)
                for line in open(f, "r").readlines():
                    temp.append(line)
                    if line.startswith("RESOLUTION"):
                        temp.remove(line)
                        temp.append("RESOLUTION %s\n" % str(float(line.split()[1]) + iteration))
                new = open(f, "w")
                new.writelines(temp)
                new.close()
                subprocess.Popen("sh %s" % f, shell=True).wait()
        self.processBest(iteration, best_version)

        # except:
        #     self.logger.exception("**ERROR in errorBest**")
        #     self.best_log.append("\nCould not reset Mosflm resolution for Best.\n")

    def processBest(self, iteration=0, best_version="3.2.0", runbefore=False):
        """
        Construct the Best command and run. Passes back dict with PID:anom.

        Best versions known 3.2.0, 3.4.4
        """

        # print "processBest"

        if self.verbose:
            self.logger.debug("AutoindexingStrategy::processBest %s", best_version)

        # try:
        max_dis = self.site_parameters.get("DETECTOR_DISTANCE_MAX")
        min_dis = self.site_parameters.get("DETECTOR_DISTANCE_MIN")
        min_d_o = self.site_parameters.get("DIFFRACTOMETER_OSC_MIN")
        min_e_t = self.site_parameters.get("DETECTOR_TIME_MIN")

        # Get image numbers
        try:
            counter_depth = self.header["image_template"].count("?")
        except KeyError:
            raise Exception("Header information missing image_template")

        # Look for the correct hkl file
        for test_depth in (3, 4, 5, 6):
            test_file = "%s_%s.hkl" % (self.index_number, ("%0"+str(test_depth)+"d") % self.header["image_number"])
            if os.path.exists(test_file):
                counter_depth = test_depth
                break

        image_number_format = "%0"+str(counter_depth)+"d"
        image_number = [image_number_format % self.header["image_number"],]
        if self.header2:
            image_number.append(image_number_format % self.header2["image_number"])

        # Tell Best if two-theta is being used.
        if int(float(self.header.get("twotheta", 0))) != 0:
            xutils.fixBestfile(self)

        # If Raddose failed, here are the defaults.
        dose = 100000.0
        exp_dose_lim = 300
        if self.raddose_results:
            if self.raddose_results.get("raddose_results") != 'FAILED':
                dose = self.raddose_results.get("raddose_results").get('dose per image')
                exp_dose_lim = self.raddose_results.get("raddose_results").get('exp dose limit')

        # Set how many frames a crystal will last at current exposure time.
        self.crystal_life = str(int(float(exp_dose_lim) / float(self.time)))
        if self.crystal_life == '0':
            self.crystal_life = '1'
        # Adjust dose for ribosome crystals.
        if self.sample_type == 'Ribosome':
            dose = 500001
        # If dose is too high, warns user and sets to reasonable amount and reruns Best but give warning.
        if dose > 500000:
            dose = 500000
            exp_dose_lim = 100
            self.high_dose = True
            if iteration == 1:
                dose = 100000.0
                exp_dose_lim = 300
            if iteration == 2:
                dose = 100000.0
                exp_dose_lim = False
            if iteration == 3:
                dose = False
                exp_dose_lim = False

        # Put together the command for labelit.index
        best_detector = DETECTOR_TO_BEST.get(self.header.get("detector"), False)
        if not best_detector:
            self.tprint(arg="RAPD does not have a BEST definition for your detector type %s"
                        % self.header.get("detector"),
                        level=30,
                        color="red")
            return
        command = "best -f %s" % best_detector

        # Binning
        if str(self.header.get('binning')) == '2x2':
            command += '-2x'
        if self.high_dose:
            command += ' -t 1.0'
        else:
            command += " -t %s" % self.time
        command += ' -e %s -sh %s -su %s' % (self.preferences.get('best_complexity', 'none'),\
                                             self.preferences.get('shape', '2.0'), \
                                             self.preferences.get('susceptibility', '1.0'))
        if self.preferences.get('aimed_res') != 0.0:
            command += ' -r %s' % self.preferences.get('aimed_res')
        if best_version >= "3.4":
            command += ' -Trans %s' % self.transmission
        # Set minimum rotation width per frame. Different for PAR and CCD detectors.
        command += ' -w %s' % min_d_o
        # Set minimum exposure time per frame.
        command += ' -M %s' % min_e_t
        # Set min and max detector distance
        if best_version >= "3.4":
            command += ' -DIS_MAX %s -DIS_MIN %s' % (max_dis, min_dis)
        # Fix bug in BEST for PAR detectors. Use the cumulative completeness of 99% instead of all
        # bin.
        if self.vendortype in ('Pilatus-6M', 'ADSC-HF4M'):
            command += ' -low never'
        # set dose  and limit, else set time
        if best_version >= "3.4" and dose:
            command += ' -GpS %s -DMAX 30000000'%dose
        else:
            command += ' -T 185'
        if runbefore:
            command += ' -p %s %s' % (runbefore[0], runbefore[1])
        command1 = command
        command1 += ' -a -o best_anom.plt -dna best_anom.xml'
        command += ' -o best.plt -dna best.xml'
        # print image_number, image_number[0]
        end = ' -mos bestfile.dat bestfile.par %s_%s.hkl ' % (self.index_number, image_number[0])
        # print end
        """
        if self.pilatus:
          if os.path.exists(os.path.join(self.working_dir,'BKGINIT.cbf')):
            end = ' -MXDS bestfile.par BKGINIT.cbf %s_%s.hkl ' % (self.index_number,image_number[0])
        """
        if self.header2:
            end += '%s_%s.hkl' % (self.index_number, image_number[1])
        command += end
        command1 += end
        d = {}
        jobs = {}
        l = [(command, ''), (command1, '_anom')]
        st = 0
        end1 = 2
        if runbefore:
            st = runbefore[2]
            end1 = runbefore[3]

        # print l
        for i in range(st, end1):
            log = os.path.join(os.getcwd(), "best%s.log" % l[i][1])
            if self.verbose:
                self.logger.debug(l[i][0])
            # Save the path of the log
            d.update({'log'+l[i][1]:log})
            if self.test == False:
                if self.cluster_use:
                    jobs[str(i)] = Process(target=self.cluster_adapter.processCluster,
                                           args=(self, (l[i][0], log, self.cluster_queue)))
                else:
                    jobs[str(i)] = Process(target=BestAction,
                                           args=((l[i][0], log), self.logger))
                jobs[str(i)].start()

        # Check if Best should rerun since original Best strategy is too long for Pilatus using
        # correct start and end from plots. (Way around bug in BEST.)
        if best_version > "3.4" and self.test == False:
            if runbefore == False:
                counter = 2
                while counter > 0:
                    for job in jobs.keys():
                        if jobs[job].is_alive() == False:
                            del jobs[job]
                            start, _ = self.findBestStrat(d['log'+l[int(job)][1]].replace('log', 'plt'))
                            if start != False:
                                pass
                                # self.processBest(iteration, (start, ran, int(job), int(job)+1))
                            counter -= 1
                    time.sleep(0.1)

        # except:
        #     self.logger.exception('**Error in processBest**')

    def processMosflm(self):
        """
        Creates Mosflm executable for running strategy and run. Passes back dict with PID:logfile.
        """
        if self.verbose:
            self.logger.debug("AutoindexingStrategy::processMosflm")

        try:
            l = [("mosflm_strat", "", ""), ("mosflm_strat_anom", "_anom", "ANOMALOUS")]
            # Opens file from Labelit/Mosflm autoindexing and edit it to run a strategy.
            mosflm_rot = str(self.preferences.get("mosflm_rot", "0.0"))
            mosflm_seg = str(self.preferences.get("mosflm_seg", "1"))
            mosflm_st = str(self.preferences.get("mosflm_start", "0.0"))
            mosflm_end = str(self.preferences.get("mosflm_end", "360.0"))

            # Does the user request a start or end range?
            range1 = False
            if mosflm_st != "0.0":
                range1 = True
            if mosflm_end != "360.0":
                range1 = True
            if range1:
                if mosflm_rot == "0.0":
                    # mosflm_rot = str(360/float(xutils.symopsSG(self,xutils.getMosflmSG(self))))
                    mosflm_rot = str(360/float(xutils.symopsSG(self, xutils.getLabelitCell(self, "sym"))))
            # Save info from previous data collections.
            if self.multicrystalstrat:
                ref_data = self.preferences.get("reference_data")
                if self.spacegroup == False:
                    self.spacegroup = ref_data[0][-1]
                    xutils.fixMosflmSG(self)
                    # For posting in summary
                    self.prev_sg = True
            else:
                ref_data = False

            # Run twice for regular and anomalous strategies.
            for i in range(0, 2):
                shutil.copy(self.index_number, l[i][0])
                temp = []
                # Read the Mosflm input file from Labelit and use only the top part.
                for x, line in enumerate(open(l[i][0], "r").readlines()):
                    temp.append(line)
                    if line.count("ipmosflm"):
                        newline = line.replace(self.index_number, l[i][0])
                        temp.remove(line)
                        temp.insert(x, newline)
                    if line.count("FINDSPOTS"):
                        im = line.split()[-1]
                    if line.startswith("MATRIX"):
                        fi = x

                # Load the image as per Andrew Leslie for Mosflm bug.
                new_line = "IMAGE %s\nLOAD\nGO\n" % im

                # New lines for strategy calculation
                if ref_data:
                    for x in range(len(ref_data)):
                        new_line += "MATRIX %s\nSTRATEGY start %s end %s PARTS %s\nGO\n" %  d(ref_data[x][0], ref_data[x][1], ref_data[x][2], len(ref_data)+1)
                    new_line += "MATRIX %s.mat\n"%self.index_number
                if range1:
                    new_line += "STRATEGY START %s END %s\nGO\n" % (mosflm_st, mosflm_end)
                    new_line += "ROTATE %s SEGMENTS %s %s\n" % (mosflm_rot, mosflm_seg, l[i][2])
                else:
                    if mosflm_rot == "0.0":
                        new_line += "STRATEGY AUTO %s\n"%l[i][2]
                    elif mosflm_seg != "1":
                        new_line += "STRATEGY AUTO ROTATE %s SEGMENTS %s %s\n" % (mosflm_rot, mosflm_seg, l[i][2])
                    else:
                        new_line += "STRATEGY AUTO ROTATE %s %s\n" % (mosflm_rot, l[i][2])
                new_line += "GO\nSTATS\nEXIT\neof\n"
                if self.test == False:
                    new = open(l[i][0], "w")
                    new.writelines(temp[:fi+1])
                    new.writelines(new_line)
                    new.close()
                    log = os.path.join(os.getcwd(), l[i][0]+".out")
                    inp = "tcsh %s" % l[i][0]
                    if self.cluster_adapter:
                        Process(target=self.cluster_adapter.processCluster,
                                args=(self,
                                      (inp, log, self.cluster_queue)
                                      )
                                ).start()
                    else:
                        Process(target=xutils.processLocal, args=(inp, self.logger)).start()

        except:
            self.logger.exception("**Error in processMosflm**")

    def check_best_detector(self, detector):
        """Check that the detector we need is in the BEST configuration file"""

        best_executable = subprocess.check_output(["which", "best"])
        detector_info = os.path.join(os.path.dirname(best_executable),
                                     "detector-inf.dat")

        # Read the detector info file to see if the detector is in it
        lines = open(detector_info, "r").readlines()
        found = False
        for line in lines:
            # print line.rstrip()
            if line.startswith(detector):
                found = True
                break
            elif line.startswith("end"):
                break

        if not found:
            self.tprint(arg="Detector %s missing from the BEST detector information file" %
                        detector,
                        level=30,
                        color="red")
            self.tprint(arg="Add \"%s\" \n to file %s \n to get BEST running" %
                        (info.BEST_INFO[detector], detector_info),
                        level=30,
                        color="red")

    def processStrategy(self, iteration=False):
        """
        Initiate all the strategy runs using multiprocessing.

        Keyword arguments
        iteration -- (default False)
        """

        self.logger.debug("processStrategy")

        # try:
        if iteration:
            st = iteration
            end = iteration+1
        else:
            st = 0
            end = 5
            if self.strategy == "mosflm":
                st = 4
            if self.multiproc == False:
                end = st+1

        # Get the Best version for this machine
        best_version = xutils.getBestVersion()

        # Make sure that the BEST install has the detector
        self.check_best_detector(DETECTOR_TO_BEST.get(self.header.get("detector"), None))

        for i in range(st, end):
            # Print for 1st BEST run
            if i == 1:
                self.tprint(arg="  Starting BEST runs", level=98, color="white")
            # Run Mosflm for strategy
            if i == 4:
                self.tprint(arg="  Starting Mosflm runs", level=98, color="white")
                xutils.folders(self, self.labelit_dir)
                job = Process(target=self.processMosflm, name="mosflm%s" % i)
            # Run BEST
            else:
                xutils.foldersStrategy(self, os.path.join(os.path.basename(self.labelit_dir), str(i)))
                # Reduces resolution and reruns Mosflm to calc new files, then runs Best.
                job = Process(target=self.errorBest, name="best%s" % i, args=(i, best_version))
            job.start()
            self.jobs[str(i)] = job

        # except:
        #     self.logger.exception("**Error in processStrategy**")

    def processXOalign(self):
        """
        Run XOalign using rapd_plugin_xoalign.py
        """
        if self.verbose:
            self.logger.debug("AutoindexingStrategy::processXOalign")

        try:
            params = {}
            params["xoalign_timer"] = self.xoalign_timer
            params["test"] = self.test
            params["gui"] = self.gui
            params["dir"] = self.dest_dir
            params["clean"] = self.clean
            params["verbose"] = self.verbose
            Process(target=RunXOalign, args=(self.input, params, self.logger)).start()

        except:
            self.logger.exception("**ERROR in processXOalign**")

    def postprocessDistl(self):
        """
        Send Distl log to parsing and make sure it didn't fail. Save output dict.
        """
        if self.verbose:
            self.logger.debug("AutoindexingStrategy::postprocessDistl")

        try:
            timer = 0
            while len(self.distl_output) != 0:
                for job in self.distl_output:
                    if job.is_alive() == False:
                        self.distl_output.remove(job)
                time.sleep(0.2)
                timer += 0.2
                if self.verbose:
                    number = round(timer % 1, 1)
                    if number in (0.0, 1.0):
                        pass
                        # print "Waiting for Distl to finish %s seconds" % timer
                if self.distl_timer:
                    if timer >= self.distl_timer:
                        job.terminate()
                        self.distl_output.remove(job)
                        self.distl_log.append("Distl timed out\n")
                        if self.verbose:
                            self.tprint(arg="Distl timed out", level=30, color="red")
                            self.logger.error("Distl timed out.")

            os.chdir(self.labelit_dir)
            f = 1
            if self.header2:
                f = 2
            for x in range(0, f):
                log = open("distl%s.log" % x, "r").readlines()
                self.distl_log.extend(log)
                distl = Parse.ParseOutputDistl(self, log)
                if distl == None:
                    self.distl_results = {"distl_results":"FAILED"}
                    self.tprint(arg="  DISTL analysis failed", level=30, color="red")
                else:
                    self.distl_results[str(x)] = {"distl_results": distl}

            xutils.distlComb(self)

            # pprint.pprint(self.distl_results)

            # Print DISTL results to commandline - verbose only
            self.tprint(arg="\nDISTL analysis results", level=30, color="blue")
            distl_results = self.distl_results["distl_results"]
            if len(distl_results["distl res"]) == 2:
                self.tprint(arg="  %21s  %6s %6s" % ("", "image 1", "image 2"), level=30, color="white")
                format_string = "  %21s: %6s  %6s"
                default_result = ["-", "-"]
            else:
                format_string = "  %21s: %s"
                default_result = ["-",]

            distl_labels = OrderedDict([
                ("total spots", "Total Spots"),
                ("spots in res", "Spots in Resolution"),
                ("good Bragg spots", "Good Bragg Spots"),
                ("overloads", "Overloaded Spots"),
                ("distl res", "DISTL Resolution"),
                ("labelit res", "Labelit Resolution"),
                ("max cell", "Max Cell"),
                ("ice rings", "Ice Rings"),
                ("min signal strength", "Min Signal Strength"),
                ("max signal strength", "Max Signal Strength"),
                ("mean int signal", "Mean Intensity Signal"),
                ])

            for key, val in distl_labels.iteritems():
                result = distl_results.get(key)
                if not result:
                    result = default_result
                vals = tuple([val] + result)
                self.tprint(arg=format_string % vals, level=30, color="white")

        except:
            self.logger.exception("**Error in postprocessDistl**")

    def error_best_post(self, iteration, error, anom=False):
        """
        Post error to proper log in postprocessBest.
        """
        if self.verbose:
            self.logger.debug('error_best_post')
        # try:
        if anom:
            j = ['ANOM', '_anom']
        else:
            j = ['', '']
        if self.verbose:
            self.logger.debug(error)
        if iteration >= 3:
            line = 'After 3 tries, Best %s failed. Will run Mosflm %s strategy'%(j[0], j[0])
            if self.verbose:
                self.logger.debug(line)
        else:
            iteration += 1
            back_counter = 4 - iteration
            line = 'Error in Best %s strategy. Retrying Best %s more time(s)'%(j[0], back_counter)
            if self.verbose:
                self.logger.debug(line)
        eval('self.best%s_log'%j[1]).append('\n%s' % line)

        # except:
        #     self.logger.exception('**Error in error_best_post**')

    def postprocessBest(self, inp, runbefore=False):
        """
        Send Best log to parsing and save output dict. Error check the results and
        rerun if neccessary.

        Keyword arguments
        inp --
        runbefore -- (default False)
        """

        if self.verbose:
            self.logger.debug("AutoindexingStrategy::postprocessBest")

        # print inp

        try:
            xml = "None"
            anom = False
            if inp.count("anom"):
                anom = True
            log = open(inp, "r").readlines()
            if os.path.exists(inp.replace("log", "xml")):
                xml = open(inp.replace("log", "xml"), "r").readlines()
            iteration = os.path.dirname(inp)[-1]
            if anom:
                self.best_anom_log.extend(log)
            else:
                self.best_log.extend(log)

        except:
            self.logger.exception("**Error in postprocessBest.**")

        # print log
        # print xml
        # print anom
        data = Parse.ParseOutputBest(self, (log, xml), anom)
        # print data.get("strategy res limit")

        if self.labelit_results["Labelit results"] != "FAILED":
            # Best error checking. Most errors caused by B-factor calculation problem.
            # If no errors...
            if type(data) == dict:
                data.update({"directory":os.path.dirname(inp)})
                if anom:
                    self.best_anom_results = {"Best ANOM results":data}
                else:
                    self.best_results = {"Best results":data}

                # Print to terminal
                # pprint.pprint(data)
                if "strategy anom flag" in data:
                    flag = "strategy "
                    self.tprint(arg="\nBEST strategy standard", level=98, color="blue")
                else:
                    flag = "strategy anom "
                    self.tprint(arg="\nBEST strategy ANOMALOUS", level=98, color="blue")
                # Header lines
                self.tprint(arg="  " + "-" * 85, level=98, color="white")
                self.tprint(arg="  " + " N |  Omega_start |  N.of.images | Rot.width |  Exposure | Distance | % Transmission", level=98, color="white")
                self.tprint(arg="  " + "-" * 85, level=98, color="white")
                for i in range(len(data[flag+"run number"])):
                    self.tprint(
                        arg="  %2d |    %6.2f    |   %6d     |   %5.2f   |   %5.2f   | %7s  |     %3.2f      |" %
                            (
                                int(data[flag+"run number"][i]),
                                float(data[flag+"phi start"][i]),
                                int(data[flag+"num of images"][i]),
                                float(data[flag+"delta phi"][i]),
                                float(data[flag+"image exp time"][i]),
                                str(data[flag+"distance"][i]),
                                float(data[flag+"new transmission"][i])
                            ),
                        level=98,
                        color="white")
                self.tprint(arg="  " + "-" * 85, level=98, color="white")

                return("OK")
            # BEST has failed
            else:
                if self.multiproc == False:
                    out = {"None":"No Best Strategy.",
                           "neg B":"Adjusting resolution",
                           "isotropic B":"Isotropic B detected"}
                    if out.has_key(data):
                        self.error_best_post(iteration, out[data],anom)
                self.tprint(arg="BEST unable to calculate a strategy", level=30, color="red")
                # print data
                return("FAILED")

    def postprocessMosflm(self, inp):
        """
        Pass Mosflm log into parsing and save output dict.

        Keyword argument
        inp -- name of log file to interrogate
        """
        if self.verbose:
            self.logger.debug("AutoindexingStrategy::postprocessMosflm %s" % inp)

        try:
            if inp.count("anom"):
                l = ["ANOM", "self.mosflm_strat_anom", "Mosflm ANOM strategy results"]
            else:
                l = ["", "self.mosflm_strat", "Mosflm strategy results"]
            out = open(inp, "r").readlines()
            eval("%s_log" % l[1]).extend(out)
        except:
            self.logger.exception("**ERROR in postprocessMosflm**")

        data = Parse.ParseOutputMosflm_strat(self, out, inp.count("anom"))

        # Print to terminal
        # pprint.pprint(data)
        if "strategy run number" in data:
            flag = "strategy "
            self.tprint(arg="\nMosflm strategy standard", level=98, color="blue")
        else:
            flag = "strategy anom "
            self.tprint(arg="\nMosflm strategy ANOMALOUS", level=98, color="blue")
        # Header lines
        self.tprint(arg="  " + "-" * 69, level=98, color="white")
        self.tprint(arg="  " + " N |  Omega_start |  N.of.images | Rot.width |  Exposure | Distance ", level=98, color="white")
        self.tprint(arg="  " + "-" * 69, level=98, color="white")
        for i in range(len(data[flag+"run number"])):
            self.tprint(
                arg="  %2d |    %6.2f    |   %6d     |   %5s   |   %5.2f   | %7s  " %
                    (
                        int(data[flag+"run number"][i]),
                        float(data[flag+"phi start"][i]),
                        int(data[flag+"num of images"][i]),
                        data[flag+"delta phi"],
                        float(data[flag+"image exp time"]),
                        str(data[flag+"distance"])
                    ),
                level=98,
                color="white")
        self.tprint(arg="  " + "-" * 69, level=98, color="white")

        if data == None:
            if self.verbose:
                self.logger.debug("No Mosflm %s strategy.", l[0])
            eval("%s_results"%l[1]).update({l[2]:"FAILED"})
        elif data == "sym":
            if self.verbose:
                self.logger.debug("dataset symmetry not compatible with autoindex symmetry")
            self.tprint(arg="Dataset symmetry not compatible with autoindex symmetry", level=30, color="red")
            eval("%s_results"%l[1]).update({l[2]:"SYM"})
        else:
            eval("%s_results" % l[1]).update({l[2]:data})

    def run_queue(self):
        """
        run_queue for strategy.
        """

        self.logger.debug("AutoindexingStrategy::run_queue")
        self.tprint(arg="\nStarting strategy calculations", level=98, color="blue")
        self.tprint(75, level="progress")

        # try:
        def set_best_results(i, x):
            # Set Best output if it failed after 3 tries
            if i == 3:
                if x == 0:
                    self.best_results = {"Best results":"FAILED"}
                    self.best_failed = True
                else:
                    self.best_anom_results = {"Best ANOM results":"FAILED"}
                    self.best_anom_failed = True

        st = 0
        if self.strategy == "mosflm":
            st = 4
        # dict = {}
        # Run twice for regular(0) and anomalous(1) strategies
        l = ["", "_anom"]
        for x in range(0, 2):
            for i in range(st, 5):
                timed_out = False
                timer = 0
                job = self.jobs[str(i)]
                while 1:
                    if job.is_alive() == False:
                        if i == 4:
                            log = os.path.join(self.labelit_dir, "mosflm_strat%s.out" % l[x])
                        else:
                            log = os.path.join(self.labelit_dir, str(i))+"/best%s.log" % l[x]
                        break
                    time.sleep(0.1)
                    timer += 0.1
                    if self.verbose:
                        number = round(timer%1,1)
                        if number in (0.0, 1.0):
                            self.tprint(arg="    Waiting for strategy to finish %s seconds" % timer, level=10, color="white")
                    if self.strategy_timer:
                        if timer >= self.strategy_timer:
                            timed_out = True
                            break
                if timed_out:
                    self.tprint(arg="Strategy calculation timed out", level=30, color="red")
                    set_best_results(i, x)
                else:
                    if i == 4:
                        self.postprocessMosflm(log)
                    else:
                        job1 = self.postprocessBest(log)
                        if job1 == "OK":
                            break
                        # If Best failed...
                        else:
                            if self.multiproc == False:
                                self.processStrategy(i+1)
                            set_best_results(i, x)

        if self.test == False:
            if self.multiproc:
                if self.cluster_adapter:
                    # kill child process on DRMAA job causes error on cluster.
                    # turn off multiprocessing.event so any jobs still running on cluster are terminated.
                    self.running.clear()
                else:
                    # kill all the remaining running jobs
                    for i in range(st, 5):
                        if self.jobs[str(i)].is_alive():
                            if self.verbose:
                                self.logger.debug("terminating job: %s" % self.jobs[str(i)])
                            xutils.killChildren(self, self.jobs[str(i)].pid)

        # except:
        #     self.logger.exception("**Error in run_queue**")

    # def convert_images(self):
    #     """
    #     Convert H5 files to CBF's for strategies.
    #     """
    #     if self.verbose:
    #         self.logger.debug('AutoindexingStrategy::convert_images')
    #
    #     try:
    #         def run_convert(img, imgn=False):
    #             header = xutils.convert_hdf5_cbf(inp=img, imgn=imgn)
    #             l = ['run_id', 'twotheta', 'place_in_run', 'date', 'transmission','collect_mode']
    #             if type(header) == dict:
    #                 for x in range(len(l)):
    #                     del header[l[x]]
    #             return header
    #
    #         self.header.update(run_convert(self.header['fullname'], imgn=1))
    #
    #         if self.header2:
    #             self.header2.update(run_convert(self.header2['fullname'], imgn=2))
    #         return True
    #
    #     except:
    #         self.logger.exception('**ERROR in convert_images**')
    #         return False

    def labelitSort(self):
        """
        Sort out which iteration of Labelit has the highest symmetry and choose that solution. If
        Labelit does not find a solution, finish up the pipeline.
        """

        if self.verbose:
            self.logger.debug("AutoindexingStrategy::labelitSort")

        rms_list1 = []
        sg_list1 = []
        metric_list1 = []
        volumes = []
        sg_dict = {}
        sol_dict = {}
        sym = "0"

        # try:
        # Get the results and logs
        self.labelit_results = self.labelitQueue.get()
        self.labelit_log = self.labelitQueue.get()

        print "labelit_results"
        pprint(self.labelit_results)
        print "labelit_log"
        pprint(self.labelit_log)

        # All runs in error state
        error_count = 0
        for iteration, result in self.labelit_results.iteritems():
            # print "RESULT"
            pprint(result)
            if result["Labelit results"] in ("ERROR", "TIMEOUT"):
                error_count += 1
        if error_count == len(self.labelit_results):
            print "Unsuccessful indexing run. Exiting."
            sys.exit(9)

        # Run through all the results - compile them
        for iteration, result in self.labelit_results.iteritems():
            if isinstance(result.get("Labelit results"), dict):
                labelit_result = result.get("Labelit results")
                # Check for pseudotranslation in any Labelit run
                if labelit_result.get("pseudotrans") == True:
                    self.pseudotrans = True
                my_spacegroup, rms, metric, volume = labelit.get_labelit_stats(
                    labelit_results=labelit_result,
                    simple=True)
                spacegroup_num = xutils.convert_spacegroup(my_spacegroup)
                sg_dict[iteration] = spacegroup_num
                sg_list1.append(float(spacegroup_num))
                rms_list1.append(rms)
                metric_list1.append(metric)
                volumes.append(volume)
            else:
                # If Labelit failed, set dummy params
                sg_dict[iteration] = "0"
                sg_list1.append(0)
                rms_list1.append(100)
                metric_list1.append(100)
                volumes.append(0)
        # pprint(sg_dict)
        # pprint(sg_list1)
        # pprint(rms_list1)
        # pprint(metric_list1)
        # pprint(volumes)

        for index in range(len(sg_list1)):
            if sg_list1[index] == numpy.amax(sg_list1):
                # If its P1 look at the Mosflm RMS, else look at the Labelit metric.
                if sg_list1[index] == 1.0:
                    sol_dict[rms_list1[index]] = self.labelit_results.keys()[index]
                else:
                    sol_dict[metric_list1[index]] = self.labelit_results.keys()[index]

        # print "sol_dict"
        # pprint(sol_dict)

        sol_dict_keys = sol_dict.keys()
        sol_dict_keys.sort()

        # Best Labelit_results key
        highest = sol_dict[sol_dict_keys[0]]
        # Since iter 5 cuts res, it is often the best. Only choose if its the only solution.
        if len(sol_dict_keys) > 1:
            if highest == 5:
                highest = sol_dict[sol_dict_keys[1]]

        # symmetry of best solution
        sym = sg_dict[highest]

        # If there is a solution...
        if sym != 0:
            self.logger.debug("The sorted labelit solution was #%s", highest)

            # Save best results in corect place.
            self.labelit_results = self.labelit_results[highest]
            # pprint.pprint(self.labelit_results)

            # Set self.volume for best solution
            self.volume = volumes[highest]

            # Set self.labelit_dir and go to it.
            self.labelit_dir = os.path.join(self.working_dir, str(highest))
            self.index_number = self.labelit_results.get("Labelit results").get("mosflm_index")
            os.chdir(self.labelit_dir)
            if self.spacegroup != False:
                check_lg = xutils.checkSG(self, sym)
                # print check_lg
                # Input as number now.
                # user_sg  = xutils.convertSG(self, self.spacegroup, reverse=True)
                user_sg = self.spacegroup
                # print user_sg
                # sys.exit()
                if user_sg != sym:
                    fixSG = False
                    for line in check_lg:
                        if line == user_sg:
                            fixSG = True
                    if fixSG:
                        xutils.fixMosflmSG(self)
                        xutils.fixBestSG(self)
                    else:
                        self.ignore_user_SG = True

            # Print Labelit results to commandline
            self.tprint(arg="\nHighest symmetry Labelit result",
                        level=98,
                        color="blue",
                        newline=False)
            for line in self.labelit_results["Labelit results"]["output"][5:]:
                self.tprint(arg="  %s" % line.rstrip(), level=98, color="white")
            # pprint.pprint(self.labelit_results["Labelit results"]["output"])

        # No Labelit solution
        else:
            self.logger.debug("No solution was found when sorting Labelit results.")
            self.tprint(arg="Labelit failed to index", level=30, color="red")
            self.labelit_failed = True
            self.labelit_results = {"Labelit results":"FAILED"}
            self.labelit_dir = os.path.join(self.working_dir, "0")
            os.chdir(self.labelit_dir)
            self.processDistl()
            self.postprocessDistl()
            #   if os.path.exists("DISTL_pickle"):
              #   self.makeImages(2)
            self.best_failed = True
            self.best_anom_failed = True

        # except:
        #     self.logger.exception("**ERROR in labelitSort**")

    def findBestStrat(self, inp):
        """
        Find the BEST strategy according to the plots.
        """

        if self.verbose:
            self.logger.debug('AutoindexingStrategy::findBestStrat')

        def getBestRotRange(inp):
            """
            Parse lines from XML file.
            """
            try:
                p_s = []
                p_e = False
                for line in inp:
                    if line.count('"phi_start"'):
                        p_s.append(line[line.find('>')+1:line.rfind('<')])
                    if line.count('"phi_end">'):
                        p_e = line[line.find('>')+1:line.rfind('<')]
                # If BEST failed...
                if p_e == False:
                    return 'FAILED'
                else:
                    return int(round(float(p_e)-float(p_s[0])))
            except:
                self.logger.exception('**Error in getBestRotRange**')
                return 'FAILED'

        try:
            phi_st = []
            phi_rn = []
            st = False
            end = False
            run = False
            if os.path.exists(inp):
                f = open(inp, 'r').readlines()
                for x, line in enumerate(f):
                    if line.startswith("% linelabel  = 'compl -99.%'"):
                        st = x
                    if line.startswith("% linelabel  = 'compl -95.%'"):
                        end = x
                if st and end:
                    for line in f[st:end]:
                        if len(line.split()) == 2:
                            phi_st.append(line.split()[0])
                            phi_rn.append(int(line.split()[1]))
                    min1 = min(phi_rn)
                    # If xml exists, check if new strategy is at least 5 degrees less rotation range.
                    if os.path.exists(inp.replace('.plt', '.xml')):
                        orig_range = getBestRotRange(open(inp.replace('.plt', '.xml'), 'r').readlines())
                        if orig_range != 'FAILED':
                            if orig_range - min1 >= 5:
                                run = True
                    else:
                        run = True
            if run:
                return (str(phi_st[phi_rn.index(min1)]), str(min1))
            else:
                return (False, False)

        except:
            self.logger.exception('**Error in findBestStrat**')
            return (False, False)

    def write_json(self, results):
        """Write a file with the JSON version of the results"""

        json_string = json.dumps(results) #.replace("\\n", "")

        # json_output = json.dumps(self.results).replace("\\n", "")
        # if self.preferences.get("json", False):
            # print json_output

        # Output to terminal?
        if self.preferences.get("json", False):
            print json_string

        # Always write a file
        os.chdir(self.working_dir)
        with open("result.json", 'w') as outfile:
            outfile.writelines(json_string)

    def print_credits(self):
        """
        Print information regarding programs utilized by RAPD
        """
        if self.verbose:
            self.logger.debug('AutoindexingStrategy::print_credits')

        # try:
        self.tprint(arg="\nRAPD index & strategy uses:", level=98, color="blue")

        info_string = """    Phenix
    Reference: J. Appl. Cryst. 37, 399-409 (2004)
    Website:   http://adder.lbl.gov/labelit/ \n
    Mosflm
    Reference: Leslie, A.G.W., (1992), Joint CCP4 + ESF-EAMCB Newsletter on Protein Crystallography, No. 26
    Website:   http://www.mrc-lmb.cam.ac.uk/harry/mosflm/ \n
    RADDOSE
    Reference: Paithankar et. al. (2009) J. Synch. Rad. 16, 152-162.
    Website:   http://biop.ox.ac.uk/www/garman/lab_tools.html/ \n
    Best
    Reference: G.P. Bourenkov and A.N. Popov,  Acta Cryst. (2006). D62, 58-64
    Website:   http://www.embl-hamburg.de/BEST/"""
        self.tprint(arg=info_string, level=98, color="white")

        self.logger.debug(info_string)

    def print_plots(self):
        """Display plots on the commandline"""

        # Plot as long as JSON output is not selected
        if self.preferences.get("show_plots", True) and (not self.preferences.get("json", False)):

            # Determine the open terminal size
            term_size = os.popen('stty size', 'r').read().split()

            titled = False
            for plot_type in ("osc_range", "osc_range_anom"):

                if plot_type in self.plots:

                    if not titled:
                        self.tprint(arg="\nPlots from BEST", level=98, color="blue")
                        titled = True

                    tag = {"osc_range":"standard", "osc_range_anom":"ANOMALOUS"}[plot_type]

                    plot_data = self.plots[plot_type]

                    # Determine y max
                    y_array = numpy.array(plot_data["data"][0]["series"][0]["ys"])
                    y_max = y_array.max() + 10
                    y_min = 0 #max(0, (y_array.min() - 10))

                    gnuplot = subprocess.Popen(["gnuplot"], stdin=subprocess.PIPE)
                    gnuplot.stdin.write(
                        """set term dumb %d,%d
                           set key outside
                           set title 'Minimal Oscillation Ranges %s'
                           set xlabel 'Starting Angle'
                           set ylabel 'Rotation Range' rotate by 90 \n""" %
                           (min(180, int(term_size[1])), max(30, int(int(term_size[0])/3)), tag))

                    # Create the plot string
                    plot_string = "plot [0:180] [%d:%d] " % (y_min, y_max)
                    for i in range(min(5, len(plot_data["data"]))):
                        plot_string += "'-' using 1:2 title '%s' with lines," % plot_data["data"][i]["parameters"]["linelabel"].replace("compl -", "")
                    plot_string = plot_string.rstrip(",") + "\n"
                    gnuplot.stdin.write(plot_string)

                    # Run through the data and add to gnuplot
                    for i in range(min(5, len(plot_data["data"]))):
                        plot = plot_data["data"][i]
                        xs = plot["series"][0]["xs"]
                        ys = plot["series"][0]["ys"]
                        for i, j in zip(xs, ys):
                            gnuplot.stdin.write("%f %f\n" % (i, j))
                        gnuplot.stdin.write("e\n")

                    # Now plot!
                    gnuplot.stdin.flush()
                    time.sleep(3)
                    gnuplot.terminate()

    def postprocess(self):
        """
        Make all the HTML files, pass results back, and cleanup.
        """
        if self.verbose:
            self.logger.debug("AutoindexingStrategy::postprocess")

        output = {}

        # Set up the results for return
        self.results["process"] = {
            "process_id": self.command.get("process_id"),
            "status": 100}
        self.results["directories"] = self.setup
        self.results["information"] = self.header
        self.results["preferences"] = self.preferences

        # Generate the proper summaries that go into the output HTML files
        # if self.labelit_failed == False:
        #     if self.labelit_results:
        #         Summary.summaryLabelit(self)
        #         Summary.summaryAutoCell(self, True)
        # if self.distl_results:
        #     Summary.summaryDistl(self)
        # if self.raddose_results:
        #     Summary.summaryRaddose(self)
        if self.labelit_failed == False:
            if self.strategy == "mosflm":
                pass
                # Summary.summaryMosflm(self, False)
                # Summary.summaryMosflm(self, True)
            else:
                if self.best_failed:
                    if self.best_anom_failed:
                        pass
                        # Summary.summaryMosflm(self, False)
                        # Summary.summaryMosflm(self, True)
                    else:
                        # Summary.summaryMosflm(self, False)
                        # Summary.summaryBest(self, True)
                        self.htmlBestPlots()
                elif self.best_anom_failed:
                    # Summary.summaryMosflm(self, True)
                    # Summary.summaryBest(self, False)
                    self.htmlBestPlots()
                else:
                    # Summary.summaryBest(self, False)
                    # Summary.summaryBest(self, True)
                    self.htmlBestPlots()
                    self.print_plots()

        # Save path for files required for future STAC runs.
        try:
            if self.labelit_failed == False:
                os.chdir(self.labelit_dir)
                # files = ["DNA_mosflm.inp", "bestfile.par"]
                # files = ["mosflm.inp", "%s.mat"%self.index_number]
                files = ["%s.mat" % self.index_number, "bestfile.par"]
                for x, f in enumerate(files):
                    shutil.copy(f, self.working_dir)
                    if os.path.exists(os.path.join(self.working_dir, f)):
                        output["STAC file%s"%str(x+1)] = os.path.join(self.dest_dir, f)
                    else:
                        output["STAC file%s"%str(x+1)] = "None"
            else:
                output["STAC file1"] = "None"
                output["STAC file2"] = "None"
        except:
            self.logger.exception("**Could not update path of STAC files**")
            output["STAC file1"] = "FAILED"
            output["STAC file2"] = "FAILED"

        # Pass back paths for html files
        if self.gui:
            e = ".php"
        else:
            e = ".html"
        l = [("best_plots%s" % e, "Best plots html"),
             ("jon_summary_long%s" % e, "Long summary html"),
             ("jon_summary_short%s" % e, "Short summary html")]
        for i in range(len(l)):
            try:
                path = os.path.join(self.working_dir, l[i][0])
                path2 = os.path.join(self.dest_dir, l[i][0])
                if os.path.exists(path):
                    output[l[i][1]] = path2
                else:
                    output[l[i][1]] = "None"
            except:
                self.logger.exception("**Could not update path of %s file.**" % l[i][0])
                output[l[i][1]] = "FAILED"

        # Put all output files into a singe dict to pass back.
        output_files = {"Output files" : output}

        # Put all the result dicts from all the programs run into one resultant dict and pass back.
        try:
            results = {}
            if self.labelit_results:
                results.update(self.labelit_results)
            if self.distl_results:
                results.update(self.distl_results)
            if self.raddose_results:
                results.update(self.raddose_results)
            if self.best_results:
                results.update(self.best_results)
            if self.best_anom_results:
                results.update(self.best_anom_results)
            if self.mosflm_strat_results:
                results.update(self.mosflm_strat_results)
            if self.mosflm_strat_anom_results:
                results.update(self.mosflm_strat_anom_results)
            results["plots"] = self.plots
            # results.update(output_files)
            # self.results.append(results)
            # if self.gui:
            self.results["results"] = results
            self.logger.debug(self.results)
            # Print results to screen in JSON format
            # json_output = json.dumps(self.results).replace("\\n", "")
            # if self.preferences.get("json", False):
            #     print json_output
            self.write_json(self.results)
            if self.controller_address:
                rapd_send(self.controller_address, self.results)
            self.tprint(arg=100, level="progress")
        except:
            self.logger.exception("**Could not send results to pipe**")

        # Cleanup my mess.
        try:
            os.chdir(self.working_dir)
            if self.clean:
                if self.test == False:
                    if self.verbose:
                        self.logger.debug("Cleaning up files and folders")
                    os.system("rm -rf labelit_iteration* dataset_preferences.py")
                    for i in range(0, self.iterations):
                        os.system("rm -rf %s" % i)
        except:
            self.logger.exception("**Could not cleanup**")

        # Move files from RAM to destination folder
        try:
            if self.working_dir == self.dest_dir:
                pass
            else:
                if self.gui:
                    if os.path.exists(self.dest_dir):
                        shutil.rmtree(self.dest_dir)
                    shutil.move(self.working_dir, self.dest_dir)
                else:
                    os.system("cp -R * %s" % self.dest_dir)
                    os.system("rm -rf %s" % self.working_dir)
        except:
            self.logger.exception("**Could not move files from RAM to destination dir.**")

        # Print out recognition of the programs being used
        self.print_credits()

        # Say job is complete.
        t = round(time.time() - self.st)
        self.logger.debug("-------------------------------------")
        self.logger.debug("RAPD autoindexing/strategy complete.")
        self.logger.debug("Total elapsed time: %s seconds", t)
        self.logger.debug("-------------------------------------")
        self.tprint(arg="\nRAPD autoindexing & strategy complete", level=98, color="green")
        self.tprint(arg="Total elapsed time: %s seconds" % t, level=10, color="white")

    def htmlBestPlots(self):
        """
        generate plots html/php file
        """

        self.tprint(arg="Generating plots from Best", level=10, color="white")

        if self.verbose:
            self.logger.debug("AutoindexingStrategy::htmlBestPlots")

        # pprint.pprint(self.best_results)

        # try:
        run = True
        plot = False
        plotanom = False
        dir1 = self.best_results.get("Best results").get("directory", False)
        dir2 = self.best_anom_results.get("Best ANOM results").get("directory", False)

        # Get the parsed results for reg and anom results and put them into a single dict.
        if dir1:
            # print ">>>", os.path.join(dir1, "best.plt")
            plot = Parse.ParseOutputBestPlots(self,
                                              open(os.path.join(dir1, "best.plt"), "r").readlines())
            if dir2:
                # print ">>>", os.path.join(dir2, "best_anom.plt")
                plotanom = Parse.ParseOutputBestPlots(
                    self,
                    open(os.path.join(dir2, "best_anom.plt"), "r").readlines())
                plot.update({"osc_range_anom": plotanom.get("osc_range")})
        elif dir2:
            # print ">>>", os.path.join(dir2, "best_anom.plt")
            plot = Parse.ParseOutputBestPlots(
                self,
                open(os.path.join(dir2, "best_anom.plt"), "r").readlines())
            plot.update({"osc_range_anom": plot.pop("osc_range")})
        else:
            run = False

        # Best failed?
        if self.best_failed:
            best_plots = False

        # Best success
        else:
            self.plots = plot

        # except:
        #     self.logger.exception("**ERROR in htmlBestPlots**")


class RunLabelit(Process):


    labelit_pids = []
    labelit_jobs = {}

    # Holder for results
    labelit_log = {}

    # For results passing
    indexing_results_queue = multiprocessing.Queue()

    # For handling print_warning
    errors_printed = False

    def __init__(self, command, output, params, tprint=False, logger=None):
        """
        input >> command
    	#New minimum input
    	{   'command': 'INDEX+STRATEGY',
            'directories': {   'work': '/home/schuerjp/temp/beamcenter/800.0'},
            'header1': {   'beam_center_x': 149.871,
      		'beam_center_y': 145.16,
      		'distance': 800.0,
      		'fullname': '/home/schuerjp/temp/beamcenter/SER-9_Pn0.0020',
      		'spacegroup': 'None',
      		'vendortype': 'MARCCD'},
            'preferences': {   'a': 0.0,
      		     'alpha': 0.0,
      		     'b': 0.0,
      		     'beam_flip': 'False',
      		     'beta': 0.0,
      		     'c': 0.0,
      		     'gamma': 0.0,
      		     'multiprocessing': 'True',
      		     'sample_type': 'Protein'},
            'return_address': ('127.0.0.1', 50000)}
    	"""

        self.cluster_adapter = False
        self.st = time.time()

        # Passed-in vars
        self.command = command
        #self.input = command
        self.output = output
        self.logger = logger

        # Store tprint for use throughout
        if tprint:
            self.tprint = tprint
        # Dead end if no tprint passed
        else:
            def func(arg=False, level=False, verbosity=False, color=False):
                pass
            self.tprint = func

        # Setting up data input
        self.setup = command["directories"]
        self.header = command["header1"]
        self.header2 = command.get("header2", False)
        self.preferences = command["preferences"]
        self.site_parameters = command.get("site_parameters", {})
        self.controller_address = command["return_address"]

        # params
        self.test = params.get("test", False)

        # Will not use RAM if self.cluster_use=True since runs would be on separate nodes. Adds
        # 1-3s to total run time.
        self.cluster_use = params.get("cluster", False)

        # If self.cluster_use == True, you can specify a batch queue on your cluster. False to not
        # specify.
        self.cluster_queue = params.get("cluster_queue", False)

        # Get detector vendortype for settings. Defaults to ADSC.
        self.vendortype = params.get("vendortype", "ADSC")

        # Turn on verbose output
        self.verbose = params.get("verbose", False)

        # Number of Labelit iteration to run.
        self.iterations = params.get("iterations", 6)

        # If limiting number of LABELIT run on cluster.
        # self.red = params.get("redis", False)
        self.short = False

    	# If using the cluster, get the correct module (already loaded)
        if params.get("cluster", False):
            self.cluster_adapter = params.get("cluster", False)

    	# Make decisions based on input params
        if self.iterations != 6:
            self.short = True
        # Sets settings so I can view the HTML output on my machine (not in the RAPD GUI), and does
        # not send results to database.
        #******BEAMLINE SPECIFIC*****
        # if self.header.has_key("acc_time"):
        self.gui = True
        #     self.test = False
        # else:
        #     self.gui = True
        #******BEAMLINE SPECIFIC*****
        # Set times for processes. "False" to disable.
        if self.header2:
            self.labelit_timer = 180
        else:
            self.labelit_timer = 120
        # Turns on multiprocessing for everything
        # Turns on all iterations of Labelit running at once, sorts out highest symmetry solution,
        # then continues...(much better!!)
        self.multiproc = True
        if self.preferences.has_key("multiprocessing"):
            if self.preferences.get("multiprocessing") == "False":
                self.multiproc = False
        self.sample_type = self.preferences.get("sample_type", "Protein")

        self.spacegroup = self.preferences.get("spacegroup", False)
        if self.spacegroup != False:
            self.tprint(arg="Spacegroup is set to %s" % self.spacegroup, level=10, color="white")


        # This is where I place my overall folder settings.
        self.working_dir = self.setup.get("work")
        # This is where I have chosen to place my results
        self.auto_summary = False
        self.labelit_input = False
        self.labelit_results = {}
        self.labelit_summary = False
        self.labelit_failed = False
        # Labelit settings
        self.index_number = False
        self.ignore_user_cell = False
        self.ignore_user_SG = False
        # self.min_good_spots = False
        self.twotheta = False
        # dicts for running the Queues
        self.labelit_jobs = {}
        self.pids = {}

        Process.__init__(self, name="RunLabelit")
        self.start()

    def run(self):
        """
        Convoluted path of modules to run.
        """
        # print "run"

        self.logger.debug("RunLabelit::run")

        self.preprocess()

        # Make the initial dataset_prefernces.py file
        self.preprocess_labelit()

        if self.short:

            self.labelit_timer = 300
            xutils.foldersLabelit(self, self.iterations)

            # if a specific iteration is sent in then it only runs that one
            if self.iterations == 0:
                self.labelit_jobs[self.process_labelit().keys()[0]] = 0
            else:
                self.labelit_jobs[xutils.errorLabelit(self, self.iterations).keys()[0]] = \
                    self.iterations

        # NOT short
        else:

            # Create the separate folders for the labelit runs, modify the dataset_preferences.py
            # file, and launch for each iteration.
            for iteration in range(self.iterations, -1, -1):
                xutils.create_folders_labelit(self.working_dir, iteration)

            # Launch first job
            self.process_labelit(iteration=0)
            # self.labelit_jobs[self.process_labelit().keys()[0]] = 0

            # If self.multiproc == True runs all labelits at the same time.
            if self.multiproc:
                for index in range(1, self.iterations):
                    self.labelit_jobs[xutils.errorLabelit(self, index).keys()[0]] = index

        # Watch for returns
        self.labelit_run_queue()

        if self.short == False:
            # Put the logs together
            self.condense_logs()

        self.postprocess()

    def preprocess(self):
        """
        Setup the working dir in the RAM and save the dir where the results will go at the end.
        """
        if self.verbose:
            self.logger.debug("RunLabelit::preprocess")
        if os.path.exists(self.working_dir) == False:
            os.makedirs(self.working_dir)
        os.chdir(self.working_dir)
        if self.test:
            if self.short == False:
                self.logger.debug("TEST IS ON")
                self.tprint(arg="TEST IS ON", level=10, color="white")

    def preprocess_labelit(self):
        """
        Setup extra parameters for Labelit if turned on. Will always set beam center from image header.
        Creates dataset_preferences.py file for editing later in the Labelit error iterations if needed.
        """

        if self.verbose:
            self.logger.debug('RunLabelit::preprocess_labelit')

        # try:
        twotheta = str(self.header.get("twotheta", "0"))
        #distance       = str(self.header.get('distance'))
        #x_beam         = str(self.preferences.get('x_beam', self.header.get('beam_center_x'))) #OLD
        #Once we figure out the beam center issue, I can switch to this.
	      #x_beam         = str(self.header.get('beam_center_calc_x', self.header.get('beam_center_x')))
        #y_beam         = str(self.header.get('beam_center_calc_y', self.header.get('beam_center_y')))
        x_beam = str(self.header.get("x_beam"))
        y_beam = str(self.header.get("y_beam"))
        # x_beam         = str(self.header.get('beam_center_x'))
        # y_beam         = str(self.header.get('beam_center_y'))

        # If an override beam center is provided, use it
        if self.preferences["x_beam"]:
            x_beam = self.preferences["x_beam"]
            y_beam = self.preferences["y_beam"]
            self.tprint("  Using override beam center %s, %s" % (x_beam, y_beam), 10, "white")

        binning = True
        if self.header.has_key('binning'):
            binning = self.header.get('binning')

        if self.test == False:
            preferences = open('dataset_preferences.py', 'w')
            preferences.write('#####Base Labelit settings#####\n')
            preferences.write('best_support=True\n')
            # Set Mosflm RMSD tolerance larger
            preferences.write('mosflm_rmsd_tolerance=4.0\n')

            # If binning is off. Force Labelit to use all pixels(MAKES THINGS WORSE).
            # Increase number of spots to use for indexing.
            if binning == False:
                preferences.write('distl_permit_binning=False\n')
                preferences.write('distl_maximum_number_spots_for_indexing=600\n')

            # If user wants to change the res limit for autoindexing.
            if str(self.preferences.get('index_hi_res', '0.0')) != '0.0':
                #preferences.write('distl.res.outer='+index_hi_res+'\n')
                preferences.write('distl_highres_limit=%s\n' % self.preferences.get('index_hi_res'))

            # Always specify the beam center.
            # If Malcolm flips the beam center in the image header...
            if self.preferences.get("beam_flip", False) == True:
                preferences.write("autoindex_override_beam=(%s, %s)\n" % (y_beam, x_beam))
            else:
                # print x_beam, y_beam
                preferences.write("autoindex_override_beam=(%s, %s)\n" % (x_beam, y_beam))

            # If two-theta is being used, specify the angle and distance correctly.
            if twotheta.startswith('0'):
                preferences.write('beam_search_scope=%f\n' %
                                  self.preferences.get("beam_search", 0.2))
            else:
                self.twotheta = True
                preferences.write('beam_search_scope=%f\n' %
                                  self.preferences.get("beam_search", 0.2))
                preferences.write('autoindex_override_twotheta=%s\n'%twotheta)
                # preferences.write('autoindex_override_distance='+distance+'\n')
            preferences.close()

        # except:
        #     self.logger.exception('**ERROR in RunLabelit.preprocess_labelit**')

    def correct_labelit(self, iteration, overrides):
        """
        Perform Labelit corrections - called from process_labelit after directory creation and
        relocation
        """

        # Try to run with generic
        if overrides.get("no_solution"):
            print ">>> NO SOLUTION", iteration
            sys.exit()

        # Correct error by decreasing the good spots requirement
        if overrides.get("min_good_spots"):
            good_spots = labelit.decrease_good_spot_requirements(iteration, min_spots=20)
            self.labelit_log[iteration].extend("\nSetting min number of good bragg spots to %d and \
rerunning.\n" % good_spots)

        # Correct error by increasing Mosflm resolution
        if overrides.get("increase_mosflm_resolution"):
            new_res = labelit.increase_mosflm_resolution(iteration)
            self.labelit_log[iteration].extend("\nDecreasing integration resolution to %.1f and \
rerunning.\n" % new_res)

        # Decrease the number of spots required
        if overrides.get("min_spots"):
            spot_count = labelit.decrease_spot_requirements(overrides.get("min_spots"))
            self.labelit_log[iteration].extend("\nDecreasing spot requirments to %d and \
rerunning.\n" % spot_count)

        # Get rid of bumpiness
        if overrides.get("bumpiness"):
            removed = labelit.no_bumpiness()
            if removed:
                self.labelit_log[iteration].extend("\nProfile bumpiness removed and rerunning.\n")
            else:
                pass

        return True

    def process_labelit(self, iteration=0, inp=False, overrides={}):
        """
        Construct the labelit command and run. Passes back dict with PID:iteration.
        """
        self.logger.debug("RunLabelit::process_labelit")

<<<<<<< HEAD
        # try:
        labelit_input = []

        # Put together the command for labelit.index
        command = 'labelit.index '

        # If first labelit run errors because not happy with user specified cell or SG then
        # ignore user input in the rerun.
        if self.ignore_user_cell == False:
            user_cell = self.preferences.get("unitcell", False)
            if user_cell:
                command += 'known_cell=%s,%s,%s,%s,%s,%s ' % tuple(user_cell)
        if self.ignore_user_SG == False:
            if self.spacegroup != False:
                command += 'known_symmetry=%s ' % self.spacegroup

        # For peptide crystals. Doesn't work that much.
        if self.sample_type == 'Peptide':
            command += 'codecamp.maxcell=80 codecamp.minimum_spot_count=10 '
        if inp:
            command += '%s ' % inp
        command += '%s ' % self.header.get('fullname')

        # If pair of images
        if self.header2:
            command += "%s " % self.header2.get("fullname")

        # Save the command to the top of log file, before running job.
        self.logger.debug(command)
        labelit_input.append(command)
        if iteration == 0:
            self.labelit_log[str(iteration)] = labelit_input
        else:
            self.labelit_log[str(iteration)].extend(labelit_input)
        labelit_jobs = {}

        # Don't launch job if self.test = True
        if self.test:
            labelit_jobs["junk%s" % iteration] = iteration
        else:
            # print command
            log = os.path.join(os.getcwd(), "labelit.log")

            # queue to retrieve the PID or JobIB once submitted.
            pid_queue = Queue()
            if self.cluster_adapter:
                # Delete the previous log still in the folder, otherwise the cluster jobs will append to it.
                if os.path.exists(log):
                    os.system("rm -rf %s" % log)
                run = Process(target=self.cluster_adapter.process_cluster_beorun,
	                          args=({'command': command,
                                     'log': log,
                                     'queue': self.cluster_queue,
                                     'pid': pid_queue},) )
            else:
                # print "Run %s in directory %s" % (command, os.getcwd())
                run = Process(target=xutils.processLocal, args=((command, log), self.logger, pid_queue))
            run.start()

            # Save the PID for killing the job later if needed.
            self.pids[str(iteration)] = pid_queue.get()
            # print self.pids
            labelit_jobs[run] = iteration

        # return a dict with the job and iteration
        return labelit_jobs

        # except:
        #     self.logger.exception('**Error in RunLabelit.process_labelit**')
=======
        # print "process_labelit %d %s" % (iteration, inp)

        # Get in the right directory
        os.chdir(os.path.join(self.working_dir, str(iteration)))

        # try:
        labelit_input = []
        self.labelit_log[iteration] = []

        # Check if user specific unit cell
        unit_cell_defaults = dict(zip(["a", "b", "c", "alpha", "beta", "gamma"], [False]*6))
        counter = 0
        for parameter in unit_cell_defaults:
            parameter_pref = self.preferences.get(parameter, 0.0)
            if parameter_pref != 0:
                unit_cell_defaults[parameter] = parameter_pref
                counter += 1

        # Can't set less than 6 unit cell parameters
        if counter != 6:
            unit_cell_defaults = False

        # Put together the command for labelit.index
        command = 'labelit.index '

        # Fix some errors
        if overrides:
            self.correct_labelit(iteration, overrides)

        # Multiple possible spacegroups
        if overrides.get("fix_cell"):
            add_to_command = labelit.fix_multiple_cells(
                lattice_group=overrides.get("lattice_group"),
                labelit_solution=overrides.get("labelit_solution")
            )
            command += add_to_command

        # If first labelit run errors because not happy with user specified cell or SG then
        # ignore user input in the rerun.
        if not self.ignore_user_cell and overrides.get("ignore_user_cell"):
            if unit_cell_defaults:
                command += 'known_cell=%s,%s,%s,%s,%s,%s ' % \
                           (unit_cell_defaults['a'],
                            unit_cell_defaults['b'],
                            unit_cell_defaults['c'],
                            unit_cell_defaults['alpha'],
                            unit_cell_defaults['beta'],
                            unit_cell_defaults['gamma'])
        if not self.ignore_user_SG and overrides.get("ignore_user_SG"):
            if self.spacegroup != False:
                command += 'known_symmetry=%s ' % self.spacegroup

        # For peptide crystals. Doesn't work that much.
        if self.sample_type == 'Peptide':
            command += 'codecamp.maxcell=80 codecamp.minimum_spot_count=10 '
        if inp:
            command += '%s ' % inp
        command += '%s ' % self.header.get('fullname')

        # If pair of images
        if self.header2:
            command += "%s " % self.header2.get("fullname")

        # Save the command to the top of log file, before running job.
        labelit_input.append(command)
        if iteration == 0:
            self.labelit_log[iteration] = labelit_input
        else:
            self.labelit_log[iteration].extend(labelit_input)
        labelit_jobs = {}

        # Don't launch job if self.test = True
        if self.test:
            labelit_jobs["junk%s" % iteration] = iteration
        # Not testing
        else:
            log = os.path.join(os.getcwd(), "labelit.log")

            # queue to retrieve the PID or JobIB once submitted.
            pid_queue = Queue()
            if self.cluster_adapter:
                # Delete the previous log still in the folder, otherwise the cluster jobs
                # will append to it.
                if os.path.exists(log):
                    os.unlink(log)
                run = Process(target=self.cluster_adapter.process_cluster_beorun,
	                          args=({'command': command,
                                     'log': log,
                                     'queue': self.cluster_queue,
                                     'pid': pid_queue},) )
            else:
                print "Run %s in directory %s" % (command, os.getcwd())
                # Run in another thread
                run = multiprocessing.Process(target=local_subprocess,
                                              args=({"command": command,
                                                     "logfile": log,
                                                     "pid_queue": pid_queue,
                                                     "result_queue": self.indexing_results_queue,
                                                     "tag": iteration
                                                    },
                                                   )
                                             )

            # Start the subprocess
            run.start()

            # Save the PID for killing the job later if needed.
            pid = pid_queue.get()
            self.pids[iteration] = pid
            self.labelit_pids.append(pid)
            self.labelit_jobs[pid] = iteration

            # print self.pids
            labelit_jobs[run] = iteration
            # labelit_jobs[iteration] = run

        # return a dict with the job and iteration
        return labelit_jobs

        # except:
        #     self.logger.exception('**Error in RunLabelit.process_labelit**')

    def new_postprocess_labelit(self, raw_result): # iteration=0, run_before=False, blank=False):
        """
        Sends Labelit log for parsing and error checking for rerunning Labelit. Save output dicts.
        """
        # print "new_postprocess_labelit"

        # Move to proper directory
        # xutils.create_folders_labelit(working_dir=self.working_dir, iteration=raw_result["tag"])

        # print "cwd", os.getcwd()

        pprint(raw_result)

        iteration = raw_result["tag"]
        stdout = raw_result["stdout"]

        # There is an error
        # if raw_result["returncode"] != 0:
        error = False

        # Add to log
        self.labelit_log[iteration].append("\n\n")
        self.labelit_log[iteration].extend(stdout.split("\n"))

        # Look for labelit problem with Eiger CBFs
        if "TypeError: unsupported operand type(s) for %: 'NoneType' and 'int'" in stdout:
            error = "IOTBX needs patched for Eiger CBF files\n"
            if not self.errors_printed:
                self.print_warning("Eiger CBF")
                self.errors_printed = True

        # Couldn't index
        # elif "No_Indexing_Solution: (couldn't find 3 good basis vectors)" in stdout:
        #     error = "No_Indexing_Solution: (couldn't find 3 good basis vectors)"

        # Return if there is an error
        if error:
            self.labelit_log[iteration].append(error)
            self.labelit_results[iteration] = {"Labelit results": "ERROR"}
            return False

        # No error
        else:

            parsed_result = labelit.parse_output(stdout, iteration)
            # Save the return into the shared var
            self.labelit_results[iteration] = {"Labelit results": parsed_result}
            # pprint(data)
            # sys.exit()

            # Do error checking and send to correct place according to iteration.
            potential_problems = {
                "bad_input": {
                    "error": "Labelit did not like your input unit cell dimensions or SG.",
                    "execute": functools.partial(self.process_labelit,
                                                 overrides={"ignore_user_cell": True,
                                                            "ignore_user_SG": True})
                },
                "bumpiness": {
                    "error": "Labelit settings need to be adjusted.",
                    "execute": functools.partial(self.process_labelit,
                                                 overrides={"bumpiness": True})
                },
                "mosflm_error": {
                    "error": "Mosflm could not integrate your image.",
                    "execute": functools.partial(self.process_labelit,
                                                 overrides={"increase_mosflm_resolution": True})
                },
                "min_good_spots": {
                    "error": "Labelit did not have enough spots to find a solution",
                    "execute": functools.partial(self.process_labelit,
                                                 overrides={"min_good_spots": True})
                },
                "fix_labelit": {
                    "error": "Distance is not getting read correctly from the image header.",
                    "kill": True
                },
                "no_pair": {
                    "error": "Images are not a pair.",
                    "kill": True
                },
                "failed": {
                    "error": "Autoindexing Failed to find a solution",
                    "kill": True
                },
                "fix_cell": {
                    "error": "Labelit had multiple choices for user SG and failed."
                },
            }

            # If Labelit results are OK, then...
            if isinstance(parsed_result, dict):
                problem_flag = False

            # Otherwise deal with fixing and rerunning Labelit
            elif isinstance(parsed_result, tuple):
                problem_flag = parsed_result[0]
            else:
                problem_flag = parsed_result

            if problem_flag:

                # Failure to index due to too few spots
                if problem_flag == "min spots":
                    # print "MIN SPOTS"
                    # pprint(parsed_result)
                    spot_count = parsed_result[1]
                    # Failed
                    if spot_count < 25:
                        self.labelit_log[iteration].append("\nNot enough spots to autoindex!\n")
                        self.labelit_results[iteration] = {"Labelit results": "FAILED"}
                    # Try again
                    else:
                        self.process_labelit(iteration, overrides={"min_spots": parsed_result[1]})

                # Mulitple solutions possible
                elif problem_flag == "fix_cell":
                    print "FIX CELL"
                    problem_action = potential_problems[problem_flag]

                    problem_action(iteration=iteration,
                                   overrides={
                                       "fix_cell": True,
                                       "lattice_group": parsed_result[1],
                                       "labelit_solution": parsed_result[2]
                                   })

                # Rest of the problems
                elif problem_flag in potential_problems:
                    print "PROBLEM", problem_flag

                    problem_actions = potential_problems[problem_flag]
                    pprint(problem_actions)

                    # No recovery
                    if "kill" in problem_actions:
                        self.labelit_log[iteration].extend("\n%s\n" % error)
                        self.labelit_results[iteration] = {"Labelit results": "FAILED"}
                    # Try to correct
                    else:
                        if iteration <= self.iterations:
                            if "execute" in problem_actions:
                                problem_actions["execute"](iteration=iteration)

                # No solution
                else:
                    error = "Labelit failed to find solution."
                    self.labelit_log[iteration].append("\n%s\n" % error)
                    self.labelit_results[iteration] = {"Labelit results": "FAILED"}

    def print_warning(self, warn_type):
        """ """

        if warn_type == "Eiger CBF":
            self.tprint("\nThe installation of Phenix you are running needs patched to be used for \
Eiger HDF5 files that have been converted to CBFs.\nInstructions for patching are in \
$RAPD_HOME/install/sources/cctbx/README.md\n",
                        level=50,
                        color="red")
>>>>>>> 7ed7526d

    def postprocess_labelit(self, iteration=0, run_before=False, blank=False):
        """
        Sends Labelit log for parsing and error checking for rerunning Labelit. Save output dicts.
        """
        # print "postprocess_labelit", iteration, run_before, blank
        self.logger.debug('RunLabelit::postprocess_labelit')

        # try:
        xutils.foldersLabelit(self, iteration)

        # print "cwd", os.getcwd()
        #labelit_failed = False
        if blank:
            error = 'Not enough spots for autoindexing.'
            if self.verbose:
                self.logger.debug(error)
            self.labelit_log[iteration].append(error+'\n')
            return None
        else:
            log = open('labelit.log', 'r').readlines()
            # for line in log:
                # print line.rstrip()
            self.labelit_log[iteration].extend('\n\n')
            self.labelit_log[iteration].extend(log)
            data = Parse.ParseOutputLabelit(self, log, iteration)
            if self.short:
                #data = Parse.ParseOutputLabelitNoMosflm(self,log,iteration)
                self.labelit_results = {'Labelit results': data}
            else:
                #data = Parse.ParseOutputLabelit(self,log,iteration)
                self.labelit_results[iteration] = {'Labelit results': data}
        # except:
        #     self.logger.exception('**ERROR in RunLabelit.postprocess_labelit**')

        # Do error checking and send to correct place according to iteration.
        out = {'bad input': {'error':'Labelit did not like your input unit cell dimensions or SG.','run':'xutils.errorLabelitCellSG(self,iteration)'},
               'bumpiness': {'error':'Labelit settings need to be adjusted.','run':'xutils.errorLabelitBump(self,iteration)'},
               'mosflm error': {'error':'Mosflm could not integrate your image.','run':'xutils.errorLabelitMosflm(self,iteration)'},
               'min good spots': {'error':'Labelit did not have enough spots to find a solution','run':'xutils.errorLabelitGoodSpots(self,iteration)'},
               'no index': {'error':'No solutions found in Labelit.','run':'xutils.errorLabelit(self,iteration)'},
               'fix labelit': {'error':'Distance is not getting read correctly from the image header.','kill':True},
               'no pair': {'error':'Images are not a pair.','kill':True},
               'failed': {'error':'Autoindexing Failed to find a solution','kill':True},
               'min spots': {'error':'Labelit did not have enough spots to find a solution.','run1':'xutils.errorLabelitMin(self,iteration,data[1])',
                             'run2':'xutils.errorLabelit(self,iteration)'},
               'fix_cell': {'error':'Labelit had multiple choices for user SG and failed.','run1':'xutils.errorLabelitFixCell(self,iteration,data[1],data[2])',
                            'run2':'xutils.errorLabelitCellSG(self,iteration)'},
               }
        # If Labelit results are OK, then...
        if type(data) == dict:
            d = False
        # Otherwise deal with fixing and rerunning Labelit
        elif type(data) == tuple:
            d = data[0]
        else:
            d = data
        if d:
            if out.has_key(d):
                if out[d].has_key('kill'):
                    if self.multiproc:
                        xutils.errorLabelitPost(self,iteration,out[d].get('error'),True)
                    else:
                        xutils.errorLabelitPost(self,self.iterations,out[d].get('error'))
                else:
                    xutils.errorLabelitPost(self,iteration,out[d].get('error'),run_before)
                    if self.multiproc:
                        if run_before == False:
                            return(eval(out[d].get('run',out[d].get('run1'))))
                    else:
                        if iteration <= self.iterations:
                            return(eval(out[d].get('run', out[d].get('run2'))))
            else:
                error = 'Labelit failed to find solution.'
                xutils.errorLabelitPost(self,iteration,error,run_before)
                if self.multiproc == False:
                    if iteration <= self.iterations:
                        return (xutils.errorLabelit(self,iteration))

    def postprocess(self):
        """
        Send back the results and logs.
        """
        if self.verbose:
            self.logger.debug("RunLabelit::postprocess")

        # print "postprocess"

        # try:

        # Free up spot on cluster.
        # if self.short and self.red:
        # self.red.lpush("bc_throttler", 1)

        # Pass back output
        self.output.put(self.labelit_results)

        if self.short == False:
            self.output.put(self.labelit_log)

        # except:
        #     self.logger.exception("**ERROR in RunLabelit.postprocess**")

    def labelit_run_queue(self):
        """
        Run Queue for Labelit.
        """
        self.logger.debug('RunLabelit::run_queue')

        timed_out = False
        timer = 0
        start_time = time.time()

        ellapsed_time = time.time() - start_time
        current_progress = 0
        while ellapsed_time < global_vars.LABELIT_TIMEOUT:
            prog = int(7*ellapsed_time / 50)
            if prog > current_progress:
                self.tprint(prog*10, "progress")
                current_progress = prog
            if not self.indexing_results_queue.empty():
                result = self.indexing_results_queue.get(False)
                # pprint(result)
                # Remove job from dict
                self.labelit_pids.remove(result["pid"])
                # Add result to labelit_results
                # self.labelit_results[result["tag"]] = result
                # Postprocess the labelit job
                self.new_postprocess_labelit(raw_result=result)
                # All jobs have finished
                if not len(self.labelit_pids):
                    print "All jobs done"
                    break
            sys.stdout.write(".")
            sys.stdout.flush()
            time.sleep(1)
            ellapsed_time = time.time() - start_time
        else:
            # Make sure all jobs are done or kill them
            for pid in self.labelit_pids:
                iteration = self.labelit_jobs[pid]
                print "Killing iteration:%d pid:%d" % (iteration, pid)
                os.kill(pid, signal.SIGKILL)
                self.labelit_pids.remove(pid)
                self.labelit_results[iteration] = {"Labelit results": "FAILED"}

        # pprint(self.labelit_results)


        """
        # Set wait time longer to lower the load on the node running the job.
        if self.short:
            wait = 1
        else:
            wait = 0.1

        jobs = self.labelit_jobs.keys()
        print "JOBS %s" % jobs

        if jobs != ["None"]:
            counter = len(jobs)
            while counter != 0:
                for job in jobs:
                    if self.test:
                        running = False
                    else:
                        running = job.is_alive()
                    print "Job %d running:%s" % (self.labelit_jobs[job], running)
                    if running == False:
                        jobs.remove(job)
                        iteration = self.labelit_jobs[job]
                        # if self.verbose:
                            # self.logger.debug('Finished Labelit%s'%iteration)
                            # self.tprint(arg="Finished Labelit%s" % iteration, level=30)
                        # Check if job had been rerun, fix the iteration.
                        if iteration >= 10:
                            iteration -= 10
                            job = self.postprocess_labelit(iteration, True)
                        else:
                            job = self.postprocess_labelit(iteration, False)
                        # If job is rerun, then save the iteration and pid.
                        if job != None:
                            if self.multiproc:
                                iteration += 10
                            else:
                                iteration += 1
                            self.labelit_jobs[job.keys()[0]] = iteration
                            jobs.extend(job.keys())
                        else:
                            counter -= 1
                time.sleep(wait)
                timer += wait

                if self.labelit_timer:
                    if timer >= self.labelit_timer:
                        if self.multiproc:
                            timed_out = True
                            break
                        else:
                            iteration += 1
                            if iteration <= self.iterations:
                                xutils.errorLabelit(self, iteration)
                            else:
                                timed_out = True
                                break
            if timed_out:
                self.logger.debug('Labelit timed out.')
                for job in jobs:
                    i = self.labelit_jobs[job]
                    if i >= 10:
                        i -=10
                    self.labelit_results[str(i)] = {'Labelit results': 'FAILED'}
                    if self.cluster_use:
                        # xutils.killChildrenCluster(self,self.pids[str(i)])
                        self.cluster_adapter.killChildrenCluster(self, self.pids[str(i)])
                    else:
                        xutils.killChildren(self, self.pids[str(i)])

        if self.short == False:
            self.logger.debug('Labelit finished.')

        # except:
        #     self.logger.exception('**Error in RunLabelit.run_queue**')
        """

    def condense_logs(self):
        """Put the Labelit logs together"""

        self.logger.debug("RunLabelit::LabelitLog")

        for iteration in range(0, self.iterations):
            if iteration in self.labelit_log:
                header_line = "-------------------------\nLABELIT ITERATION %s\n-------------------\
------\n" % iteration
                if iteration == 0:
                    self.labelit_log["run1"] = ["\nRun 1\n"]
                self.labelit_log["run1"].append(header_line)
                self.labelit_log["run1"].extend(self.labelit_log[iteration])
                self.labelit_log["run1"].append("\n")
            else:
                self.labelit_log["run1"].append("\nLabelit iteration %s FAILED\n" % iteration)

def BestAction(inp, logger=False, output=False):
    """
    Run Best.
    """
    if logger:
        logger.debug("BestAction")
        logger.debug(inp)

    # print inp
    # try:
    command, log = inp
    # Have to do this otherwise command is written to bottom of file??
    f = open(log, 'w')
    f.write('\n\n' + command + '\n')
    f.close()
    f = open(log, 'a')
    job = subprocess.Popen(command, shell=True, stdout=f, stderr=f)
    if output:
        output.put(job.pid)
    job.wait()
    f.close()
    # except:
    #     if logger:
    #         logger.exception('**Error in BestAction**')<|MERGE_RESOLUTION|>--- conflicted
+++ resolved
@@ -2296,78 +2296,6 @@
         Construct the labelit command and run. Passes back dict with PID:iteration.
         """
         self.logger.debug("RunLabelit::process_labelit")
-
-<<<<<<< HEAD
-        # try:
-        labelit_input = []
-
-        # Put together the command for labelit.index
-        command = 'labelit.index '
-
-        # If first labelit run errors because not happy with user specified cell or SG then
-        # ignore user input in the rerun.
-        if self.ignore_user_cell == False:
-            user_cell = self.preferences.get("unitcell", False)
-            if user_cell:
-                command += 'known_cell=%s,%s,%s,%s,%s,%s ' % tuple(user_cell)
-        if self.ignore_user_SG == False:
-            if self.spacegroup != False:
-                command += 'known_symmetry=%s ' % self.spacegroup
-
-        # For peptide crystals. Doesn't work that much.
-        if self.sample_type == 'Peptide':
-            command += 'codecamp.maxcell=80 codecamp.minimum_spot_count=10 '
-        if inp:
-            command += '%s ' % inp
-        command += '%s ' % self.header.get('fullname')
-
-        # If pair of images
-        if self.header2:
-            command += "%s " % self.header2.get("fullname")
-
-        # Save the command to the top of log file, before running job.
-        self.logger.debug(command)
-        labelit_input.append(command)
-        if iteration == 0:
-            self.labelit_log[str(iteration)] = labelit_input
-        else:
-            self.labelit_log[str(iteration)].extend(labelit_input)
-        labelit_jobs = {}
-
-        # Don't launch job if self.test = True
-        if self.test:
-            labelit_jobs["junk%s" % iteration] = iteration
-        else:
-            # print command
-            log = os.path.join(os.getcwd(), "labelit.log")
-
-            # queue to retrieve the PID or JobIB once submitted.
-            pid_queue = Queue()
-            if self.cluster_adapter:
-                # Delete the previous log still in the folder, otherwise the cluster jobs will append to it.
-                if os.path.exists(log):
-                    os.system("rm -rf %s" % log)
-                run = Process(target=self.cluster_adapter.process_cluster_beorun,
-	                          args=({'command': command,
-                                     'log': log,
-                                     'queue': self.cluster_queue,
-                                     'pid': pid_queue},) )
-            else:
-                # print "Run %s in directory %s" % (command, os.getcwd())
-                run = Process(target=xutils.processLocal, args=((command, log), self.logger, pid_queue))
-            run.start()
-
-            # Save the PID for killing the job later if needed.
-            self.pids[str(iteration)] = pid_queue.get()
-            # print self.pids
-            labelit_jobs[run] = iteration
-
-        # return a dict with the job and iteration
-        return labelit_jobs
-
-        # except:
-        #     self.logger.exception('**Error in RunLabelit.process_labelit**')
-=======
         # print "process_labelit %d %s" % (iteration, inp)
 
         # Get in the right directory
@@ -2408,14 +2336,9 @@
         # If first labelit run errors because not happy with user specified cell or SG then
         # ignore user input in the rerun.
         if not self.ignore_user_cell and overrides.get("ignore_user_cell"):
-            if unit_cell_defaults:
-                command += 'known_cell=%s,%s,%s,%s,%s,%s ' % \
-                           (unit_cell_defaults['a'],
-                            unit_cell_defaults['b'],
-                            unit_cell_defaults['c'],
-                            unit_cell_defaults['alpha'],
-                            unit_cell_defaults['beta'],
-                            unit_cell_defaults['gamma'])
+            user_cell = self.preferences.get("unitcell", False)
+            if user_cell:
+                command += 'known_cell=%s,%s,%s,%s,%s,%s ' % tuple(user_cell)
         if not self.ignore_user_SG and overrides.get("ignore_user_SG"):
             if self.spacegroup != False:
                 command += 'known_symmetry=%s ' % self.spacegroup
@@ -2649,7 +2572,6 @@
 $RAPD_HOME/install/sources/cctbx/README.md\n",
                         level=50,
                         color="red")
->>>>>>> 7ed7526d
 
     def postprocess_labelit(self, iteration=0, run_before=False, blank=False):
         """
