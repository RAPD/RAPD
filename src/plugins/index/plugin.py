--- conflicted
+++ resolved
@@ -415,20 +415,15 @@
 
             # Run Labelit
             self.start_labelit()
-<<<<<<< HEAD
-            
+
             # Run Distl while Labelit is running
             self.processDistl()
-            
-=======
-
->>>>>>> 77709624
-      	    # Sorts labelit results by highest symmetry.
+
+          # Sorts labelit results by highest symmetry.
             self.labelitSort()
 
             # If there is a solution, then calculate a strategy.
             if self.labelit_failed == False:
-
                 if self.multiproc == False:
                     self.postprocessDistl()
                 self.preprocess_raddose()
@@ -1073,7 +1068,6 @@
                 elif mosflm_seg != "1":
                     new_line += "STRATEGY AUTO ROTATE %.2f SEGMENTS %d %s\n" % (mosflm_rot, mosflm_seg, l[i][2])
                 else:
-<<<<<<< HEAD
                     new_line += "STRATEGY AUTO ROTATE %.2f %s\n" % (mosflm_rot, l[i][2])
             new_line += "GO\nSTATS\nEXIT\neof\n"
             if self.test == False:
@@ -1092,38 +1086,7 @@
                 job = Thread(target=self.launcher,
                                 kwargs=inp_kwargs)
                 job.start()
-                    
-        
-        """
-=======
-                    if mosflm_rot == "0.0":
-                        new_line += "STRATEGY AUTO %s\n"%l[i][2]
-                    elif mosflm_seg != "1":
-                        new_line += "STRATEGY AUTO ROTATE %.2f SEGMENTS %d %s\n" % (mosflm_rot, mosflm_seg, l[i][2])
-                    else:
-                        new_line += "STRATEGY AUTO ROTATE %.2f %s\n" % (mosflm_rot, l[i][2])
-                new_line += "GO\nSTATS\nEXIT\neof\n"
-                if self.test == False:
-                    new = open(l[i][0], "w")
-                    new.writelines(temp[:fi+1])
-                    new.writelines(new_line)
-                    new.close()
-                    log = os.path.join(os.getcwd(), l[i][0]+".out")
-                    inp = "tcsh %s" % l[i][0]
-                    inp_kwargs = {'command': inp,
-                                  'logfile': log}
-                    # Update batch queue info if using a compute cluster
-                    inp_kwargs.update(self.batch_queue)
-
-                    #Launch the job
-                    #Process(target=self.launcher,
-                    Thread(target=self.launcher,
-                           kwargs=inp_kwargs).start()
-
->>>>>>> 77709624
-        except:
-            self.logger.exception("**Error in processMosflm**")
-        """
+
     def check_best_detector(self, detector):
         """Check that the detector we need is in the BEST configuration file"""
 
@@ -2798,13 +2761,8 @@
             self.logger.debug("RunLabelit::postprocess")
 
         # Pass back output
-<<<<<<< HEAD
         self.output.put(self.results)
         # Pass back the logs
-=======
-        self.output.put(self.labelit_results)
-
->>>>>>> 77709624
         if self.nrun == 'all':
             self.output.put(self.log)
 
