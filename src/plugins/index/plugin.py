"""
An autoindex & strategy rapd_plugin
"""

__license__ = """
This file is part of RAPD

Copyright (C) 2009-2017, Cornell University
All rights reserved.

RAPD is free software: you can redistribute it and/or modify
it under the terms of the GNU Affero General Public License as published by
the Free Software Foundation, version 3.

RAPD is distributed in the hope that it will be useful,
but WITHOUT ANY WARRANTY; without even the implied warranty of
MERCHANTABILITY or FITNESS FOR A PARTICULAR PURPOSE.  See the
GNU Affero General Public License for more details.

You should have received a copy of the GNU Affero General Public License
along with this program.  If not, see <http://www.gnu.org/licenses/>.
"""
__created__ = "2009-07-14"
__maintainer__ = "Jon Schuermann"
__email__ = "schuerjp@anl.gov"
__status__ = "Production"

# This is an active rapd plugin
RAPD_PLUGIN = True

# This plugin's types
DATA_TYPE = "MX"
PLUGIN_TYPE = "INDEX"
PLUGIN_SUBTYPE = "CORE"

# A unique ID for this handler (uuid.uuid1().hex[:4])
ID = "3b34"
VERSION = "2.0.0"

# Standard imports
from collections import OrderedDict
from distutils.spawn import find_executable
import functools
# import glob
import json
import logging
from multiprocessing import Process, Queue, Event
import multiprocessing
import numpy
import os
from pprint import pprint
import shutil
import signal
import subprocess
import sys
import time
import importlib

# RAPD imports
import info
import plugins.subcontractors.parse as Parse
import plugins.subcontractors.labelit as labelit
from plugins.subcontractors.xoalign import RunXOalign
import utils.credits as rcredits
#from utils.communicate import rapd_send
import utils.exceptions as exceptions
import utils.global_vars as global_vars
from utils.processes import local_subprocess
import utils.xutils as xutils

DETECTOR_TO_BEST = {
    "ADSC": "q315",
    "ADSC-Q315": "q315",
    "ADSC-HF4M": "hf4m",
    "Pilatus-6M": "pilatus6m",
    "PILATUS": "pilatus6m",
    "raxis":"raxis",
    "rayonix_mx225": "mar225",
    "rayonix_mx300": "mx300",
    "rayonix_mx300hs": "mx300hs",
    "mar300": "mar300",
    "ray300": "ray300",
    "Dectris Eiger 9M": "eiger9m",
    "Eiger-9M": "eiger9m",
    "Eiger-16M": "eiger16m",
    }

VERSIONS = {
    "best": (
        "Version 3.2.0",
        "Version 3.4.4"
    ),
    "gnuplot": (
        "gnuplot 4.2",
        "gnuplot 5.0",
    ),
    "ipmosflm": (
        "version 7.2.1",
    ),
    "labelit": (),
    "raddose": (),
}

class RapdPlugin(Process):
    """
    command format
    {
        "command":"INDEX+STRATEGY",
        "directories":
            {
                "work":""                           # Where to perform the work
            },
        "header1":{},                               # Image information
        ["header2":{},]                             # 2nd image information
        "site_parameters":{}                        # Site data
        "preferences":{}                            # Settings for calculations
        "return_address":("127.0.0.1", 50000)       # Location of control process
    }
    """

    # For testing individual modules (Will not run in Test mode on cluster!! Can be set at end of
    # __init__.)
    test = False

    # Removes junk files and directories at end. (Will still clean on cluster!! Can be set at end of
    #  __init__.)
    clean = False

    # Runs in RAM (slightly faster), but difficult to debug.
    ram = False

    # Will not use RAM if self.cluster_use=True since runs would be on separate nodes. Slower
    # (>10%).
    cluster_use = False

    # Switch for verbose
    verbose = True

    # Number of Labelit iterations to run.
    iterations = 6

    # This is where I place my overall folder settings.
    working_dir = False
    auto_summary = False
    labelit_log = {}
    labelit_results = {}
    labelit_summary = False
    labelit_failed = False
    distl_log = []
    distl_results = {}
    distl_summary = False
    raddose_results = False
    raddose_summary = False
    best_log = []
    best_results = False
    best_summary = False
    best1_summary = False
    best_summary_long = False
    best_anom_log = []
    best_anom_results = False
    best_anom_summary = False
    best1_anom_summary = False
    best_anom_summary_long = False
    best_failed = False
    best_anom_failed = False
    rerun_best = False
    mosflm_strat_log = []
    mosflm_strat_anom_log = []
    mosflm_strat_results = {}
    mosflm_strat_anom_results = {}
    mosflm_strat_summary = False
    mosflm_strat1_summary = False
    mosflm_strat_summary_long = False
    mosflm_strat_anom_summary = False
    mosflm_strat1_anom_summary = False
    mosflm_strat_anom_summary_long = False
    plots = {}
    # Labelit settings
    index_number = False
    ignore_user_SG = False
    pseudotrans = False
    # Raddose settings
    volume = False
    calc_num_residues = False
    # Mosflm settings
    prev_sg = False
    # Extra features for BEST
    high_dose = False
    crystal_life = None
    iso_B = False
    # Dicts for running the Queues
    jobs = {}

    # The results of the plugin
    results = {}

    def __init__(self, site, command, tprint=False, logger=False):
        """
        Initialize the plugin

        Keyword arguments
        site -- full site settings
        command -- dict of all information for this plugin to run
        """
        # Save the start time
        self.st = time.time()

        # If the logging instance is passed in...
        if logger:
            self.logger = logger
        else:
            # Otherwise get the logger Instance
            self.logger = logging.getLogger("RAPDLogger")
            self.logger.debug("__init__")

        # Store tprint for use throughout
        if tprint:
            self.tprint = tprint
        # Dead end if no tprint passed
        else:
            def func(arg=False, level=False, verbosity=False, color=False):
                pass
            self.tprint = func

        # Some logging
        self.logger.info(site)
        self.logger.info(command)
        #pprint(command)

        # Store passed-in variables
        self.site = site
        self.command = command
        self.results["command"] = command
        self.results["process"] = {
            "process_id": self.command.get("process_id"),
            "status": 1}

        # Setting up data input
        self.setup = self.command["directories"]
        self.header = self.command["header1"]
        self.header2 = self.command.get("header2", False)
        # get the default preferences and update what was sent in...
        self.preferences = info.DEFAULT_PREFERENCES#.update(self.command.get("preferences", {}))
        self.preferences.update(self.command.get("preferences", {}))
        self.site_parameters = self.command.get("site_parameters", False)
<<<<<<< HEAD
=======
        self.preferences = self.command.get("preferences", {})
        self.controller_address = self.reply_address

        #pprint(self.preferences)
>>>>>>> 69090b75

        # Assumes that Core sent job if present. Overrides values for clean and test from top.
        if self.site_parameters != False:
            self.gui = True
            self.test = False
            self.clean = False
        else:
            # If running from command line, site_parameters is not in there. Needed for BEST.
            if self.site:
                self.site_parameters = self.site.BEAM_INFO.get(
                    xutils.get_site(self.header['fullname'],
                    False)[1])
            else:
                self.site_parameters = self.preferences.get("site_parameters", False)
                # Sets settings so I can view the HTML output on my machine (not in the RAPD GUI),
                # and does not send results to database.
                self.gui = False

	    # Load the appropriate cluster adapter or set to False
        if self.cluster_use:
            self.cluster_adapter = xutils.load_cluster_adapter(self)
            self.cluster_queue = self.cluster_adapter.check_queue(self.command["command"])
        else:
            self.cluster_adapter = False
            self.cluster_queue = False

        # Set timer for distl. "False" will disable.
        if self.header2:
            self.distl_timer = 60
        else:
            self.distl_timer = 30

        # Set strategy timer. "False" disables.
        self.strategy_timer = 60

        # Set timer for XOAlign. "False" will disable.
        self.xoalign_timer = 30

        # Turns on multiprocessing for everything
        # Turns on all iterations of Labelit running at once, sorts out highest symmetry solution,
        # then continues...(much better!!)
        self.multiproc = self.preferences.get("multiprocessing", True)

	    # Set for Eisenberg peptide work.
        self.sample_type = self.preferences.get("sample_type", "Protein").lower()
        if self.sample_type == "peptide":
            self.peptide = True
        else:
            self.peptide = False

        # BEST is default and if it fails Mosflm results are shown as backup.
        # Setting to 'mosflm' will force it to show Mosflm results regardless.
        self.strategy = self.preferences.get("strategy_type", "best")

        # Check to see if XOALign should run.
        if self.header.has_key("mk3_phi") and self.header.has_key("mk3_kappa"):
            self.minikappa = True
        else:
            self.minikappa = False

        # Check to see if multi-crystal strategy is requested.
        if self.preferences.get("reference_data_id") in (None, 0):
            self.multicrystalstrat = False
        else:
            self.multicrystalstrat = True
            self.strategy = "mosflm"

        # Settings for all programs
        #self.beamline = self.header.get("beamline")
        self.time = self.header.get("time", 0.2)
        self.wavelength = self.header.get("wavelength")
        self.transmission = self.header.get("transmission", 10.0)
        # self.aperture = str(self.header.get("md2_aperture"))
        self.spacegroup = self.preferences.get("spacegroup", False)
        #self.flux = str(self.header.get("flux", '3E10'))
        self.solvent_content = self.preferences.get("solvent_content", 0.55)

        Process.__init__(self, name="AutoindexingStrategy")

        self.start()

    def run(self):
        """
        Convoluted path of modules to run.
        """

        if self.verbose:
            self.logger.debug("AutoindexingStrategy::run")
        
        # create a redis connection to send results
        self.connect_to_redis()

        self.tprint(arg=0, level="progress")
        # Check if h5 file is input and convert to cbf's.
        if self.header["fullname"][-3:] == ".h5":
            if self.convert_images() == False:
                # If conversion fails, kill the job.
                self.postprocess()

        self.preprocess()

        self.tprint(arg="\nStarting indexing procedures", level=98, color="blue")

        if self.minikappa:
            self.processXOalign()
        else:

            # Run Labelit
            self.start_labelit()

      	    # Sorts labelit results by highest symmetry.
            self.labelitSort()

            # If there is a solution, then calculate a strategy.
            if self.labelit_failed == False:

                # Start distl.signal_strength for the correct labelit iteration
                self.processDistl()
                if self.multiproc == False:
                    self.postprocessDistl()
                self.preprocess_raddose()
                self.processRaddose()
                self.processStrategy()
                self.run_queue()

                # Get the distl_results
                if self.multiproc:
                    self.postprocessDistl()

            # Pass back results, and cleanup.
            self.postprocess()

    def connect_to_redis(self):
        """Connect to the redis instance"""
        # Create a pool connection
        redis_database = importlib.import_module('database.rapd_redis_adapter')
        
        self.redis_database = redis_database.Database(settings=self.site.CONTROL_DATABASE_SETTINGS)
        if self.site.CONTROL_DATABASE_SETTINGS['REDIS_CONNECTION'] == 'pool':
            # For a Redis pool connection
            self.redis = self.redis_database.connect_redis_pool()
        else:
            # For a Redis sentinal connection
            self.redis = self.redis_database.connect_redis_manager_HA()
    
    def preprocess(self):
        """
        Setup the working dir in the RAM and save the dir where the results will go at the end.
        """
        self.logger.debug("AutoindexingStrategy::preprocess")

        # Determine detector vendortype
        self.vendortype = xutils.getVendortype(self, self.header)
        self.dest_dir = self.setup.get("work")
        if self.test or self.cluster_use:
            self.working_dir = self.dest_dir
        elif self.ram:
            self.working_dir = "/dev/shm/%s" % self.dest_dir[1:]
        else:
            self.working_dir = self.dest_dir
        if os.path.exists(self.working_dir) == False:
            os.makedirs(self.working_dir)
        os.chdir(self.working_dir)

        # Setup event for job control on cluster (Only works at NE-CAT using DRMAA for
        # job submission)
        if self.cluster_adapter:
            self.running = Event()
            self.running.set()

        # Check for dependency problems
        self.check_dependencies()

    def check_dependencies(self):
        """Make sure dependencies are all available"""

        # If no best, switch to mosflm for strategy
        if self.strategy == "best":
            if not find_executable("best"):
                self.tprint("Executable for best is not present, using Mosflm for strategy",
                            level=30,
                            color="red")
                self.strategy = "mosflm"

        # If no gnuplot turn off printing
        if self.preferences.get("show_plots", True) and (not self.preferences.get("json", False)):
            if not find_executable("gnuplot"):
                self.tprint("\nExecutable for gnuplot is not present, turning off plotting",
                            level=30,
                            color="red")
                self.preferences["show_plots"] = False

        # If no labelit.index, dead in the water
        if not find_executable("labelit.index"):
            self.tprint("Executable for labelit.index is not present, exiting",
                        level=30,
                        color="red")
            self.results["process"]["status"] = -1
            self.results["error"] = "Executable for labelit.index is not present"
            self.write_json(self.results)
            raise exceptions.MissingExecutableException("labelit.index")

        # If no mosflm, dead in the water
        if not find_executable("ipmosflm"):
            self.tprint("Executable for mosflm is not present, exiting",
                        level=30,
                        color="red")
            self.results["process"]["status"] = -1
            self.results["error"] = "Executable for mosflm is not present"
            self.write_json(self.results)
            raise exceptions.MissingExecutableException("ipmosflm")

        # If no raddose, should be OK
        if not find_executable("raddose"):
            self.tprint("\nExecutable for raddose is not present - will continue",
                        level=30,
                        color="red")

    def preprocess_raddose(self):
        """
        Create the raddose.com file which will run in processRaddose. Several beamline specific
        entries for flux and aperture size passed in from rapd_site.py
        """
        if self.verbose:
            self.logger.debug("AutoindexingStrategy::preprocess_raddose")

        # try:
        beam_size_x = self.site_parameters.get('BEAM_SIZE_X', False)
        beam_size_y = self.site_parameters.get('BEAM_SIZE_Y', False)
        gauss_x = self.site_parameters.get('BEAM_GAUSS_X', False)
        gauss_y = self.site_parameters.get('BEAM_GAUSS_Y', False)
        flux = self.site_parameters.get('BEAM_FLUX', 1E10 )

        # Get unit cell
        cell = xutils.getLabelitCell(self)
        nres = xutils.calcTotResNumber(self, self.volume)

        # Adding these typically does not change the Best strategy much, if it at all.
        patm = False
        satm = False
        if self.sample_type == "ribosome":
            crystal_size_x = 1.0
            crystal_size_y = 0.5
            crystal_size_z = 0.5
        else:
            # crystal dimensions (default 0.1 x 0.1 x 0.1 from rapd_site.py)
            crystal_size_x = self.preferences.get("crystal_size_x", 100.0)/1000.0
            crystal_size_y = self.preferences.get("crystal_size_y", 100.0)/1000.0
            crystal_size_z = self.preferences.get("crystal_size_z", 100.0)/1000.0

        raddose = open("raddose.com", "w+")
        setup = "raddose << EOF\n"
        if beam_size_x and beam_size_y:
            setup += "BEAM %d %d\n" % (beam_size_x, beam_size_y)
        # Full-width-half-max of the beam
        if gauss_x and gauss_y:
            setup += "GAUSS %.2f %.2f\nIMAGES 1\n" % (gauss_x, gauss_y)
        setup += "PHOSEC %d\n" % flux
        setup += "EXPOSURE %.2f\n" % self.time
        if cell:
            setup += "CELL %s %s %s %s %s %s\n" % (cell[0],
                                                   cell[1],
                                                   cell[2],
                                                   cell[3],
                                                   cell[4],
                                                   cell[5])
        else:
            self.logger.debug("Could not get unit cell from bestfile.par")

        # Set default solvent content based on sample type. User can override.
        if self.solvent_content == 0.55:
            if self.sample_type == "protein":
                setup += "SOLVENT 0.55\n"
            else:
                setup += "SOLVENT 0.64\n"
        else:
            setup += "SOLVENT %.2f\n"%self.solvent_content
        # Sets crystal dimensions. Input from dict (0.1 x 0.1 x 0.1 mm), but user can override.
        if crystal_size_x and crystal_size_y and crystal_size_z:
            setup += "CRYSTAL %.1f %.1f %.1f\n" % (crystal_size_x, crystal_size_y, crystal_size_z)
        if self.wavelength:
            setup += "WAVELENGTH %.4f\n" % self.wavelength
        setup += "NMON 1\n"
        if self.sample_type == "protein":
            setup += "NRES %d\n" % nres
        elif self.sample_type == "dna":
            setup += "NDNA %d\n" % nres
        else:
            setup += "NRNA %d\n" % nres
        if patm:
            setup += "PATM %d\n" % patm
        if satm:
            setup += "SATM %d\n" % satm
        setup += "END\nEOF\n"
        raddose.writelines(setup)
        raddose.close()

        # except:
            # self.logger.exception("**ERROR in preprocess_raddose**")

    def start_labelit(self):
        """
        Initiate Labelit runs.
        """

        if self.verbose:
            self.logger.debug("AutoindexingStrategy::runLabelit")

        #self.tprint(arg="  Starting Labelit runs", level=99, color="white", newline=False)
        self.tprint(arg="  Starting Labelit runs", level=99, color="white")

        # try:
        # Setup queue for getting labelit log and results in labelitSort.
        self.labelitQueue = Queue()
        params = {}
        params["test"] = self.test
        params["cluster"] = self.cluster_adapter
        params["verbose"] = self.verbose
        params["cluster_queue"] = self.cluster_queue
        params["vendortype"] = self.vendortype
        if self.working_dir == self.dest_dir:
            command = self.command
        else:
            command = self.command.copy()
            command["directories"]["work"] = self.working_dir
        command['preferences'] = self.preferences

        # Launch labelit
        Process(target=RunLabelit,
                args=(command,
                      self.labelitQueue,
                      params,
                      self.tprint,
                      self.logger)).start()

        # except:
        #     self.logger.exception("**Error in process_labelit**")

    def processXDSbg(self):
        """
        Calculate the BKGINIT.cbf for the background calc on the Pilatus. This is
        used in BEST.
        Gleb recommended this but it does not appear to make much difference except take longer.
        """
        if self.verbose:
            self.logger.debug("AutoindexingStrategy::processXDSbg")

        try:
            name = str(self.header.get("fullname"))
            temp = name[name.rfind("_")+1:name.rfind(".")]
            new_name = name.replace(name[name.rfind("_")+1:name.rfind(".")], len(temp)*"?")
            #range = str(int(temp))+" "+str(int(temp))
            command = "JOB=XYCORR INIT\n"
            command += xutils.calcXDSbc(self)
            command += "DETECTOR_DISTANCE=%s\n" % self.header.get("distance")
            command += "OSCILLATION_RANGE=%s\n" % self.header.get("osc_range")
            command += "X-RAY_WAVELENGTH=%.4f\n" % self.wavelength
            command += "NAME_TEMPLATE_OF_DATA_FRAMES=%s\n" % new_name
            #command += "BACKGROUND_RANGE="+range+"\n"
            #command += "DATA_RANGE="+range+"\n"
            command += "BACKGROUND_RANGE=%s %s\n" % (int(temp), int(temp))
            command += "DATA_RANGE=%s %s\n" % (int(temp), int(temp))
            command += "DIRECTION_OF_DETECTOR_Y-AXIS=0.0 1.0 0.0\n"
            command += "DETECTOR=PILATUS         MINIMUM_VALID_PIXEL_VALUE=0  OVERLOAD=1048500\n"
            command += "SENSOR_THICKNESS=0.32        !SILICON=-1.0\n"
            command += "NX=2463 NY=2527 QX=0.172  QY=0.172  !PILATUS 6M\n"
            command += "DIRECTION_OF_DETECTOR_X-AXIS= 1.0 0.0 0.0\n"
            command += "TRUSTED_REGION=0.0 1.05 !Relative radii limiting trusted detector region\n"
            command += "UNTRUSTED_RECTANGLE= 487  493     0 2528\n"
            command += "UNTRUSTED_RECTANGLE= 981  987     0 2528\n"
            command += "UNTRUSTED_RECTANGLE=1475 1481     0 2528\n"
            command += "UNTRUSTED_RECTANGLE=1969 1975     0 2528\n"
            command += "UNTRUSTED_RECTANGLE=   0 2464   195  211\n"
            command += "UNTRUSTED_RECTANGLE=   0 2464   407  423\n"
            command += "UNTRUSTED_RECTANGLE=   0 2464   619  635\n"
            command += "UNTRUSTED_RECTANGLE=   0 2464   831  847\n"
            command += "UNTRUSTED_RECTANGLE=   0 2464  1043 1059\n"
            command += "UNTRUSTED_RECTANGLE=   0 2464  1255 1271\n"
            command += "UNTRUSTED_RECTANGLE=   0 2464  1467 1483\n"
            command += "UNTRUSTED_RECTANGLE=   0 2464  1679 1695\n"
            command += "UNTRUSTED_RECTANGLE=   0 2464  1891 1907\n"
            command += "UNTRUSTED_RECTANGLE=   0 2464  2103 2119\n"
            command += "UNTRUSTED_RECTANGLE=   0 2464  2315 2331\n"
            command += "ROTATION_AXIS= 1.0 0.0 0.0\n"
            command += "INCIDENT_BEAM_DIRECTION=0.0 0.0 1.0\n"
            command += "FRACTION_OF_POLARIZATION=0.99 !default=0.5 for unpolarized beam\n"
            command += "POLARIZATION_PLANE_NORMAL= 0.0 1.0 0.0\n"
            f = open("XDS.INP", "w")
            f.writelines(command)
            f.close()
            Process(target=xutils.processLocal, args=("xds_par", self.logger)).start()

        except:
            self.logger.exception("**Error in ProcessXDSbg.**")

    def processDistl(self):
        """
        Setup Distl for multiprocessing if enabled.
        """
        if self.verbose:
            self.logger.debug('AutoindexingStrategy::processDistl')
        # try:

        self.distl_output = []
        l = ["", "2"]
        f = 1
        if self.header2:
            f = 2
        for i in range(0, f):
            if self.test:
                inp = "ls"
                job = Process(target=xutils.processLocal, args=(inp, self.logger))
            else:
                command = "distl.signal_strength %s" % eval("self.header%s" % l[i]).get("fullname")
                job = multiprocessing.Process(target=local_subprocess,
                                              args=({"command": command,
                                                     "logfile": "distl%s.log" % i,
                                                     "pid_queue": False,
                                                     "result_queue": False,
                                                     "tag": i
                                                    },
                                                   )
                                             )
                # job = Process(target=xutils.processLocal,
                #               args=((inp, "distl%s.log" % i), self.logger))
            job.start()
            self.distl_output.append(job)

        # except:
        #     self.logger.exception("**Error in ProcessDistl**")

    def processRaddose(self):
        """
        Run Raddose.
        """
        if self.verbose:
            self.logger.debug("AutoindexingStrategy::processRaddose")

        self.raddose_log = []
        try:
            self.raddose_log.append("tcsh raddose.com\n")
            output = subprocess.Popen("tcsh raddose.com",
                                      shell=True,
                                      stdout=subprocess.PIPE,
                                      stderr=subprocess.STDOUT)
            output.wait()
            for line in output.stdout:
                self.raddose_log.append(line)

        except:
            self.logger.exception("**ERROR in processRaddose**")

        raddose = Parse.ParseOutputRaddose(self, self.raddose_log)
        self.raddose_results = {"raddose_results":raddose}
        if self.raddose_results["raddose_results"] == None:
            self.raddose_results = {"raddose_results":"FAILED"}
            if self.verbose:
                self.logger.debug("Raddose failed")

    def errorBest(self, iteration=0, best_version="3.2.0"):
        """
        Run all the Best runs at the same time.
        Reduce resolution limit and rerun Mosflm to calculate new files.
        """

        self.logger.debug("errorBest")

        # try:
        if iteration != 0:
            if self.test == False:
                temp = []
                f = "%s_res%s"%(self.index_number, iteration)
                shutil.copy(self.index_number, f)
                for line in open(f, "r").readlines():
                    temp.append(line)
                    if line.startswith("RESOLUTION"):
                        temp.remove(line)
                        temp.append("RESOLUTION %s\n" % str(float(line.split()[1]) + iteration))
                new = open(f, "w")
                new.writelines(temp)
                new.close()
                subprocess.Popen("sh %s" % f, shell=True).wait()
        self.processBest(iteration, best_version)

        # except:
        #     self.logger.exception("**ERROR in errorBest**")
        #     self.best_log.append("\nCould not reset Mosflm resolution for Best.\n")

    def processBest(self, iteration=0, best_version="3.2.0", runbefore=False):
        """
        Construct the Best command and run. Passes back dict with PID:anom.

        Best versions known 3.2.0, 3.4.4
        """

        # print "processBest"

        if self.verbose:
            self.logger.debug("AutoindexingStrategy::processBest %s", best_version)

        # try:
        max_dis = self.site_parameters.get("DETECTOR_DISTANCE_MAX")
        min_dis = self.site_parameters.get("DETECTOR_DISTANCE_MIN")
        min_d_o = self.site_parameters.get("DIFFRACTOMETER_OSC_MIN")
        min_e_t = self.site_parameters.get("DETECTOR_TIME_MIN")

        # Get image numbers
        try:
            counter_depth = self.header["image_template"].count("?")
        except KeyError:
            raise Exception("Header information missing image_template")

        # Look for the correct hkl file
        for test_depth in (3, 4, 5, 6):
            test_file = "%s_%s.hkl" % (self.index_number, ("%0"+str(test_depth)+"d") % self.header["image_number"])
            if os.path.exists(test_file):
                counter_depth = test_depth
                break

        image_number_format = "%0"+str(counter_depth)+"d"
        image_number = [image_number_format % self.header["image_number"],]
        if self.header2:
            image_number.append(image_number_format % self.header2["image_number"])

        # Tell Best if two-theta is being used.
        if int(self.header.get("twotheta", 0)) != 0:
            xutils.fixBestfile(self)

        # If Raddose failed, here are the defaults.
        dose = 100000.0
        exp_dose_lim = 300
        if self.raddose_results:
            if self.raddose_results.get("raddose_results") != 'FAILED':
                dose = self.raddose_results.get("raddose_results").get('dose per image')
                exp_dose_lim = self.raddose_results.get("raddose_results").get('exp dose limit')

        # Set how many frames a crystal will last at current exposure time.
        self.crystal_life = str(int(float(exp_dose_lim) / self.time))
        if self.crystal_life == '0':
            self.crystal_life = '1'
        # Adjust dose for ribosome crystals.
        if self.sample_type == 'ribosome':
            dose = 500001
        # If dose is too high, warns user and sets to reasonable amount and reruns Best but give
        # warning.
        if dose > 500000:
            dose = 500000
            exp_dose_lim = 100
            self.high_dose = True
            if iteration == 1:
                dose = 100000.0
                exp_dose_lim = 300
            if iteration == 2:
                dose = 100000.0
                exp_dose_lim = False
            if iteration == 3:
                dose = False
                exp_dose_lim = False

        # Put together the command for labelit.index
        best_detector = DETECTOR_TO_BEST.get(self.header.get("detector"), False)
        if not best_detector:
            self.tprint(arg="RAPD does not have a BEST definition for your detector type %s"
                        % self.header.get("detector"),
                        level=30,
                        color="red")
            return
        command = "best -f %s" % best_detector

        # Binning
        if str(self.header.get('binning')) == '2x2':
            command += '-2x'
        if self.high_dose:
            command += ' -t 0.2'
        else:
            command += " -t %.2f" % self.time
        command += ' -e %s -sh %.1f -su %.1f' % (self.preferences.get('best_complexity', 'none'),\
                                             self.preferences.get('shape', 2.0), \
                                             self.preferences.get('susceptibility', 1.0))
        if self.preferences.get('aimed_res') != 0.0:
            command += ' -r %.1f' % self.preferences.get('aimed_res')
        if best_version >= "3.4":
            command += ' -Trans %.1f' % self.transmission
        # Set minimum rotation width per frame. Different for PAR and CCD detectors.
        command += ' -w %s' % min_d_o
        # Set minimum exposure time per frame.
        command += ' -M %s' % min_e_t
        # Set min and max detector distance
        if best_version >= "3.4":
            command += ' -DIS_MAX %s -DIS_MIN %s' % (max_dis, min_dis)
        # Fix bug in BEST for PAR detectors. Use the cumulative completeness of 99% instead of all
        # bin.
        if self.vendortype in ('Pilatus-6M', 'ADSC-HF4M'):
            command += ' -low never'
        # set dose  and limit, else set time
        if best_version >= "3.4" and dose:
            command += ' -GpS %s -DMAX 30000000'%dose
        else:
            command += ' -T 185'
        if runbefore:
            command += ' -p %s %s' % (runbefore[0], runbefore[1])
        command1 = command
        command1 += ' -a -o best_anom.plt -dna best_anom.xml'
        command += ' -o best.plt -dna best.xml'
        # print image_number, image_number[0]
        end = ' -mos bestfile.dat bestfile.par %s_%s.hkl ' % (self.index_number, image_number[0])
        # print end
        """
        if self.pilatus:
          if os.path.exists(os.path.join(self.working_dir,'BKGINIT.cbf')):
            end = ' -MXDS bestfile.par BKGINIT.cbf %s_%s.hkl ' % (self.index_number,image_number[0])
        """
        if self.header2:
            end += '%s_%s.hkl' % (self.index_number, image_number[1])
        command += end
        command1 += end
        d = {}
        jobs = {}
        l = [(command, ''), (command1, '_anom')]
        st = 0
        end1 = 2
        if runbefore:
            st = runbefore[2]
            end1 = runbefore[3]

        # print l
        for i in range(st, end1):
            log = os.path.join(os.getcwd(), "best%s.log" % l[i][1])
            if self.verbose:
                self.logger.debug(l[i][0])
            # Save the path of the log
            d.update({'log'+l[i][1]:log})
            if self.test == False:
                if self.cluster_use:
                    jobs[str(i)] = Process(target=self.cluster_adapter.processCluster,
                                           args=(self, (l[i][0], log, self.cluster_queue)))
                else:
                    jobs[str(i)] = Process(target=BestAction,
                                           args=((l[i][0], log), self.logger))
                jobs[str(i)].start()

        # Check if Best should rerun since original Best strategy is too long for Pilatus using
        # correct start and end from plots. (Way around bug in BEST.)
        if best_version > "3.4" and self.test == False:
            if runbefore == False:
                counter = 2
                while counter > 0:
                    for job in jobs.keys():
                        if jobs[job].is_alive() == False:
                            del jobs[job]
                            start, _ = self.findBestStrat(d['log'+l[int(job)][1]].replace('log', 'plt'))
                            if start != False:
                                pass
                                # self.processBest(iteration, (start, ran, int(job), int(job)+1))
                            counter -= 1
                    time.sleep(0.1)

        # except:
        #     self.logger.exception('**Error in processBest**')

    def processMosflm(self):
        """
        Creates Mosflm executable for running strategy and run. Passes back dict with PID:logfile.
        """
        if self.verbose:
            self.logger.debug("AutoindexingStrategy::processMosflm")

        try:
            l = [("mosflm_strat", "", ""), ("mosflm_strat_anom", "_anom", "ANOMALOUS")]
            # Opens file from Labelit/Mosflm autoindexing and edit it to run a strategy.
            mosflm_rot = self.preferences.get("mosflm_rot", 0.0)
            mosflm_seg = self.preferences.get("mosflm_seg", 1)
            mosflm_st = self.preferences.get("mosflm_start", 0.0)
            mosflm_end = self.preferences.get("mosflm_end", 360.0)

            # Does the user request a start or end range?
            range1 = False
            if mosflm_st != 0.0:
                range1 = True
            if mosflm_end != 360.0:
                range1 = True
            if range1:
                if mosflm_rot == 0.0:
                    # mosflm_rot = str(360/float(xutils.symopsSG(self,xutils.getMosflmSG(self))))
                    mosflm_rot = str(360/float(xutils.symopsSG(self, xutils.getLabelitCell(self, "sym"))))
            # Save info from previous data collections.
            if self.multicrystalstrat:
                ref_data = self.preferences.get("reference_data")
                if self.spacegroup == False:
                    self.spacegroup = ref_data[0][-1]
                    xutils.fixMosflmSG(self)
                    # For posting in summary
                    self.prev_sg = True
            else:
                ref_data = False

            # Run twice for regular and anomalous strategies.
            for i in range(0, 2):
                shutil.copy(self.index_number, l[i][0])
                temp = []
                # Read the Mosflm input file from Labelit and use only the top part.
                for x, line in enumerate(open(l[i][0], "r").readlines()):
                    temp.append(line)
                    if line.count("ipmosflm"):
                        newline = line.replace(self.index_number, l[i][0])
                        temp.remove(line)
                        temp.insert(x, newline)
                    if line.count("FINDSPOTS"):
                        im = line.split()[-1]
                    if line.startswith("MATRIX"):
                        fi = x

                # Load the image as per Andrew Leslie for Mosflm bug.
                new_line = "IMAGE %s\nLOAD\nGO\n" % im

                # New lines for strategy calculation
                if ref_data:
                    for x in range(len(ref_data)):
                        new_line += "MATRIX %s\nSTRATEGY start %s end %s PARTS %s\nGO\n" %  d(ref_data[x][0], ref_data[x][1], ref_data[x][2], len(ref_data)+1)
                    new_line += "MATRIX %s.mat\n"%self.index_number
                if range1:
                    new_line += "STRATEGY START %.2f END %.2f\nGO\n" % (mosflm_st, mosflm_end)
                    new_line += "ROTATE %.2f SEGMENTS %d %s\n" % (mosflm_rot, mosflm_seg, l[i][2])
                else:
                    if mosflm_rot == "0.0":
                        new_line += "STRATEGY AUTO %s\n"%l[i][2]
                    elif mosflm_seg != "1":
                        new_line += "STRATEGY AUTO ROTATE %.2f SEGMENTS %d %s\n" % (mosflm_rot, mosflm_seg, l[i][2])
                    else:
                        new_line += "STRATEGY AUTO ROTATE %.2f %s\n" % (mosflm_rot, l[i][2])
                new_line += "GO\nSTATS\nEXIT\neof\n"
                if self.test == False:
                    new = open(l[i][0], "w")
                    new.writelines(temp[:fi+1])
                    new.writelines(new_line)
                    new.close()
                    log = os.path.join(os.getcwd(), l[i][0]+".out")
                    inp = "tcsh %s" % l[i][0]
                    if self.cluster_adapter:
                        Process(target=self.cluster_adapter.processCluster,
                                args=(self,
                                      (inp, log, self.cluster_queue)
                                      )
                                ).start()
                    else:
                        Process(target=xutils.processLocal, args=(inp, self.logger)).start()

        except:
            self.logger.exception("**Error in processMosflm**")

    def check_best_detector(self, detector):
        """Check that the detector we need is in the BEST configuration file"""

        # print "check_best_detector", detector

        best_executable = subprocess.check_output(["which", "best"])
        detector_info = os.path.join(os.path.dirname(best_executable),
                                     "detector-inf.dat")

        # Read the detector info file to see if the detector is in it
        lines = open(detector_info, "r").readlines()
        found = False
        for line in lines:
            # print line.rstrip()
<<<<<<< HEAD
            #if line.startswith(detector):
=======
>>>>>>> 69090b75
            if line.startswith(detector+" "):
                found = True
                break
            elif line.startswith("end"):
                break

        if not found:
            self.tprint(arg="Detector %s missing from the BEST detector information file" %
                        detector,
                        level=30,
                        color="red")
            self.tprint(arg="Add \"%s\" \n to file %s \n to get BEST running" %
                        (info.BEST_INFO[detector], detector_info),
                        level=30,
                        color="red")

    def processStrategy(self, iteration=False):
        """
        Initiate all the strategy runs using multiprocessing.

        Keyword arguments
        iteration -- (default False)
        """

        self.logger.debug("processStrategy")
        # print "processStrategy", iteration

        # try:
        if iteration:
            st = iteration
            end = iteration+1
        else:
            st = 0
            end = 5
            if self.strategy == "mosflm":
                st = 4
            if self.multiproc == False:
                end = st+1

        # Get the Best version for this machine
        best_version = xutils.getBestVersion()

        # Make sure that the BEST install has the detector
        self.check_best_detector(DETECTOR_TO_BEST.get(self.header.get("detector"), None))

        for i in range(st, end):
            # Print for 1st BEST run
            if i == 1:
                self.tprint(arg="  Starting BEST runs", level=98, color="white")
            # Run Mosflm for strategy
            if i == 4:
                self.tprint(arg="  Starting Mosflm runs", level=98, color="white")
                xutils.folders(self, self.labelit_dir)
                job = Process(target=self.processMosflm, name="mosflm%s" % i)
            # Run BEST
            else:
                # print "Starting %d" % i
                xutils.foldersStrategy(self, os.path.join(os.path.basename(self.labelit_dir), str(i)))
                # Reduces resolution and reruns Mosflm to calc new files, then runs Best.
                job = multiprocessing.Process(target=self.errorBest, name="best%s" % i, args=(i, best_version))
            job.start()
            self.jobs[str(i)] = job

        # except:
        #     self.logger.exception("**Error in processStrategy**")

    def processXOalign(self):
        """
        Run XOalign using rapd_plugin_xoalign.py
        """
        if self.verbose:
            self.logger.debug("AutoindexingStrategy::processXOalign")

        try:
            params = {}
            params["xoalign_timer"] = self.xoalign_timer
            params["test"] = self.test
            params["gui"] = self.gui
            params["dir"] = self.dest_dir
            params["clean"] = self.clean
            params["verbose"] = self.verbose
            Process(target=RunXOalign, args=(self.input, params, self.logger)).start()

        except:
            self.logger.exception("**ERROR in processXOalign**")

    def postprocessDistl(self):
        """
        Send Distl log to parsing and make sure it didn't fail. Save output dict.
        """
        if self.verbose:
            self.logger.debug("AutoindexingStrategy::postprocessDistl")

        try:
            timer = 0
            while len(self.distl_output) != 0:
                for job in self.distl_output:
                    if job.is_alive() == False:
                        self.distl_output.remove(job)
                time.sleep(0.2)
                timer += 0.2
                if self.verbose:
                    number = round(timer % 1, 1)
                    if number in (0.0, 1.0):
                        pass
                        # print "Waiting for Distl to finish %s seconds" % timer
                if self.distl_timer:
                    if timer >= self.distl_timer:
                        job.terminate()
                        self.distl_output.remove(job)
                        self.distl_log.append("Distl timed out\n")
                        if self.verbose:
                            self.tprint(arg="Distl timed out", level=30, color="red")
                            self.logger.error("Distl timed out.")

            os.chdir(self.labelit_dir)
            f = 1
            if self.header2:
                f = 2
            for x in range(0, f):
                log = open("distl%s.log" % x, "r").readlines()
                self.distl_log.extend(log)
                distl = Parse.ParseOutputDistl(self, log)
                if distl == None:
                    self.distl_results = {"distl_results":"FAILED"}
                    self.tprint(arg="  DISTL analysis failed", level=30, color="red")
                else:
                    self.distl_results[str(x)] = {"distl_results": distl}

            xutils.distlComb(self)

            # pprint.pprint(self.distl_results)

            # Print DISTL results to commandline - verbose only
            self.tprint(arg="\nDISTL analysis results", level=30, color="blue")
            distl_results = self.distl_results["distl_results"]
            if len(distl_results["distl res"]) == 2:
                self.tprint(arg="  %21s  %6s %6s" % ("", "image 1", "image 2"), level=30, color="white")
                format_string = "  %21s: %6s  %6s"
                default_result = ["-", "-"]
            else:
                format_string = "  %21s: %s"
                default_result = ["-",]

            distl_labels = OrderedDict([
                ("total spots", "Total Spots"),
                ("spots in res", "Spots in Resolution"),
                ("good Bragg spots", "Good Bragg Spots"),
                ("overloads", "Overloaded Spots"),
                ("distl res", "DISTL Resolution"),
                ("labelit res", "Labelit Resolution"),
                ("max cell", "Max Cell"),
                ("ice rings", "Ice Rings"),
                ("min signal strength", "Min Signal Strength"),
                ("max signal strength", "Max Signal Strength"),
                ("mean int signal", "Mean Intensity Signal"),
                ])

            for key, val in distl_labels.iteritems():
                result = distl_results.get(key)
                if not result:
                    result = default_result
                vals = tuple([val] + result)
                self.tprint(arg=format_string % vals, level=30, color="white")

        except:
            self.logger.exception("**Error in postprocessDistl**")

    def error_best_post(self, iteration, error, anom=False):
        """
        Post error to proper log in postprocessBest.
        """
        if self.verbose:
            self.logger.debug('error_best_post')
        # try:
        if anom:
            j = ['ANOM', '_anom']
        else:
            j = ['', '']
        if self.verbose:
            self.logger.debug(error)
        if iteration >= 3:
            line = 'After 3 tries, Best %s failed. Will run Mosflm %s strategy'%(j[0], j[0])
            if self.verbose:
                self.logger.debug(line)
        else:
            iteration += 1
            back_counter = 4 - iteration
            line = 'Error in Best %s strategy. Retrying Best %s more time(s)'%(j[0], back_counter)
            if self.verbose:
                self.logger.debug(line)
        eval('self.best%s_log'%j[1]).append('\n%s' % line)

        # except:
        #     self.logger.exception('**Error in error_best_post**')

    def postprocessBest(self, inp, runbefore=False):
        """
        Send Best log to parsing and save output dict. Error check the results and
        rerun if neccessary.

        Keyword arguments
        inp --
        runbefore -- (default False)
        """

        if self.verbose:
            self.logger.debug("AutoindexingStrategy::postprocessBest")

        # print inp

        try:
            xml = "None"
            anom = False
            if inp.count("anom"):
                anom = True
            log = open(inp, "r").readlines()
            if os.path.exists(inp.replace("log", "xml")):
                xml = open(inp.replace("log", "xml"), "r").readlines()
            iteration = os.path.dirname(inp)[-1]
            if anom:
                self.best_anom_log.extend(log)
            else:
                self.best_log.extend(log)

        except:
            self.logger.exception("**Error in postprocessBest.**")

        # print log
        # print xml
        # print anom
        data = Parse.ParseOutputBest(self, (log, xml), anom)
        # print data.get("strategy res limit")

        if self.labelit_results["Labelit results"] != "FAILED":
            # Best error checking. Most errors caused by B-factor calculation problem.
            # If no errors...
            if type(data) == dict:
                data.update({"directory":os.path.dirname(inp)})
                if anom:
                    self.best_anom_results = {"Best ANOM results":data}
                else:
                    self.best_results = {"Best results":data}

                # Print to terminal
                # pprint.pprint(data)
                if "strategy anom flag" in data:
                    flag = "strategy "
                    self.tprint(arg="\nBEST strategy standard", level=98, color="blue")
                else:
                    flag = "strategy anom "
                    self.tprint(arg="\nBEST strategy ANOMALOUS", level=98, color="blue")
                # Header lines
                self.tprint(arg="  " + "-" * 85, level=98, color="white")
                self.tprint(arg="  " + " N |  Omega_start |  N.of.images | Rot.width |  Exposure | Distance | % Transmission", level=98, color="white")
                self.tprint(arg="  " + "-" * 85, level=98, color="white")
                for i in range(len(data[flag+"run number"])):
                    self.tprint(
                        arg="  %2d |    %6.2f    |   %6d     |   %5.2f   |   %5.2f   | %7s  |     %3.2f      |" %
                            (
                                int(data[flag+"run number"][i]),
                                float(data[flag+"phi start"][i]),
                                int(data[flag+"num of images"][i]),
                                float(data[flag+"delta phi"][i]),
                                float(data[flag+"image exp time"][i]),
                                str(data[flag+"distance"][i]),
                                float(data[flag+"new transmission"][i])
                            ),
                        level=98,
                        color="white")
                self.tprint(arg="  " + "-" * 85, level=98, color="white")

                return("OK")
            # BEST has failed
            else:
                if self.multiproc == False:
                    out = {"None":"No Best Strategy.",
                           "neg B":"Adjusting resolution",
                           "isotropic B":"Isotropic B detected"}
                    if out.has_key(data):
                        self.error_best_post(iteration, out[data],anom)
                self.tprint(arg="BEST unable to calculate a strategy", level=30, color="red")

                # print data
                return "FAILED"

    def postprocessMosflm(self, inp):
        """
        Pass Mosflm log into parsing and save output dict.

        Keyword argument
        inp -- name of log file to interrogate
        """
        if self.verbose:
            self.logger.debug("AutoindexingStrategy::postprocessMosflm %s" % inp)

        # print "postprocessMosflm"

        try:
            if inp.count("anom"):
                l = ["ANOM", "self.mosflm_strat_anom", "Mosflm ANOM strategy results"]
            else:
                l = ["", "self.mosflm_strat", "Mosflm strategy results"]
            out = open(inp, "r").readlines()
            eval("%s_log" % l[1]).extend(out)
        except:
            self.logger.exception("**ERROR in postprocessMosflm**")

        data = Parse.ParseOutputMosflm_strat(self, out, inp.count("anom"))

        # Print to terminal
        # pprint.pprint(data)
        if "strategy run number" in data:
            flag = "strategy "
            self.tprint(arg="\nMosflm strategy standard", level=98, color="blue")
        else:
            flag = "strategy anom "
            self.tprint(arg="\nMosflm strategy ANOMALOUS", level=98, color="blue")
        # Header lines
        self.tprint(arg="  " + "-" * 69, level=98, color="white")
        self.tprint(arg="  " + " N |  Omega_start |  N.of.images | Rot.width |  Exposure | Distance ", level=98, color="white")
        self.tprint(arg="  " + "-" * 69, level=98, color="white")
        for i in range(len(data[flag+"run number"])):
            self.tprint(
                arg="  %2d |    %6.2f    |   %6d     |   %5s   |   %5.2f   | %7s  " %
                    (
                        int(data[flag+"run number"][i]),
                        float(data[flag+"phi start"][i]),
                        int(data[flag+"num of images"][i]),
                        data[flag+"delta phi"],
                        float(data[flag+"image exp time"]),
                        str(data[flag+"distance"])
                    ),
                level=98,
                color="white")
        self.tprint(arg="  " + "-" * 69, level=98, color="white")

        if data == None:
            if self.verbose:
                self.logger.debug("No Mosflm %s strategy.", l[0])
            eval("%s_results"%l[1]).update({l[2]:"FAILED"})
        elif data == "sym":
            if self.verbose:
                self.logger.debug("dataset symmetry not compatible with autoindex symmetry")
            self.tprint(arg="Dataset symmetry not compatible with autoindex symmetry", level=30, color="red")
            eval("%s_results"%l[1]).update({l[2]:"SYM"})
        else:
            eval("%s_results" % l[1]).update({l[2]:data})

    def run_queue(self):
        """
        run_queue for strategy.
        """

        self.logger.debug("AutoindexingStrategy::run_queue")
        self.tprint(arg="\nStarting strategy calculations", level=98, color="blue")
        self.tprint(75, level="progress")

        # try:
        def set_best_results(i, x):
            # Set Best output if it failed after 3 tries
            if i == 3:
                if x == 0:
                    self.best_results = {"Best results":"FAILED"}
                    self.best_failed = True
                else:
                    self.best_anom_results = {"Best ANOM results":"FAILED"}
                    self.best_anom_failed = True

        st = 0
        if self.strategy == "mosflm":
            st = 4
        # dict = {}
        # Run twice for regular(0) and anomalous(1) strategies
        l = ["", "_anom"]
        for x in range(0, 2):
            for i in range(st, 5):
                timed_out = False
                timer = 0
                job = self.jobs[str(i)]
                while 1:
                    # print "<<< x=%d, i=%d" % (x, i)
                    if job.is_alive() == False:
                        if i == 4:
                            log = os.path.join(self.labelit_dir, "mosflm_strat%s.out" % l[x])
                        else:
                            log = os.path.join(self.labelit_dir, str(i))+"/best%s.log" % l[x]
                        break
                    time.sleep(1)
                    timer += 1
                    if self.verbose:
                        number = round(timer % 1, 1)
                        if number in (0.0, 1.0):
                            self.tprint(arg="    Waiting for strategy to finish %s seconds" % timer,
                                        level=10,
                                        color="white")
                    if self.strategy_timer:
                        if timer >= self.strategy_timer:
                            timed_out = True
                            # print "Timed out"
                            job.terminate()
                            break
                if timed_out:
                    self.tprint(arg="  Strategy calculation timed out", level=30, color="red")
                    set_best_results(i, x)
                    if i < 4:
                        if self.multiproc == False:
                            self.processStrategy(i+1)
                else:
                    if i == 4:
                        self.postprocessMosflm(log)
                    else:
                        job1 = self.postprocessBest(log)
                        if job1 == "OK":
                            break
                        # If Best failed...
                        else:
                            if self.multiproc == False:
                                self.processStrategy(i+1)
                            set_best_results(i, x)

        if self.test == False:
            if self.multiproc:
                if self.cluster_adapter:
                    # kill child process on DRMAA job causes error on cluster.
                    # turn off multiprocessing.event so any jobs still running on cluster are terminated.
                    self.running.clear()
                else:
                    # kill all the remaining running jobs
                    for i in range(st, 5):
                        if self.jobs[str(i)].is_alive():
                            if self.verbose:
                                self.logger.debug("terminating job: %s" % self.jobs[str(i)])
                            xutils.killChildren(self, self.jobs[str(i)].pid)

    def labelitSort(self):
        """
        Sort out which iteration of Labelit has the highest symmetry and choose that solution. If
        Labelit does not find a solution, finish up the pipeline.
        """

        if self.verbose:
            self.logger.debug("AutoindexingStrategy::labelitSort")

        rms_list1 = []
        sg_list1 = []
        metric_list1 = []
        volumes = []
        sg_dict = {}
        sol_dict = {}
        sym = "0"

        # try:
        # Get the results and logs
        self.labelit_results = self.labelitQueue.get()
        self.labelit_log = self.labelitQueue.get()

        # print "labelit_results"
        # pprint(self.labelit_results)
        # print "labelit_log"
        # pprint(self.labelit_log)

        # All runs in error state
        error_count = 0
        for iteration, result in self.labelit_results.iteritems():
            # print "RESULT"
            # pprint(result)
            if result["Labelit results"] in ("ERROR", "TIMEOUT"):
                error_count += 1
        if error_count == len(self.labelit_results):
            # print "Unsuccessful indexing run. Exiting."
            sys.exit(9)

        # Run through all the results - compile them
        for iteration, result in self.labelit_results.iteritems():
            if isinstance(result["Labelit results"], dict):
                labelit_result = result.get("Labelit results")
                # Check for pseudotranslation in any Labelit run
                if labelit_result.get("pseudotrans") == True:
                    self.pseudotrans = True
                my_spacegroup, rms, metric, volume = labelit.get_labelit_stats(
                    labelit_results=labelit_result,
                    simple=True)
                spacegroup_num = xutils.convert_spacegroup(my_spacegroup)
                sg_dict[iteration] = spacegroup_num
                sg_list1.append(float(spacegroup_num))
                rms_list1.append(rms)
                metric_list1.append(metric)
                volumes.append(volume)
            else:
                # If Labelit failed, set dummy params
                sg_dict[iteration] = "0"
                sg_list1.append(0)
                rms_list1.append(100)
                metric_list1.append(100)
                volumes.append(0)
        # pprint(sg_dict)
        # pprint(sg_list1)
        # pprint(rms_list1)
        # pprint(metric_list1)
        # pprint(volumes)

        for index in range(len(sg_list1)):
            if sg_list1[index] == numpy.amax(sg_list1):
                # If its P1 look at the Mosflm RMS, else look at the Labelit metric.
                if sg_list1[index] == 1.0:
                    sol_dict[rms_list1[index]] = self.labelit_results.keys()[index]
                else:
                    sol_dict[metric_list1[index]] = self.labelit_results.keys()[index]

        # print "sol_dict"
        # pprint(sol_dict)

        sol_dict_keys = sol_dict.keys()
        sol_dict_keys.sort()

        # Best Labelit_results key
        highest = sol_dict[sol_dict_keys[0]]
        # Since iter 5 cuts res, it is often the best. Only choose if its the only solution.
        if len(sol_dict_keys) > 1:
            if highest == 5:
                highest = sol_dict[sol_dict_keys[1]]

        # symmetry of best solution
        sym = sg_dict[highest]

        # If there is a solution...
        if sym != '0':
            self.logger.debug("The sorted labelit solution was #%s", highest)

            # Save best results in corect place.
            self.labelit_results = self.labelit_results[highest]
            # pprint.pprint(self.labelit_results)

            # Set self.volume for best solution
            self.volume = volumes[highest]

            # Set self.labelit_dir and go to it.
            self.labelit_dir = os.path.join(self.working_dir, str(highest))
            pprint(self.labelit_results)
            self.index_number = self.labelit_results.get("Labelit results").get("mosflm_index")
            os.chdir(self.labelit_dir)
            if self.spacegroup != False:
                check_lg = xutils.checkSG(self, sym)
                # print check_lg
                # Input as number now.
                # user_sg  = xutils.convertSG(self, self.spacegroup, reverse=True)
                user_sg = self.spacegroup
                # print user_sg
                # sys.exit()
                if user_sg != sym:
                    fixSG = False
                    for line in check_lg:
                        if line == user_sg:
                            fixSG = True
                    if fixSG:
                        xutils.fixMosflmSG(self)
                        xutils.fixBestSG(self)
                    else:
                        self.ignore_user_SG = True

            # Print Labelit results to commandline
            self.tprint(arg="\nHighest symmetry Labelit result",
                        level=98,
                        color="blue",
                        #newline=False)
                        )
            for line in self.labelit_results["Labelit results"]["output"][5:]:
                self.tprint(arg="  %s" % line.rstrip(), level=98, color="white")
            # pprint.pprint(self.labelit_results["Labelit results"]["output"])

        # No Labelit solution
        else:
            self.logger.debug("No solution was found when sorting Labelit results.")
            self.tprint(arg="Labelit failed to index", level=30, color="red")
            self.labelit_failed = True
            self.labelit_results = {"Labelit results":"FAILED"}
            self.labelit_dir = os.path.join(self.working_dir, "0")
            os.chdir(self.labelit_dir)
            self.processDistl()
            self.postprocessDistl()
            #   if os.path.exists("DISTL_pickle"):
              #   self.makeImages(2)
            self.best_failed = True
            self.best_anom_failed = True

        # except:
        #     self.logger.exception("**ERROR in labelitSort**")

    def findBestStrat(self, inp):
        """
        Find the BEST strategy according to the plots.
        """

        if self.verbose:
            self.logger.debug('AutoindexingStrategy::findBestStrat')

        def getBestRotRange(inp):
            """
            Parse lines from XML file.
            """
            try:
                p_s = []
                p_e = False
                for line in inp:
                    if line.count('"phi_start"'):
                        p_s.append(line[line.find('>')+1:line.rfind('<')])
                    if line.count('"phi_end">'):
                        p_e = line[line.find('>')+1:line.rfind('<')]
                # If BEST failed...
                if p_e == False:
                    return 'FAILED'
                else:
                    return int(round(float(p_e)-float(p_s[0])))
            except:
                self.logger.exception('**Error in getBestRotRange**')
                return 'FAILED'

        try:
            phi_st = []
            phi_rn = []
            st = False
            end = False
            run = False
            if os.path.exists(inp):
                f = open(inp, 'r').readlines()
                for x, line in enumerate(f):
                    if line.startswith("% linelabel  = 'compl -99.%'"):
                        st = x
                    if line.startswith("% linelabel  = 'compl -95.%'"):
                        end = x
                if st and end:
                    for line in f[st:end]:
                        if len(line.split()) == 2:
                            phi_st.append(line.split()[0])
                            phi_rn.append(int(line.split()[1]))
                    min1 = min(phi_rn)
                    # If xml exists, check if new strategy is at least 5 degrees less rotation range.
                    if os.path.exists(inp.replace('.plt', '.xml')):
                        orig_range = getBestRotRange(open(inp.replace('.plt', '.xml'), 'r').readlines())
                        if orig_range != 'FAILED':
                            if orig_range - min1 >= 5:
                                run = True
                    else:
                        run = True
            if run:
                return (str(phi_st[phi_rn.index(min1)]), str(min1))
            else:
                return (False, False)

        except:
            self.logger.exception('**Error in findBestStrat**')
            return (False, False)

    def write_json(self, results):
        """Write a file with the JSON version of the results"""

        json_string = json.dumps(results) #.replace("\\n", "")

        # Output to terminal?
        if self.preferences.get("json", False):
            print json_string

        # Always write a file
        os.chdir(self.working_dir)
        with open("result.json", "w") as outfile:
            outfile.writelines(json_string)

    def print_credits(self):
        """
        Print information regarding programs utilized by RAPD
        """

        self.tprint(rcredits.HEADER,
                    level=99,
                    color="blue")

        programs = ["CCTBX", "BEST", "MOSFLM", "RADDOSE"]
        info_string = rcredits.get_credits_text(programs, "    ")

        self.tprint(info_string, level=99, color="white")

    def print_plots(self):
        """Display plots on the commandline"""

        # Plot as long as JSON output is not selected
        if self.preferences.get("show_plots", True) and (not self.preferences.get("json", False)):

            # Determine the open terminal size
            term_size = os.popen('stty size', 'r').read().split()

            titled = False
            for plot_type in ("osc_range", "osc_range_anom"):

                if plot_type in self.plots:

                    if not titled:
                        self.tprint(arg="\nPlots from BEST", level=98, color="blue")
                        titled = True

                    tag = {"osc_range":"standard", "osc_range_anom":"ANOMALOUS"}[plot_type]

                    plot_data = self.plots[plot_type]

                    # Determine y max
                    y_array = numpy.array(plot_data["data"][0]["series"][0]["ys"])
                    y_max = y_array.max() + 10
                    y_min = 0 #max(0, (y_array.min() - 10))

                    gnuplot = subprocess.Popen(["gnuplot"], stdin=subprocess.PIPE)
                    gnuplot.stdin.write(
                        """set term dumb %d,%d
                           set key outside
                           set title 'Minimal Oscillation Ranges %s'
                           set xlabel 'Starting Angle'
                           set ylabel 'Rotation Range' rotate by 90 \n""" % \
                           (min(180, int(term_size[1])), max(30, int(int(term_size[0])/3)), tag))

                    # Create the plot string
                    plot_string = "plot [0:180] [%d:%d] " % (y_min, y_max)
                    for i in range(min(5, len(plot_data["data"]))):
                        plot_string += "'-' using 1:2 title '%s' with lines," % \
                        plot_data["data"][i]["parameters"]["linelabel"].replace("compl -", "")
                    plot_string = plot_string.rstrip(",") + "\n"
                    gnuplot.stdin.write(plot_string)

                    # Run through the data and add to gnuplot
                    for i in range(min(5, len(plot_data["data"]))):
                        plot = plot_data["data"][i]
                        x_series = plot["series"][0]["xs"]
                        y_series = plot["series"][0]["ys"]
                        for i, j in zip(x_series, y_series):
                            gnuplot.stdin.write("%f %f\n" % (i, j))
                        gnuplot.stdin.write("e\n")

                    # Now plot!
                    gnuplot.stdin.flush()
                    time.sleep(3)
                    gnuplot.terminate()

    def postprocess(self):
        """
        Make all the HTML files, pass results back, and cleanup.
        """
        if self.verbose:
            self.logger.debug("AutoindexingStrategy::postprocess")

        output = {}

        # Set up the results for return
        self.results["process"]["status"] = 100
        # self.results["directories"] = self.setup
        # self.results["information"] = self.header
        # self.results["preferences"] = self.preferences

        if self.labelit_failed == False:
            if self.strategy == "mosflm":
                pass
            else:
                if self.best_failed:
                    if self.best_anom_failed:
                        pass
                    else:
                        self.htmlBestPlots()
                elif self.best_anom_failed:
                    self.htmlBestPlots()
                else:
                    self.htmlBestPlots()
                    self.print_plots()

        # Save path for files required for future STAC runs.
        # try:
        if self.labelit_failed == False:
            os.chdir(self.labelit_dir)
            # files = ["DNA_mosflm.inp", "bestfile.par"]
            # files = ["mosflm.inp", "%s.mat"%self.index_number]
            files = ["%s.mat" % self.index_number, "bestfile.par"]
            for index, file_to_copy in enumerate(files):
                shutil.copy(file_to_copy, self.working_dir)
                if os.path.exists(os.path.join(self.working_dir, file_to_copy)):
                    output["STAC file%s" % str(index+1)] = os.path.join(self.dest_dir,
                                                                        file_to_copy)
                else:
                    output["STAC file%s" % str(index+1)] = "None"
        else:
            output["STAC file1"] = "None"
            output["STAC file2"] = "None"
        # except:
        #     self.logger.exception("**Could not update path of STAC files**")
        #     output["STAC file1"] = "FAILED"
        #     output["STAC file2"] = "FAILED"

        # # Pass back paths for html files
        # if self.gui:
        #     suffix = ".php"
        # else:
        #     suffix = ".html"
        # l = [("best_plots%s" % suffix, "Best plots html"),
        #      ("jon_summary_long%s" % suffix, "Long summary html"),
        #      ("jon_summary_short%s" % suffix, "Short summary html")]
        # for i in range(len(l)):
        #     try:
        #         path = os.path.join(self.working_dir, l[i][0])
        #         path2 = os.path.join(self.dest_dir, l[i][0])
        #         if os.path.exists(path):
        #             output[l[i][1]] = path2
        #         else:
        #             output[l[i][1]] = "None"
        #     except:
        #         self.logger.exception("**Could not update path of %s file.**" % l[i][0])
        #         output[l[i][1]] = "FAILED"

        # Put all output files into a singe dict to pass back.
        output_files = {"Output files" : output}

        # Put all the result dicts from all the programs run into one resultant dict and pass back.
        try:
            results = {}
            if self.labelit_results:
                results.update(self.labelit_results)
            if self.distl_results:
                results.update(self.distl_results)
            if self.raddose_results:
                results.update(self.raddose_results)
            if self.best_results:
                results.update(self.best_results)
            if self.best_anom_results:
                results.update(self.best_anom_results)
            if self.mosflm_strat_results:
                results.update(self.mosflm_strat_results)
            if self.mosflm_strat_anom_results:
                results.update(self.mosflm_strat_anom_results)
            results["plots"] = self.plots
            # results.update(output_files)
            # self.results.append(results)
            # if self.gui:
            self.results["results"] = results
            self.logger.debug(self.results)
            # Print results to screen in JSON format
            # json_output = json.dumps(self.results).replace("\\n", "")
            # if self.preferences.get("json", False):
            #     print json_output
            del self.results['command']['site']
            #pprint(self.results)
            self.write_json(self.results)
            json_results = json.dumps(self.results)
            self.redis.lpush("RAPD_RESULTS", json_results)
            self.redis.publish("RAPD_RESULTS", json_results)
            #if self.controller_address:
            #    rapd_send(self.controller_address, self.results)
            self.tprint(arg=100, level="progress")
        except:
            self.logger.exception("**Could not send results to pipe**")

        # Cleanup my mess.
        try:
            os.chdir(self.working_dir)
            if self.clean:
                if self.test == False:
                    if self.verbose:
                        self.logger.debug("Cleaning up files and folders")
                    os.system("rm -rf labelit_iteration* dataset_preferences.py")
                    for i in range(0, self.iterations):
                        os.system("rm -rf %s" % i)
        except:
            self.logger.exception("**Could not cleanup**")

        # Move files from RAM to destination folder
        try:
            if self.working_dir == self.dest_dir:
                pass
            else:
                if self.gui:
                    if os.path.exists(self.dest_dir):
                        shutil.rmtree(self.dest_dir)
                    shutil.move(self.working_dir, self.dest_dir)
                else:
                    os.system("cp -R * %s" % self.dest_dir)
                    os.system("rm -rf %s" % self.working_dir)
        except:
            self.logger.exception("**Could not move files from RAM to destination dir.**")

        # Print out recognition of the programs being used
        self.print_credits()

        # Say job is complete.
        t = round(time.time() - self.st)
        self.logger.debug("-------------------------------------")
        self.logger.debug("RAPD autoindexing/strategy complete.")
        self.logger.debug("Total elapsed time: %s seconds", t)
        self.logger.debug("-------------------------------------")
        self.tprint(arg="\nRAPD autoindexing & strategy complete", level=98, color="green")
        self.tprint(arg="Total elapsed time: %s seconds" % t, level=10, color="white")

    def htmlBestPlots(self):
        """
        generate plots html/php file
        """

        self.tprint(arg="Generating plots from Best", level=10, color="white")

        if self.verbose:
            self.logger.debug("AutoindexingStrategy::htmlBestPlots")

        # pprint.pprint(self.best_results)

        # try:
        run = True
        plot = False
        plotanom = False
        dir1 = self.best_results.get("Best results").get("directory", False)
        dir2 = self.best_anom_results.get("Best ANOM results").get("directory", False)

        # Get the parsed results for reg and anom results and put them into a single dict.
        if dir1:
            # print ">>>", os.path.join(dir1, "best.plt")
            plot = Parse.ParseOutputBestPlots(self,
                                              open(os.path.join(dir1, "best.plt"), "r").readlines())
            if dir2:
                # print ">>>", os.path.join(dir2, "best_anom.plt")
                plotanom = Parse.ParseOutputBestPlots(
                    self,
                    open(os.path.join(dir2, "best_anom.plt"), "r").readlines())
                plot.update({"osc_range_anom": plotanom.get("osc_range")})
        elif dir2:
            # print ">>>", os.path.join(dir2, "best_anom.plt")
            plot = Parse.ParseOutputBestPlots(
                self,
                open(os.path.join(dir2, "best_anom.plt"), "r").readlines())
            plot.update({"osc_range_anom": plot.pop("osc_range")})
        else:
            run = False

        # Best failed?
        if self.best_failed:
            best_plots = False

        # Best success
        else:
            self.plots = plot

        # except:
        #     self.logger.exception("**ERROR in htmlBestPlots**")


class RunLabelit(Process):


    labelit_pids = []
    labelit_jobs = {}
    labelit_tracker = {}

    # Holder for results
    labelit_log = {}

    # For results passing
<<<<<<< HEAD
=======
    #indexing_results_queue = multiprocessing.Queue()
>>>>>>> 69090b75
    indexing_results_queue = Queue()

    # For handling print_warning
    errors_printed = False

    def __init__(self, command, output, params, tprint=False, logger=None):
        """
        input >> command
    	#New minimum input
    	{   'command': 'INDEX+STRATEGY',
            'directories': {   'work': '/home/schuerjp/temp/beamcenter/800.0'},
            'header1': {   'beam_center_x': 149.871,
      		'beam_center_y': 145.16,
      		'distance': 800.0,
      		'fullname': '/home/schuerjp/temp/beamcenter/SER-9_Pn0.0020',
      		'spacegroup': 'None',
      		'vendortype': 'MARCCD'},
            'preferences': {   'a': 0.0,
      		     'alpha': 0.0,
      		     'b': 0.0,
      		     'beam_flip': 'False',
      		     'beta': 0.0,
      		     'c': 0.0,
      		     'gamma': 0.0,
      		     'multiprocessing': 'True',
      		     'sample_type': 'protein'},
            'return_address': ('127.0.0.1', 50000)}
    	"""

        self.cluster_adapter = False
        self.st = time.time()

        # Passed-in vars
        self.command = command
        #self.input = command
        self.output = output
        self.logger = logger

        # Store tprint for use throughout
        if tprint:
            self.tprint = tprint
        # Dead end if no tprint passed
        else:
            def func(arg=False, level=False, verbosity=False, color=False):
                pass
            self.tprint = func

        # Setting up data input
        self.setup = command["directories"]
        self.header = command["header1"]
        self.header2 = command.get("header2", False)
        self.preferences = command["preferences"]
        self.site_parameters = command.get("site_parameters", {})
        #self.controller_address = command["return_address"]
        #self.controller_address = False

        # params
        self.test = params.get("test", False)

        # Will not use RAM if self.cluster_use=True since runs would be on separate nodes. Adds
        # 1-3s to total run time.
        self.cluster_use = params.get("cluster", False)

        # If self.cluster_use == True, you can specify a batch queue on your cluster. False to not
        # specify.
        self.cluster_queue = params.get("cluster_queue", False)

        # Get detector vendortype for settings. Defaults to ADSC.
        self.vendortype = params.get("vendortype", "ADSC")

        # Turn on verbose output
        self.verbose = params.get("verbose", False)

        # Number of Labelit iteration to run.
        self.iterations = params.get("iterations", 6)

        # If limiting number of LABELIT run on cluster.
        # self.red = params.get("redis", False)
        self.short = False

    	# If using the cluster, get the correct module (already loaded)
        if params.get("cluster", False):
            self.cluster_adapter = params.get("cluster", False)

    	# Make decisions based on input params
        if self.iterations != 6:
            self.short = True
        # Sets settings so I can view the HTML output on my machine (not in the RAPD GUI), and does
        # not send results to database.
        #******BEAMLINE SPECIFIC*****
        # if self.header.has_key("acc_time"):
        self.gui = True
        #     self.test = False
        # else:
        #     self.gui = True
        #******BEAMLINE SPECIFIC*****
        # Set times for processes. "False" to disable.
        if self.header2:
            self.labelit_timer = 180
        else:
            self.labelit_timer = 120
        # Turns on multiprocessing for everything
        # Turns on all iterations of Labelit running at once, sorts out highest symmetry solution,
        # then continues...(much better!!)
        self.multiproc = True
        if self.preferences.has_key("multiprocessing"):
            if self.preferences.get("multiprocessing") == "False":
                self.multiproc = False
        self.sample_type = self.preferences.get("sample_type", "protein").lower()

        self.spacegroup = self.preferences.get("spacegroup", False)
        if self.spacegroup != False:
            self.tprint(arg="Spacegroup is set to %s" % self.spacegroup, level=10, color="white")


        # This is where I place my overall folder settings.
        self.working_dir = self.setup.get("work")
        # This is where I have chosen to place my results
        self.auto_summary = False
        self.labelit_input = False
        self.labelit_results = {}
        self.labelit_summary = False
        self.labelit_failed = False
        # Labelit settings
        self.index_number = False
        self.ignore_user_cell = False
        self.ignore_user_SG = False
        # self.min_good_spots = False
        self.twotheta = False
        # dicts for running the Queues
        self.labelit_jobs = {}
        self.pids = {}

        Process.__init__(self, name="RunLabelit")
        self.start()

    def run(self):
        """
        Convoluted path of modules to run.
        """
        # print "run"

        self.logger.debug("RunLabelit::run")

        self.preprocess()

        # Make the initial dataset_prefernces.py file
        self.preprocess_labelit()

        if self.short:

            self.labelit_timer = 300
            xutils.foldersLabelit(self, self.iterations)

            # if a specific iteration is sent in then it only runs that one
            if self.iterations == 0:
                self.labelit_jobs[self.process_labelit().keys()[0]] = 0
            else:
                self.labelit_jobs[xutils.errorLabelit(self, self.iterations).keys()[0]] = \
                    self.iterations

        # NOT short
        else:

            # Create the separate folders for the labelit runs, modify the dataset_preferences.py
            # file, and launch for each iteration.
            for iteration in range(self.iterations, -1, -1):
                xutils.create_folders_labelit(self.working_dir, iteration)

            # Launch first job
            self.process_labelit(iteration=0)
            # self.labelit_jobs[self.process_labelit().keys()[0]] = 0

            # If self.multiproc == True runs all labelits at the same time.
            if self.multiproc:
                for index in range(1, self.iterations):
                    self.labelit_jobs[xutils.errorLabelit(self, index).keys()[0]] = index

        # Watch for returns
        self.labelit_run_queue()

        if self.short == False:
            # Put the logs together
            self.condense_logs()

        self.postprocess()

    def preprocess(self):
        """
        Setup the working dir in the RAM and save the dir where the results will go at the end.
        """
        if self.verbose:
            self.logger.debug("RunLabelit::preprocess")
        if os.path.exists(self.working_dir) == False:
            os.makedirs(self.working_dir)
        os.chdir(self.working_dir)
        if self.test:
            if self.short == False:
                self.logger.debug("TEST IS ON")
                self.tprint(arg="TEST IS ON", level=10, color="white")

    def preprocess_labelit(self):
        """
        Setup extra parameters for Labelit if turned on. Will always set beam center from image header.
        Creates dataset_preferences.py file for editing later in the Labelit error iterations if needed.
        """

        if self.verbose:
            self.logger.debug('RunLabelit::preprocess_labelit')

        # try:
        twotheta = self.header.get("twotheta", 0.0)
        #distance       = str(self.header.get('distance'))
        #x_beam         = str(self.preferences.get('x_beam', self.header.get('beam_center_x'))) #OLD
        #Once we figure out the beam center issue, I can switch to this.
	      #x_beam         = str(self.header.get('beam_center_calc_x', self.header.get('beam_center_x')))
        #y_beam         = str(self.header.get('beam_center_calc_y', self.header.get('beam_center_y')))
        x_beam = self.header.get("x_beam")
        y_beam = self.header.get("y_beam")
        # x_beam         = str(self.header.get('beam_center_x'))
        # y_beam         = str(self.header.get('beam_center_y'))

        # If an override beam center is provided, use it
        if self.preferences.has_key("x_beam"):
            x_beam = self.preferences["x_beam"]
            y_beam = self.preferences["y_beam"]
            self.tprint("  Using override beam center %s, %s" % (x_beam, y_beam), 10, "white")

        binning = True
        if self.header.has_key('binning'):
            binning = self.header.get('binning')

        if self.test == False:
            preferences = open('dataset_preferences.py', 'w')
            preferences.write('#####Base Labelit settings#####\n')
            preferences.write('best_support=True\n')
            # Set Mosflm RMSD tolerance larger
            preferences.write('mosflm_rmsd_tolerance=4.0\n')

            # If binning is off. Force Labelit to use all pixels(MAKES THINGS WORSE).
            # Increase number of spots to use for indexing.
            if binning == False:
                preferences.write('distl_permit_binning=False\n')
                preferences.write('distl_maximum_number_spots_for_indexing=600\n')

            # If user wants to change the res limit for autoindexing.
            if self.preferences.get('index_hi_res', 0.0) != 0.0:
                #preferences.write('distl.res.outer='+index_hi_res+'\n')
                preferences.write('distl_highres_limit=%.2f\n' % self.preferences.get('index_hi_res'))

            # Always specify the beam center.
            # If Malcolm flips the beam center in the image header...
            if self.preferences.get("beam_flip", False) == True:
                preferences.write("autoindex_override_beam=(%.2f, %.2f)\n" % (y_beam, x_beam))
            else:
                # print x_beam, y_beam
                preferences.write("autoindex_override_beam=(%.2f, %.2f)\n" % (x_beam, y_beam))

            # If two-theta is being used, specify the angle and distance correctly.
            if twotheta == 0.0:
                preferences.write('beam_search_scope=%.2f\n' %
                                  self.preferences.get("beam_search", 0.2))
            else:
                self.twotheta = True
                preferences.write('beam_search_scope=%.2f\n' %
                                  self.preferences.get("beam_search", 0.2))
                preferences.write('autoindex_override_twotheta=%.2f\n'%twotheta)
                # preferences.write('autoindex_override_distance='+distance+'\n')
            preferences.close()

        # except:
        #     self.logger.exception('**ERROR in RunLabelit.preprocess_labelit**')

    def correct_labelit(self, iteration, overrides):
        """
        Perform Labelit corrections - called from process_labelit after directory creation and
        relocation
        """

        # Try to run with generic
        if overrides.get("no_solution"):
            # print ">>> NO SOLUTION", iteration
            sys.exit()

        # Correct error by decreasing the good spots requirement
        if overrides.get("min_good_spots"):
            good_spots = labelit.decrease_good_spot_requirements(iteration, min_spots=20)
            self.labelit_log[iteration].extend("\nSetting min number of good bragg spots to %d and \
rerunning.\n" % good_spots)

        # Correct error by increasing Mosflm resolution
        if overrides.get("increase_mosflm_resolution"):
            new_res = labelit.increase_mosflm_resolution(iteration)
            self.labelit_log[iteration].extend("\nDecreasing integration resolution to %.1f and \
rerunning.\n" % new_res)

        # Decrease the number of spots required
        if overrides.get("min_spots"):
            spot_count = labelit.decrease_spot_requirements(overrides.get("min_spots"))
            self.labelit_log[iteration].extend("\nDecreasing spot requirments to %d and \
rerunning.\n" % spot_count)

        # Get rid of bumpiness
        if overrides.get("bumpiness"):
            removed = labelit.no_bumpiness()
            if removed:
                self.labelit_log[iteration].extend("\nProfile bumpiness removed and rerunning.\n")
            else:
                pass

        return True

    def process_labelit(self, iteration=0, inp=False, overrides={}):
        """
        Construct the labelit command and run. Passes back dict with PID:iteration.
        """
        self.logger.debug("RunLabelit::process_labelit")
        # print "process_labelit %d %s" % (iteration, inp)

        # Get in the right directory
        os.chdir(os.path.join(self.working_dir, str(iteration)))

        # try:
        labelit_input = []
        self.labelit_log[iteration] = []

        # Check if user specific unit cell
        unit_cell_defaults = dict(zip(["a", "b", "c", "alpha", "beta", "gamma"], [False]*6))
        counter = 0
        for parameter in unit_cell_defaults:
            parameter_pref = self.preferences.get(parameter, 0.0)
            if parameter_pref != 0:
                unit_cell_defaults[parameter] = parameter_pref
                counter += 1

        # Can't set less than 6 unit cell parameters
        if counter != 6:
            unit_cell_defaults = False

        # Put together the command for labelit.index
        command = 'labelit.index '

        # Fix some errors
        if overrides:
            self.correct_labelit(iteration, overrides)

        # Multiple possible spacegroups
        if overrides.get("fix_cell"):
            add_to_command = labelit.fix_multiple_cells(
                lattice_group=overrides.get("lattice_group"),
                labelit_solution=overrides.get("labelit_solution")
            )
            command += add_to_command

        # If first labelit run errors because not happy with user specified cell or SG then
        # ignore user input in the rerun.
        if not self.ignore_user_cell and not overrides.get("ignore_user_cell"):
            user_cell = self.preferences.get("unitcell", False)
            if user_cell:
                command += 'known_cell=%s,%s,%s,%s,%s,%s ' % tuple(user_cell)
        if not self.ignore_user_SG and not overrides.get("ignore_user_SG"):
            if self.spacegroup != False:
                command += 'known_symmetry=%s ' % self.spacegroup
        if overrides.get("ignore_sublattice"):
            command += 'sublattice_allow=False '

        # For peptide crystals. Doesn't work that much.
        if self.sample_type == 'peptide':
            command += 'codecamp.maxcell=80 codecamp.minimum_spot_count=10 '
        if inp:
            command += '%s ' % inp
        command += '%s ' % self.header.get('fullname')

        # If pair of images
        if self.header2:
            command += "%s " % self.header2.get("fullname")

        # Save the command to the top of log file, before running job.
        labelit_input.append(command)
        if iteration == 0:
            self.labelit_log[iteration] = labelit_input
        else:
            self.labelit_log[iteration].extend(labelit_input)
        labelit_jobs = {}

        # Don't launch job if self.test = True
        if self.test:
            labelit_jobs["junk%s" % iteration] = iteration
        # Not testing
        else:
            log = os.path.join(os.getcwd(), "labelit.log")

            # queue to retrieve the PID or JobIB once submitted.
            pid_queue = Queue()
            if self.cluster_adapter:
                # Delete the previous log still in the folder, otherwise the cluster jobs
                # will append to it.
                if os.path.exists(log):
                    os.unlink(log)
                run = Process(target=self.cluster_adapter.process_cluster_beorun,
	                          args=({'command': command,
                                     'log': log,
                                     'queue': self.cluster_queue,
                                     'pid': pid_queue},) )
            else:
                # Run in another thread
                run = multiprocessing.Process(target=local_subprocess,
                                              args=({"command": command,
                                                     "logfile": log,
                                                     "pid_queue": pid_queue,
                                                     "result_queue": self.indexing_results_queue,
                                                     "tag": iteration
                                                    },
                                                   )
                                             )

            # Start the subprocess
            run.start()

            # Save the PID for killing the job later if needed.
            pid = pid_queue.get()
            self.pids[iteration] = pid
            self.labelit_pids.append(pid)
            self.labelit_jobs[pid] = iteration

            # print self.pids
            labelit_jobs[run] = iteration
            # labelit_jobs[iteration] = run
<<<<<<< HEAD
=======
            
>>>>>>> 69090b75
            # Save the number of times a job was run to stop a loop
            if self.labelit_tracker.has_key(iteration):
                self.labelit_tracker[iteration]+=1
            else:
                self.labelit_tracker[iteration]=1
<<<<<<< HEAD

=======
>>>>>>> 69090b75

        # return a dict with the job and iteration
        return labelit_jobs

        # except:
        #     self.logger.exception('**Error in RunLabelit.process_labelit**')

    def new_postprocess_labelit(self, raw_result): # iteration=0, run_before=False, blank=False):
        """
        Sends Labelit log for parsing and error checking for rerunning Labelit. Save output dicts.
        """
        # print "new_postprocess_labelit"

        # Move to proper directory
        # xutils.create_folders_labelit(working_dir=self.working_dir, iteration=raw_result["tag"])

        # print "cwd", os.getcwd()

        # pprint(raw_result)

        iteration = raw_result["tag"]
        stdout = raw_result["stdout"]

        # There is an error
        # if raw_result["returncode"] != 0:
        error = False

        # Add to log
        self.labelit_log[iteration].append("\n\n")
        self.labelit_log[iteration].extend(stdout.split("\n"))

        # Look for labelit problem with Eiger CBFs
        if "TypeError: unsupported operand type(s) for %: 'NoneType' and 'int'" in stdout:
            error = "IOTBX needs patched for Eiger CBF files\n"
            if not self.errors_printed:
                self.print_warning("Eiger CBF")
                self.errors_printed = True

        # Couldn't index
        # elif "No_Indexing_Solution: (couldn't find 3 good basis vectors)" in stdout:
        #     error = "No_Indexing_Solution: (couldn't find 3 good basis vectors)"

        # Return if there is an error not caught by parsing
        if error:
            self.labelit_log[iteration].append(error)
            self.labelit_results[iteration] = {"Labelit results": "ERROR"}
            return False

        # No error or error caught by parsing
        else:

            parsed_result = labelit.parse_output(stdout, iteration)
            # Save the return into the shared var
            self.labelit_results[iteration] = {"Labelit results": parsed_result}
            # pprint(data)
            # sys.exit()

            # Do error checking and send to correct place according to iteration.
            potential_problems = {
                "bad_input": {
                    "error": "Labelit did not like your input unit cell dimensions or SG.",
                    "execute1": functools.partial(self.process_labelit,
<<<<<<< HEAD
                                                   overrides={"ignore_sublattice": True}),
=======
                                                  overrides={"ignore_sublattice": True}),
>>>>>>> 69090b75
                    "execute2": functools.partial(self.process_labelit,
                                                 overrides={"ignore_user_cell": True,
                                                            "ignore_user_SG": True})
                },
                "bumpiness": {
                    "error": "Labelit settings need to be adjusted.",
                    "execute1": functools.partial(self.process_labelit,
                                                 overrides={"bumpiness": True})
                },
                "mosflm_error": {
                    "error": "Mosflm could not integrate your image.",
                    "execute1": functools.partial(self.process_labelit,
                                                 overrides={"increase_mosflm_resolution": True})
                },
                "min_good_spots": {
                    "error": "Labelit did not have enough spots to find a solution",
                    "execute1": functools.partial(self.process_labelit,
                                                 overrides={"min_good_spots": True})
                },
                "fix_labelit": {
                    "error": "Distance is not getting read correctly from the image header.",
                    "kill": True
                },
                "no_pair": {
                    "error": "Images are not a pair.",
                    "kill": True
                },
                "failed": {
                    "error": "Autoindexing Failed to find a solution",
                    "kill": True
                },
                "fix_cell": {
                    "error": "Labelit had multiple choices for user SG and failed."
                },
            }

            # If Labelit results are OK, then...
            if isinstance(parsed_result, dict):
                problem_flag = False

            # Otherwise deal with fixing and rerunning Labelit
            elif isinstance(parsed_result, tuple):
                problem_flag = parsed_result[0]
            else:
                problem_flag = parsed_result

            if problem_flag:

                # Failure to index due to too few spots
                if problem_flag == "min spots":
                    # print "MIN SPOTS"
                    # pprint(parsed_result)
                    spot_count = parsed_result[1]
                    # Failed
                    if spot_count < 25:
                        self.labelit_log[iteration].append("\nNot enough spots to autoindex!\n")
                        self.labelit_results[iteration] = {"Labelit results": "FAILED"}
                    # Try again
                    else:
                        self.process_labelit(iteration, overrides={"min_spots": parsed_result[1]})

                # Mulitple solutions possible
<<<<<<< HEAD
                # Frank, Does this even work????
=======
                # Does this even work????
>>>>>>> 69090b75
                elif problem_flag == "fix_cell":
                    print "FIX CELL"
                    problem_action = potential_problems[problem_flag]

                    problem_action(iteration=iteration,
                                   overrides={
                                       "fix_cell": True,
                                       "lattice_group": parsed_result[1],
                                       "labelit_solution": parsed_result[2]
                                   })

                # Rest of the problems
                elif problem_flag in potential_problems:

                    problem_actions = potential_problems[problem_flag]
                    # pprint(problem_actions)
                    # No recovery
                    #if "kill" in problem_actions:
<<<<<<< HEAD
                    #    self.labelit_log[iteration].extend("\n%s\n" % error)
=======
                    #    self.labelit_log[iteration].extend("\n%s\n" % problem_action['error'])
>>>>>>> 69090b75
                    #    self.labelit_results[iteration] = {"Labelit results": "FAILED"}
                    # Try to correct
                    #else:
                    #    if iteration <= self.iterations:
                    #        if "execute" in problem_actions:
                    #            problem_actions["execute"](iteration=iteration)
<<<<<<< HEAD
                    
=======

>>>>>>> 69090b75
                    # If there is a potential fix, run it. Otherwise fail gracefully
                    if "execute%s"%self.labelit_tracker[iteration] in problem_actions:
                        problem_actions["execute%s"%self.labelit_tracker[iteration]](iteration=iteration)
                    else:
<<<<<<< HEAD
                         self.labelit_log[iteration].extend("\n%s\n" % problem_actions['error'])
                         self.labelit_results[iteration] = {"Labelit results": "FAILED"}
=======
                        self.labelit_log[iteration].extend("\n%s\n" % problem_action['error'])
                        self.labelit_results[iteration] = {"Labelit results": "FAILED"}
>>>>>>> 69090b75

                # No solution
                else:
                    error = "Labelit failed to find solution."
                    self.labelit_log[iteration].append("\n%s\n" % error)
                    self.labelit_results[iteration] = {"Labelit results": "FAILED"}

    def print_warning(self, warn_type):
        """ """

        if warn_type == "Eiger CBF":
            self.tprint("\nThe installation of Phenix you are running needs patched to be used for \
Eiger HDF5 files that have been converted to CBFs.\nInstructions for patching are in \
$RAPD_HOME/install/sources/cctbx/README.md\n",
                        level=50,
                        color="red")

    def postprocess_labelit(self, iteration=0, run_before=False, blank=False):
        """
        Sends Labelit log for parsing and error checking for rerunning Labelit. Save output dicts.
        """
        # print "postprocess_labelit", iteration, run_before, blank
        self.logger.debug('RunLabelit::postprocess_labelit')

        # try:
        xutils.foldersLabelit(self, iteration)

        # print "cwd", os.getcwd()
        #labelit_failed = False
        if blank:
            error = 'Not enough spots for autoindexing.'
            if self.verbose:
                self.logger.debug(error)
            self.labelit_log[iteration].append(error+'\n')
            return None
        else:
            log = open('labelit.log', 'r').readlines()
            # for line in log:
                # print line.rstrip()
            self.labelit_log[iteration].extend('\n\n')
            self.labelit_log[iteration].extend(log)
            data = Parse.ParseOutputLabelit(self, log, iteration)
            if self.short:
                #data = Parse.ParseOutputLabelitNoMosflm(self,log,iteration)
                self.labelit_results = {'Labelit results': data}
            else:
                #data = Parse.ParseOutputLabelit(self,log,iteration)
                self.labelit_results[iteration] = {'Labelit results': data}
        # except:
        #     self.logger.exception('**ERROR in RunLabelit.postprocess_labelit**')

        # Do error checking and send to correct place according to iteration.
        out = {'bad input': {'error':'Labelit did not like your input unit cell dimensions or SG.','run':'xutils.errorLabelitCellSG(self,iteration)'},
               'bumpiness': {'error':'Labelit settings need to be adjusted.','run':'xutils.errorLabelitBump(self,iteration)'},
               'mosflm error': {'error':'Mosflm could not integrate your image.','run':'xutils.errorLabelitMosflm(self,iteration)'},
               'min good spots': {'error':'Labelit did not have enough spots to find a solution','run':'xutils.errorLabelitGoodSpots(self,iteration)'},
               'no index': {'error':'No solutions found in Labelit.','run':'xutils.errorLabelit(self,iteration)'},
               'fix labelit': {'error':'Distance is not getting read correctly from the image header.','kill':True},
               'no pair': {'error':'Images are not a pair.','kill':True},
               'failed': {'error':'Autoindexing Failed to find a solution','kill':True},
               'min spots': {'error':'Labelit did not have enough spots to find a solution.','run1':'xutils.errorLabelitMin(self,iteration,data[1])',
                             'run2':'xutils.errorLabelit(self,iteration)'},
               'fix_cell': {'error':'Labelit had multiple choices for user SG and failed.','run1':'xutils.errorLabelitFixCell(self,iteration,data[1],data[2])',
                            'run2':'xutils.errorLabelitCellSG(self,iteration)'},
               }
        # If Labelit results are OK, then...
        if type(data) == dict:
            d = False
        # Otherwise deal with fixing and rerunning Labelit
        elif type(data) == tuple:
            d = data[0]
        else:
            d = data
        if d:
            if out.has_key(d):
                if out[d].has_key('kill'):
                    if self.multiproc:
                        xutils.errorLabelitPost(self,iteration,out[d].get('error'),True)
                    else:
                        xutils.errorLabelitPost(self,self.iterations,out[d].get('error'))
                else:
                    xutils.errorLabelitPost(self,iteration,out[d].get('error'),run_before)
                    if self.multiproc:
                        if run_before == False:
                            return(eval(out[d].get('run',out[d].get('run1'))))
                    else:
                        if iteration <= self.iterations:
                            return(eval(out[d].get('run', out[d].get('run2'))))
            else:
                error = 'Labelit failed to find solution.'
                xutils.errorLabelitPost(self,iteration,error,run_before)
                if self.multiproc == False:
                    if iteration <= self.iterations:
                        return (xutils.errorLabelit(self,iteration))

    def postprocess(self):
        """
        Send back the results and logs.
        """
        if self.verbose:
            self.logger.debug("RunLabelit::postprocess")

        # print "postprocess"

        # try:

        # Free up spot on cluster.
        # if self.short and self.red:
        # self.red.lpush("bc_throttler", 1)

        # Pass back output
        self.output.put(self.labelit_results)

        if self.short == False:
            self.output.put(self.labelit_log)

        # except:
        #     self.logger.exception("**ERROR in RunLabelit.postprocess**")

    def labelit_run_queue(self):
        """
        Run Queue for Labelit.
        """
        self.logger.debug('RunLabelit::run_queue')

        timed_out = False
        timer = 0
        start_time = time.time()

        ellapsed_time = time.time() - start_time
        current_progress = 0
        while ellapsed_time < global_vars.LABELIT_TIMEOUT:
            prog = int(7*ellapsed_time / 50)
            if prog > current_progress:
                self.tprint(prog*10, "progress")
                current_progress = prog
            if not self.indexing_results_queue.empty():
                result = self.indexing_results_queue.get(False)
                # pprint(result)
                # Remove job from dict
                self.labelit_pids.remove(result["pid"])
                # Add result to labelit_results
                # self.labelit_results[result["tag"]] = result
                # Postprocess the labelit job
                self.new_postprocess_labelit(raw_result=result)
                # All jobs have finished
                if not len(self.labelit_pids):
                    # print "All jobs done"
                    break
            # sys.stdout.write(".")
            # sys.stdout.flush()
            time.sleep(1)
            ellapsed_time = time.time() - start_time
        else:
            # Make sure all jobs are done or kill them
            for pid in self.labelit_pids:
                iteration = self.labelit_jobs[pid]
                #TODO
                # print "Killing iteration:%d pid:%d" % (iteration, pid)
                os.kill(pid, signal.SIGKILL)
                self.labelit_pids.remove(pid)
                self.labelit_results[iteration] = {"Labelit results": "FAILED"}

        # pprint(self.labelit_results)


        """
        # Set wait time longer to lower the load on the node running the job.
        if self.short:
            wait = 1
        else:
            wait = 0.1

        jobs = self.labelit_jobs.keys()
        print "JOBS %s" % jobs

        if jobs != ["None"]:
            counter = len(jobs)
            while counter != 0:
                for job in jobs:
                    if self.test:
                        running = False
                    else:
                        running = job.is_alive()
                    print "Job %d running:%s" % (self.labelit_jobs[job], running)
                    if running == False:
                        jobs.remove(job)
                        iteration = self.labelit_jobs[job]
                        # if self.verbose:
                            # self.logger.debug('Finished Labelit%s'%iteration)
                            # self.tprint(arg="Finished Labelit%s" % iteration, level=30)
                        # Check if job had been rerun, fix the iteration.
                        if iteration >= 10:
                            iteration -= 10
                            job = self.postprocess_labelit(iteration, True)
                        else:
                            job = self.postprocess_labelit(iteration, False)
                        # If job is rerun, then save the iteration and pid.
                        if job != None:
                            if self.multiproc:
                                iteration += 10
                            else:
                                iteration += 1
                            self.labelit_jobs[job.keys()[0]] = iteration
                            jobs.extend(job.keys())
                        else:
                            counter -= 1
                time.sleep(wait)
                timer += wait

                if self.labelit_timer:
                    if timer >= self.labelit_timer:
                        if self.multiproc:
                            timed_out = True
                            break
                        else:
                            iteration += 1
                            if iteration <= self.iterations:
                                xutils.errorLabelit(self, iteration)
                            else:
                                timed_out = True
                                break
            if timed_out:
                self.logger.debug('Labelit timed out.')
                for job in jobs:
                    i = self.labelit_jobs[job]
                    if i >= 10:
                        i -=10
                    self.labelit_results[str(i)] = {'Labelit results': 'FAILED'}
                    if self.cluster_use:
                        # xutils.killChildrenCluster(self,self.pids[str(i)])
                        self.cluster_adapter.killChildrenCluster(self, self.pids[str(i)])
                    else:
                        xutils.killChildren(self, self.pids[str(i)])

        if self.short == False:
            self.logger.debug('Labelit finished.')

        # except:
        #     self.logger.exception('**Error in RunLabelit.run_queue**')
        """

    def condense_logs(self):
        """Put the Labelit logs together"""

        self.logger.debug("RunLabelit::LabelitLog")

        for iteration in range(0, self.iterations):
            if iteration in self.labelit_log:
                header_line = "-------------------------\nLABELIT ITERATION %s\n-------------------\
------\n" % iteration
                if iteration == 0:
                    self.labelit_log["run1"] = ["\nRun 1\n"]
                self.labelit_log["run1"].append(header_line)
                self.labelit_log["run1"].extend(self.labelit_log[iteration])
                self.labelit_log["run1"].append("\n")
            else:
                self.labelit_log["run1"].append("\nLabelit iteration %s FAILED\n" % iteration)

def BestAction(inp, logger=False, output=False):
    """
    Run Best.
    """
    if logger:
        logger.debug("BestAction")
        logger.debug(inp)

    # print inp
    # try:
    command, log = inp
    # Have to do this otherwise command is written to bottom of file??
    f = open(log, 'w')
    f.write('\n\n' + command + '\n')
    f.close()
    f = open(log, 'a')
    job = subprocess.Popen(command, shell=True, stdout=f, stderr=f)
    if output:
        output.put(job.pid)
    job.wait()
    f.close()
    # except:
    #     if logger:
    #         logger.exception('**Error in BestAction**')<|MERGE_RESOLUTION|>--- conflicted
+++ resolved
@@ -243,13 +243,6 @@
         self.preferences = info.DEFAULT_PREFERENCES#.update(self.command.get("preferences", {}))
         self.preferences.update(self.command.get("preferences", {}))
         self.site_parameters = self.command.get("site_parameters", False)
-<<<<<<< HEAD
-=======
-        self.preferences = self.command.get("preferences", {})
-        self.controller_address = self.reply_address
-
-        #pprint(self.preferences)
->>>>>>> 69090b75
 
         # Assumes that Core sent job if present. Overrides values for clean and test from top.
         if self.site_parameters != False:
@@ -1014,10 +1007,6 @@
         found = False
         for line in lines:
             # print line.rstrip()
-<<<<<<< HEAD
-            #if line.startswith(detector):
-=======
->>>>>>> 69090b75
             if line.startswith(detector+" "):
                 found = True
                 break
@@ -1974,10 +1963,6 @@
     labelit_log = {}
 
     # For results passing
-<<<<<<< HEAD
-=======
-    #indexing_results_queue = multiprocessing.Queue()
->>>>>>> 69090b75
     indexing_results_queue = Queue()
 
     # For handling print_warning
@@ -2406,19 +2391,11 @@
             # print self.pids
             labelit_jobs[run] = iteration
             # labelit_jobs[iteration] = run
-<<<<<<< HEAD
-=======
-            
->>>>>>> 69090b75
             # Save the number of times a job was run to stop a loop
             if self.labelit_tracker.has_key(iteration):
                 self.labelit_tracker[iteration]+=1
             else:
                 self.labelit_tracker[iteration]=1
-<<<<<<< HEAD
-
-=======
->>>>>>> 69090b75
 
         # return a dict with the job and iteration
         return labelit_jobs
@@ -2481,11 +2458,7 @@
                 "bad_input": {
                     "error": "Labelit did not like your input unit cell dimensions or SG.",
                     "execute1": functools.partial(self.process_labelit,
-<<<<<<< HEAD
-                                                   overrides={"ignore_sublattice": True}),
-=======
                                                   overrides={"ignore_sublattice": True}),
->>>>>>> 69090b75
                     "execute2": functools.partial(self.process_labelit,
                                                  overrides={"ignore_user_cell": True,
                                                             "ignore_user_SG": True})
@@ -2548,11 +2521,7 @@
                         self.process_labelit(iteration, overrides={"min_spots": parsed_result[1]})
 
                 # Mulitple solutions possible
-<<<<<<< HEAD
                 # Frank, Does this even work????
-=======
-                # Does this even work????
->>>>>>> 69090b75
                 elif problem_flag == "fix_cell":
                     print "FIX CELL"
                     problem_action = potential_problems[problem_flag]
@@ -2571,34 +2540,19 @@
                     # pprint(problem_actions)
                     # No recovery
                     #if "kill" in problem_actions:
-<<<<<<< HEAD
-                    #    self.labelit_log[iteration].extend("\n%s\n" % error)
-=======
                     #    self.labelit_log[iteration].extend("\n%s\n" % problem_action['error'])
->>>>>>> 69090b75
                     #    self.labelit_results[iteration] = {"Labelit results": "FAILED"}
                     # Try to correct
                     #else:
                     #    if iteration <= self.iterations:
                     #        if "execute" in problem_actions:
                     #            problem_actions["execute"](iteration=iteration)
-<<<<<<< HEAD
-                    
-=======
-
->>>>>>> 69090b75
                     # If there is a potential fix, run it. Otherwise fail gracefully
                     if "execute%s"%self.labelit_tracker[iteration] in problem_actions:
                         problem_actions["execute%s"%self.labelit_tracker[iteration]](iteration=iteration)
                     else:
-<<<<<<< HEAD
                          self.labelit_log[iteration].extend("\n%s\n" % problem_actions['error'])
                          self.labelit_results[iteration] = {"Labelit results": "FAILED"}
-=======
-                        self.labelit_log[iteration].extend("\n%s\n" % problem_action['error'])
-                        self.labelit_results[iteration] = {"Labelit results": "FAILED"}
->>>>>>> 69090b75
-
                 # No solution
                 else:
                     error = "Labelit failed to find solution."
