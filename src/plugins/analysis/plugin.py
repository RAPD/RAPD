--- conflicted
+++ resolved
@@ -36,13 +36,7 @@
 VERSION = "2.0.0"
 
 # Standard imports
-<<<<<<< HEAD
 import base64
-=======
-import argparse
-# import from collections import OrderedDict
-# import datetime
->>>>>>> 6c7a5679
 from distutils.spawn import find_executable
 import logging
 from multiprocessing import Process, Queue
@@ -62,13 +56,9 @@
 import plugins.subcontractors.xtriage as xtriage
 
 import utils.credits as rcredits
-<<<<<<< HEAD
 import utils.exceptions as exceptions
 from utils.text import json
 from bson.objectid import ObjectId
-=======
-# import utils.modules as modules
->>>>>>> 6c7a5679
 import utils.xutils as xutils
 # import info
 import plugins.pdbquery.commandline
@@ -465,14 +455,9 @@
 
         if self.do_phaser:
 
-<<<<<<< HEAD
             self.tprint("  Analyzing NCS and anisotropy",
                         level=30,
                         color="white")
-=======
-        command = "phenix.phaser << eof\nMODE NCS\nHKLIn %s\nLABIn F=F SIGF=SI\GF\neof\n" \
-                  % self.command["input_data"]["datafile"]
->>>>>>> 6c7a5679
 
             command = "phenix.phaser << eof\nMODE NCS\nHKLIn %s\nLABIn F=F SIGF=SIGF\neof\n" % \
                       self.command["input_data"]["datafile"]
@@ -565,11 +550,7 @@
             self.logger.debug("Cleaning up Phaser files and folders")
             #TODO
             # Change to work dir
-<<<<<<< HEAD
             os.chdir(self.command["directories"]["work"])
-=======
-            # os.chdir(self.working_dir)
->>>>>>> 6c7a5679
 
             # # Gather targets and remove
             #TODO
