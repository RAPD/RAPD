"""echo RAPD plugin"""

"""
This file is part of RAPD

Copyright (C) 2017, Cornell University
All rights reserved.

RAPD is free software: you can redistribute it and/or modify
it under the terms of the GNU Affero General Public License as published by
the Free Software Foundation, version 3.

RAPD is distributed in the hope that it will be useful,
but WITHOUT ANY WARRANTY; without even the implied warranty of
MERCHANTABILITY or FITNESS FOR A PARTICULAR PURPOSE.  See the
GNU Affero General Public License for more details.

You should have received a copy of the GNU Affero General Public License
along with this program.  If not, see <http://www.gnu.org/licenses/>.
"""

__created__ = "2017-07-11"
__maintainer__ = "Frank Murphy"
__email__ = "fmurphy@anl.gov"
__status__ = "Development"

# This is an active RAPD plugin
RAPD_PLUGIN = True

# This plugin's type
PLUGIN_TYPE = "ECHO"
PLUGIN_SUBTYPE = "EXPERIMENTAL"

# A unique UUID for this handler (uuid.uuid1().hex)
ID = "9c70d6ab667f11e79b75c82a1400d5bc"
VERSION = "1.0.0"

# Standard imports
# import argparse
# import from collections import OrderedDict
# import datetime
# import glob
import hashlib
import importlib
import logging
import multiprocessing
import os
from pprint import pprint
# import pymongo
# import re
# import redis
# import shutil
# import subprocess
# import sys
import tempfile
import time
# import unittest
# import urllib2
import uuid
# from distutils.spawn import find_executable

# RAPD imports
# import commandline_utils
# import detectors.detector_utils as detector_utils
# import utils
import utils.credits as rcredits
# import info
# from utils import exceptions
from utils.text import json
from bson.objectid import ObjectId

# Constants
DATA_REQUEST_TIMEOUT = 120

# Software dependencies
VERSIONS = {}

class RapdPlugin(multiprocessing.Process):
    """
    RAPD plugin class

    Command format:
    {
       "command":"echo",
       "directories":
           {
               "work": ""                          # Where to perform the work
           },
       "site_parameters": {}                       # Site data
       "preferences": {}                           # Settings for calculations
       "return_address":("127.0.0.1", 50000)       # Location of control process
    }
    """

    # Holders for passed-in info
    command = None
    preferences = None

    # Instance variables
    redis = None

    # Holders for results
    results = {}

    def __init__(self, site, command, tprint=False, logger=False):
        """Initialize the plugin"""

        # If the logging instance is passed in...
        if logger:
            self.logger = logger
        else:
            # Otherwise get the logger Instance
            self.logger = logging.getLogger("RAPDLogger")
            self.logger.debug("__init__")

        # Keep track of start time
        self.start_time = time.time()

        # Store tprint for use throughout
        if tprint:
            self.tprint = tprint
        # Dead end if no tprint passed
        else:
            def func(*args, **kwargs):
                """Dummy function"""
                pass
            self.tprint = func

        # Some logging
        self.logger.info(command)

        # Store passed-in variables
        self.site = site
        self.command = command
        self.preferences = self.command.get("preferences", {})

        # Set up the results with command
        self.results["command"] = command

        # Update process with a starting status of 1
        if self.results.get("process"):
            self.results["process"]["status"] = 1

        # Create a process section of results with the id and a starting status of 1
        else:
            self.results["process"] = {
                "process_id": self.command.get("process_id"),
                "status": 1}

        multiprocessing.Process.__init__(self, name="echo")
        # self.start()

    def run(self):
        """Execution path of the plugin"""

        self.logger.debug("run")

        self.preprocess()
        self.process()
        self.postprocess()
        self.print_credits()

    def preprocess(self):
        """Set up for plugin action"""

        self.logger.debug("preprocess")

        self.tprint(arg=0, level="progress")
        self.tprint("preprocess")

        # Check for dependency problems
        self.check_dependencies()

        # Connect to redis
        if self.preferences.get("run_mode") == "server":
            self.connect_to_redis()

    def process(self):
        """Run plugin action"""

        self.logger.debug("process")

        self.tprint("process")

    def postprocess(self):
        """Events after plugin action"""

        self.logger.debug("postprocess")

        self.tprint("postprocess")

        self.tprint(arg=99, level="progress")

        # If command["site"] is there, make it a string representation, not a module
        if self.command.get("site"):
            self.results["command"]["site"] = self.command.get("site").SITE

        # Set status to done
        self.results["process"]["status"] = 100

        # Clean up mess
        self.clean_up()

        # Send back results
        self.handle_return()

    def check_dependencies(self):
        """Make sure dependencies are all available"""

        self.logger.debug("check_dependencies")

        # A couple examples from index plugin
        # Can avoid using best in the plugin b        # If no best, switch to mosflm for strategy
        # if self.strategy == "best":
        #     if not find_executable("best"):
        #         self.tprint("Executable for best is not present, using Mosflm for strategy",
        #                     level=30,
        #                     color="red")
        #         self.strategy = "mosflm"

        # If no gnuplot turn off printing
        # if self.preferences.get("show_plots", True) and (not self.preferences.get("json", False)):
        #     if not find_executable("gnuplot"):
        #         self.tprint("\nExecutable for gnuplot is not present, turning off plotting",
        #                     level=30,
        #                     color="red")
        #         self.preferences["show_plots"] = False

        # If no labelit.index, dead in the water
        # if not find_executable("labelit.index"):
        #     self.tprint("Executable for labelit.index is not present, exiting",
        #                 level=30,
        #                 color="red")
        #     self.results["process"]["status"] = -1
        #     self.results["error"] = "Executable for labelit.index is not present"
        #     self.write_json(self.results)
        #     raise exceptions.MissingExecutableException("labelit.index")

        # If no raddose, should be OK
        # if not find_executable("raddose"):
        #     self.tprint("\nExecutable for raddose is not present - will continue",
        #                 level=30,
        #                 color="red")

    def connect_to_redis_old(self):
        """Connect to the redis instance"""

        self.logger.debug("connect_to_redis_old")

        print "Connecting to Redis at %s" % self.command["site"].CONTROL_REDIS_HOST

        # Create a pool connection
        pool = redis.ConnectionPool(host=self.command["site"].CONTROL_REDIS_HOST,
                                    port=self.command["site"].CONTROL_REDIS_PORT,
                                    db=self.command["site"].CONTROL_REDIS_DB)

        # The connection
        self.redis = redis.Redis(connection_pool=pool)

    def connect_to_redis(self):
        """Connect to the redis instance"""

        self.logger.debug("connect_to_redis")

        redis_database = importlib.import_module('database.redis_adapter')
        self.redis = redis_database.Database(settings=self.command["site"].REQUEST_MONITOR_SETTINGS)


<<<<<<< HEAD
    def fetch_data(self, request_type="DATA_PRODUCED", result_id=False, description=False, hash=False, output_dir="./", output_file=False):
=======
    def fetch_data(self, request_type="DATA_PRODUCED", result_id=False, description=False, request_hash=False, output_dir="./", output_file=False):
>>>>>>> 5f8ae9c9
        """
        Fetch data for processing from control process. Need (result_id and description) or hash
        
        request_type - currently only DATA_PRODUCED is supported
        result_id - _id in the results collection, equal to process.result_id
        description - currently available: xdsascii_hkl, unmerged_mtz, rfree_mtz
        hash - can be used to get file
        """
        
        self.logger.debug("fetch_data")

        # Make sure we have enough to go on
<<<<<<< HEAD
        if not ((result_id and description) or hash):
=======
        if not ((result_id and description) or request_hash):
>>>>>>> 5f8ae9c9
            raise Exception("Unable to fetch data - need (result_id and description) or hash")

        # Form request
        request_id = str(uuid.uuid1())
        request = {
            "description": description,
<<<<<<< HEAD
            "haash": hash,
=======
            "hash": request_hash,
>>>>>>> 5f8ae9c9
            "request_id": request_id,
            "request_type": request_type,
            "result_id": result_id,
        }
        
        # Push request into redis
        self.redis.lpush("RAPD2_REQUESTS", json.dumps(request))

        # Wait for reply
        counter = 0
        return_key = "RAPD2_DATA_REPLY_"+request_id
        while (counter) < DATA_REQUEST_TIMEOUT:
            counter += 1
            reply = self.redis.get(return_key)
            
            # Have a reply
            if reply:
                raw_metadata, raw_file = reply.split("://:")
                metadata = json.loads(raw_metadata)
                
                # Check for integrity
                my_hash = hashlib.sha1(raw_file).hexdigest()
                if metadata.get("hash") == my_hash:

                    # Write the file - data_produced files are NOT compressed
                    if output_dir:
                        if not os.path.exists(output_dir):
                            os.mkdir(output_dir)
                    if output_file:
                        if output_dir:
                            created_file = os.path.join(output_dir, output_file)
                        else:
                            created_file = output_file
                        fullpath_created_file = os.path.abspath(created_file)
                    elif output_dir:
                        __, fullpath_created_file = tempfile.mkstemp(suffix="."+metadata.get("description").split("_")[-1], dir=output_dir)
                    else:
                        __, fullpath_created_file = tempfile.mkstemp(suffix="."+metadata.get("description").split("_")[-1])

                    with open(fullpath_created_file, "w") as filehandle:
                        filehandle.write(raw_file)

                    return fullpath_created_file

                # Integrity is NOT confirmed
                else:
                    raise Exception("Data stream corrupted - hashes do not match")

            # Wait 1 second brefore re-querying    
            time.sleep(1)
        
        # Reply never comes
        else:
            return False

    def clean_up(self):
        """Clean up after plugin action"""

        self.logger.debug("clean_up")

        self.tprint("clean_up")

    def handle_return(self):
        """Output data to consumer - still under construction"""

        self.logger.debug("handle_return")

        self.tprint("handle_return")

        run_mode = self.preferences.get("run_mode")
        print "run_mode", run_mode

        # Print results to the terminal
        if run_mode == "interactive":
            self.print_results()

        # Traditional mode as at the beamline
        elif run_mode == "server":
            json_results = json.dumps(self.results)
            self.redis.lpush("RAPD_RESULTS", json_results)
            self.redis.publish("RAPD_RESULTS", json_results)

        # Run and return results to launcher
        elif run_mode == "subprocess":
            return self.results
        # A subprocess with terminal printing
        elif run_mode == "subprocess-interactive":
            self.print_results()
            return self.results

    def print_credits(self):
        """Print credits for programs utilized by this plugin"""

        self.logger.debug("print_credits")

        self.tprint("print_credits")

        self.tprint(rcredits.HEADER, level=99, color="blue")

        programs = ["CCTBX"]
        info_string = rcredits.get_credits_text(programs, "    ")
        self.tprint(info_string, level=99, color="white")

def get_commandline():
    """Grabs the commandline"""

    print "get_commandline"

    # Parse the commandline arguments
    commandline_description = "Test echo plugin"
    my_parser = argparse.ArgumentParser(description=commandline_description)

    # A True/False flag
    my_parser.add_argument("-q", "--quiet",
                           action="store_false",
                           dest="verbose",
                           help="Reduce output")

    args = my_parser.parse_args()

    # Insert logic to check or modify args here

    return args

def main(args):
    """
    The main process docstring
    This function is called when this module is invoked from
    the commandline
    """

    if args.verbose:
        verbosity = 2
    else:
        verbosity = 1

    unittest.main(verbosity=verbosity)

def test_fetch():
    """Test fetch_data function"""

    print "Testing fetch_data plugin function"

    # Create an object to spoof site
    import types
    site = types.ModuleType('site', 'The site module')
    site.ID = "TEST"
    site.REQUEST_MONITOR_SETTINGS = {
        "REDIS_CONNECTION":     "direct",
        "REDIS_MASTER_NAME" :   None,
        "REDIS_HOST":           "127.0.0.1",
        "REDIS_PORT":           6379,
        "REDIS_DB":             0
    }
    # site.CONTROL_DATABASE = "mongodb"
    # site.CONTROL_DATABASE_SETTINGS = {"DATABASE_STRING": "mongodb://127.0.0.1:27017/rapd"}

    command = {"site":site}

    P = RapdPlugin(site=site, command=command)
    P.connect_to_redis()

    # Test no dir no filename
    filename = P.fetch_data(result_id="test", description="xdsascii_hkl")
    if filename:
        print "Successful fetch to file %s" % filename
    else:
        print "FAILURE"

    # Test no filename
    filename = P.fetch_data(result_id="test", description="xdsascii_hkl", output_dir="foo")
    if filename:
        print "Successful fetch to file %s" % filename
    else:
        print "FAILURE"

    print "Now we should get an error"
    filename = P.fetch_data(description="xdsascii_hkl", output_dir="foo")

    # Test no filename
    filename = P.fetch_data(result_id="test", description="xdsascii_hkl", output_dir="foo", output_file="bar.hkl")
    if filename:
        print "Successful fetch to file %s" % filename
    else:
        print "FAILURE"

if __name__ == "__main__":

    # main()

    test_fetch()<|MERGE_RESOLUTION|>--- conflicted
+++ resolved
@@ -266,11 +266,7 @@
         self.redis = redis_database.Database(settings=self.command["site"].REQUEST_MONITOR_SETTINGS)
 
 
-<<<<<<< HEAD
-    def fetch_data(self, request_type="DATA_PRODUCED", result_id=False, description=False, hash=False, output_dir="./", output_file=False):
-=======
     def fetch_data(self, request_type="DATA_PRODUCED", result_id=False, description=False, request_hash=False, output_dir="./", output_file=False):
->>>>>>> 5f8ae9c9
         """
         Fetch data for processing from control process. Need (result_id and description) or hash
         
@@ -283,22 +279,14 @@
         self.logger.debug("fetch_data")
 
         # Make sure we have enough to go on
-<<<<<<< HEAD
-        if not ((result_id and description) or hash):
-=======
         if not ((result_id and description) or request_hash):
->>>>>>> 5f8ae9c9
             raise Exception("Unable to fetch data - need (result_id and description) or hash")
 
         # Form request
         request_id = str(uuid.uuid1())
         request = {
             "description": description,
-<<<<<<< HEAD
-            "haash": hash,
-=======
             "hash": request_hash,
->>>>>>> 5f8ae9c9
             "request_id": request_id,
             "request_type": request_type,
             "result_id": result_id,
