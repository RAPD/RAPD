--- conflicted
+++ resolved
@@ -123,11 +123,6 @@
     
     cwd = os.getcwd()
 
-<<<<<<< HEAD
-    directory = os.path.abspath(directory)
-
-    if not os.path.isdir(directory):
-=======
     # Handle the input as directory
     directory = False
     if os.path.isdir(target):
@@ -140,7 +135,6 @@
         
 
     if not directory:
->>>>>>> 9f4f88b7
         return False
 
     # Move to directory that contains directory to be archived
