"""This is a docstring for this container file"""

"""
This file is part of RAPD

Copyright (C) 2017, Cornell University
All rights reserved.

RAPD is free software: you can redistribute it and/or modify
it under the terms of the GNU Affero General Public License as published by
the Free Software Foundation, version 3.

RAPD is distributed in the hope that it will be useful,
but WITHOUT ANY WARRANTY; without even the implied warranty of
MERCHANTABILITY or FITNESS FOR A PARTICULAR PURPOSE.  See the
GNU Affero General Public License for more details.

You should have received a copy of the GNU Affero General Public License
along with this program.  If not, see <http://www.gnu.org/licenses/>.
"""

__created__ = "2017-04-24"
__maintainer__ = "Frank Murphy"
__email__ = "fmurphy@anl.gov"
__status__ = "Development"

# Standard imports
# import argparse
# import from collections import OrderedDict
# import datetime
# import glob
# import json
# import logging
# import multiprocessing
# import os
# import pprint
# import pymongo
# import re
# import redis
# import shutil
# import subprocess
# import sys
# import time
# import unittest

# RAPD imports
# import commandline_utils
# import detectors.detector_utils as detector_utils
# import utils


# Caches for data
CIF_CACHE = "/tmp/rapd_cache/cif_files"
TEST_CACHE = "/tmp/rapd_cache/test_data"

# NE-CAT PDBQ Server
PDBQ_SERVER = "rapd.nec.aps.anl.gov/pdbq"

# Timeout for phaser MR process
<<<<<<< HEAD
PHASER_TIMEOUT = 5000

# Software versions that work with RAPD
SOFTWARE_VERSIONS = {
    "AIMLESS": (
        "version 0.5",
        ),
    "FREERFLAG": (
        "version 2.2",
    ),
    "GNUPLOT": (
        "gnuplot 4.2",
        "gnuplot 5.0",
    ),
    "MTZ2VARIOUS": (
        "version 1.1",
    ),
    "POINTLESS": (
        "version 1.10",
        ),
    "TRUNCATE": (
        "version 7.0",
    ),
    "XDS": (
        "VERSION Nov 1, 2016",
    ),

}
=======
LABELIT_TIMEOUT = 120
PHASER_TIMEOUT = 5000
>>>>>>> bdc113b9
<|MERGE_RESOLUTION|>--- conflicted
+++ resolved
@@ -57,7 +57,7 @@
 PDBQ_SERVER = "rapd.nec.aps.anl.gov/pdbq"
 
 # Timeout for phaser MR process
-<<<<<<< HEAD
+LABELIT_TIMEOUT = 120
 PHASER_TIMEOUT = 5000
 
 # Software versions that work with RAPD
@@ -85,8 +85,4 @@
         "VERSION Nov 1, 2016",
     ),
 
-}
-=======
-LABELIT_TIMEOUT = 120
-PHASER_TIMEOUT = 5000
->>>>>>> bdc113b9
+}