--- conflicted
+++ resolved
@@ -35,12 +35,9 @@
 import shutil
 import sys
 import time
-<<<<<<< HEAD
-=======
 
 # CCTBX Imports
 from cctbx.sgtbx import space_group_symbols
->>>>>>> ba9c9852
 
 # CCTBX Imports
 from cctbx.sgtbx import space_group_symbols
