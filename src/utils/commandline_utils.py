"""
Utilities for commandline running
"""

__license__ = """
This file is part of RAPD

Copyright (C) 2016-2017 Cornell University
All rights reserved.

RAPD is free software: you can redistribute it and/or modify
it under the terms of the GNU Affero General Public License as published by
the Free Software Foundation, version 3.

RAPD is distributed in the hope that it will be useful,
but WITHOUT ANY WARRANTY; without even the implied warranty of
MERCHANTABILITY or FITNESS FOR A PARTICULAR PURPOSE.  See the
GNU Affero General Public License for more details.

You should have received a copy of the GNU Affero General Public License
along with this program.  If not, see <http://www.gnu.org/licenses/>.
"""

__created__ = "2016-11-28"
__maintainer__ = "Frank Murphy"
__email__ = "fmurphy@anl.gov"
__status__ = "Development"

# Standard imports
import argparse
import glob
import multiprocessing
import os
import pprint
import shutil
import sys

# CCTBX Imports
from cctbx.sgtbx import space_group_symbols

# RAPD imports
import detectors.detector_utils as detector_utils
# import utils.log
# import utils.lock
import utils.convert_hdf5_cbf as convert_hdf5_cbf
import utils.site
import utils.spacegroup as spacegroup
# import utils.text as text


# The data processing parser - to be used by commandline RAPD processes
dp_parser = argparse.ArgumentParser(add_help=False)

# Verbosity
dp_parser.add_argument("-v", "--verbose",
                       action="store_true",
                       dest="verbose",
                       help="Enable verbose feedback in the terminal")

# No log file
dp_parser.add_argument("--nolog",
                       action="store_false",
                       dest="logging",
                       help="Do not create log file")

# No plotting in commandline
dp_parser.add_argument("--noplot",
                       action="store_false",
                       dest="plotting",
                       help="Do not display plots in CLI")

# No color in terminal printing
dp_parser.add_argument("--color",
                       action="store_false",
                       dest="no_color",
                       help="Use colors in CLI")

# Test mode?
dp_parser.add_argument("-t", "--test",
                       action="store_true",
                       dest="test",
                       help="Run in test mode")

# Output JSON?
dp_parser.add_argument("--json",
                       action="store_true",
                       dest="json",
                       help="Output only final and full JSON")

# Output progress updates?
dp_parser.add_argument("--progress",
                       action="store_true",
                       dest="progress",
                       help="Output progress updates to the terminal")

# The site
dp_parser.add_argument("-s", "--site",
                       action="store",
                       dest="site",
                       help="Define the site (ex. NECAT_C)")

# List possible sites
dp_parser.add_argument("-ls", "--listsites",
                       action="store_true",
                       dest="listsites",
                       help="List the available sites")

# The detector
dp_parser.add_argument("-d", "--detector",
                       action="store",
                       dest="detector",
                       help="Define the detector (ex. adsc_q315)")

# List possible detectors
dp_parser.add_argument("-ld", "--listdetectors",
                       action="store_true",
                       dest="listdetectors",
                       help="List the available detectors")

# Beam center
dp_parser.add_argument("-b", "--beamcenter",
                       action="store",
                       dest="beamcenter",
                       default=[False, False],
                       nargs=2,
                       type=float,
                       help="Define the beam center x,y")

# Spacegroup
dp_parser.add_argument("-sg", "--sg", "--spacegroup",
                       action="store",
                       dest="spacegroup",
                       default=False,
                       help="Input a spacegroup")

# Unit cell
dp_parser.add_argument("-u", "--unit", "--unitcell",
                       action="store",
                       dest="unitcell",
                       default=False,
                       nargs=6,
                       type=float,
                       help="Input a unit cell a b c alpha beta gamma")

# Sample type
dp_parser.add_argument("--sample_type",
                       action="store",
                       dest="sample_type",
                       default="protein",
                       choices=["protein", "dna", "rna", "peptide"],
                       help="The type of sample")

# Solvent fraction
dp_parser.add_argument("--solvent",
                       action="store",
                       dest="solvent",
                       default=0.55,
                       type=float,
                       help="Solvent fraction 0.0-1.0")

# Resolution low
dp_parser.add_argument("--lowres",
                       action="store",
                       dest="lowres",
                       default=0.0,
                       type=float,
                       help="Low resolution limit")

# Resolution hi
dp_parser.add_argument("--hires",
                       action="store",
                       dest="hires",
                       default=0.0,
                       type=float,
                       help="High resolution limit")

# Working directory
dp_parser.add_argument("--work_dir",
                       action="store",
                       dest="work_dir",
                       default=False,
                       help="Working directory")

# Number of processors to use
dp_parser.add_argument("--nproc",
                       action="store",
                       dest="nproc",
                       type=int,
                       default=multiprocessing.cpu_count(),
                       help="Number of processors to use. Defaults to the number of \
                             processors available")

# The rapd file generating parser - to be used by commandline RAPD processes
gf_parser = argparse.ArgumentParser(add_help=False)

# Verbosity
gf_parser.add_argument("-v", "--verbose",
                       action="store_true",
                       dest="verbose",
                       help="Enable verbose feedback")

# Test mode?
gf_parser.add_argument("-t", "--test",
                       action="store_true",
                       dest="test",
                       help="Run in test mode")

# Test mode?
gf_parser.add_argument("-f", "--force",
                       action="store_true",
                       dest="force",
                       help="Allow overwriting of files")

# Maintainer
gf_parser.add_argument("-m", "--maintainer",
                       action="store",
                       dest="maintainer",
                       default="Your name",
                       help="Maintainer's name")

# Maintainer's email
gf_parser.add_argument("-e", "--email",
                       action="store",
                       dest="email",
                       default="Your email",
                       help="Maintainer's email")

# Directory or files
gf_parser.add_argument(action="store",
                       dest="file",
                       nargs="?",
                       default=False,
                       help="Name of file to be generated")

def regularize_spacegroup(sg_in):
    """Standardize the input spacegroup to numeric form"""

    return space_group_symbols(sg_in).number()

def check_work_dir(target_dir, active=True, up=False):
    """
    Check if a directory exists, increment old versions if present and create an
    empty instance

    Arguments
    ---------
    target_dir - string directory to make
    active - boolean if True make and move directories, if False make no changes but return new
             directory name
    up - If True, newest directory will count up. If my_dir exists, new directory will be my_dir_1
         If False, old directories will be incremented, so if my_dir exists, my_dir will be moved
         to my_dir_1 and the new directory will be my_dir
    """

    # print "check_work_dir %s %s" % (target_dir, active)

    target_dir = os.path.abspath(target_dir)

    # Target dir exists
    if os.path.exists(target_dir):
        # Going up
        if up:
            # Look for the highest incremented directory
            i = 1
            while True:
                if os.path.exists(target_dir+"_%d" % i):
                    i += 1
                else:
                    break
            target_dir = target_dir + "_%d" % i
        # Everyone else is going up
        else:
            # If not active and not up - just return directory name
            if active:
                # Look for the highest incremented directory
                i = 1
                while True:
                    if os.path.exists(target_dir+"_%d" % i):
                        i += 1
                    else:
                        break

                # Move the present directories around
                for j in range(i, 0, -1):
                    k = j - 1
                    # Add a 1 to current target
                    if k == 0:
                        # print "Move %s to %s_1" % (target_dir, target_dir)
                        shutil.move(target_dir, target_dir+"_1")
                    # Move an already incremented directory higher
                    else:
                        # print "Move %s_%d to %s_%d" % (target_dir, k, target_dir, j)
                        shutil.move(target_dir+"_%d" % k, target_dir+"_%d" % j)

    # Now make the target directory
    if active:
        os.makedirs(target_dir)

    return target_dir

def print_sites(left_buffer=""):
    """
    Print out all the sites
    """
    sites = utils.site.get_site_files()

    for site in sites:
        print left_buffer + os.path.basename(site)

def print_detectors(left_buffer="", show_py=False):
    """
    Print out all the detectors
    """
    detectors = detector_utils.get_detector_files()

    for detector in detectors:
        if not show_py:
            detector_name = os.path.basename(detector).replace(".py", "")
        else:
            detector_name = os.path.basename(detector)

        print left_buffer + detector_name

def analyze_data_sources(sources,
                         mode="index",
                         start_image=False,
                         end_image=False):
    """
    Return information on files or directory from input
    """
    print "analyze_data_sources", sources

    return_data = {}

    if mode == "index":

        h5_run = False
        counter = 1
        for source in sources:
            source_abspath = os.path.abspath(source)
            print "  source_abspath:", source_abspath

            # Does file/dir exist?
            if os.path.exists(source_abspath):
                if os.path.isdir(source_abspath):
                    pass
                elif os.path.isfile(source_abspath):

                    # Are we dealing with hdf5 images
                    if source_abspath.endswith(".h5"):

                        if not "hdf5_files" in return_data:
                            return_data["hdf5_files"] = [source_abspath]
                        else:
                            return_data["hdf5_files"].append(source_abspath)

<<<<<<< HEAD
                        #prefix = os.path.basename(source).replace("_master.h5", "")
                        prefix = os.path.basename(source)[:os.path.basename(source).find('.')]
=======
                        basename = os.path.basename(source)
                        prefix = basename.replace("_master.h5", "").replace(".", "_")
                        # print "  prefix:", prefix

                        # Come up with a base h5 cbf name
                        run = "_"+prefix[-3:]+"_"
                        if not h5_run:
                            h5_run = run
                            # print "  h5_run:", h5_run
>>>>>>> be5cf60e

                        converter = convert_hdf5_cbf.hdf5_to_cbf_converter(
                            master_file=source_abspath,
                            output_dir="cbf_files",
                            prefix=prefix,
                            #start_image=1,
                            start_image=len(return_data["hdf5_files"]),
                            #end_image=1,
                            end_image=len(return_data["hdf5_files"]),
                            overwrite=True,
                            verbose=False)

                        converter.run()
<<<<<<< HEAD

                        #source_abspath = os.path.abspath(converter.output_images[0])
                        source_abspath = os.path.abspath(converter.output_images[-1])

=======
                        # print "  output_images:", converter.output_images
                        source_abspath = os.path.abspath(converter.output_images[0])
>>>>>>> be5cf60e

                        # If this is the second image of a pair, increment file number
                        if counter > 1:
                            target_abspath = source_abspath.replace("1.cbf", "%d.cbf" % counter).replace(run, h5_run)
                            shutil.move(source_abspath, target_abspath)
                            source_abspath = target_abspath

                        # print "  final source_abspath:", source_abspath

                    # 1st file of 1 or 2
                    if not "files" in return_data:
                        return_data["files"] = [source_abspath]

                    # 3rd file - error
                    elif len(return_data["files"]) > 1:
                        raise Exception("Up to two images can be submitted for indexing")
                    # 2nd file - presumably a pair
                    else:
                        # Same file twice
                        if source_abspath == return_data["files"][0]:
                            raise Exception("The same image has been submitted twice for indexing")
                        else:
                            return_data["files"].append(source_abspath)
                            break

                    counter += 1
            else:
                raise Exception("%s does not exist" % source_abspath)
        
        return return_data

    elif mode == "integrate":

        # HDF5 file
        if sources.endswith(".h5"):

            source_abspath = os.path.abspath(sources)

            if not "hdf5_files" in return_data:
                return_data["hdf5_files"] = [source_abspath]
            else:
                return_data["hdf5_files"].append(source_abspath)

            prefix = os.path.basename(sources).replace("_master.h5", "")

            if not start_image:
                start_image = 1

            converter = convert_hdf5_cbf.hdf5_to_cbf_converter(
                master_file=source_abspath,
                output_dir="cbf_files",
                prefix=prefix,
                start_image=start_image,
                end_image=end_image,
                overwrite=False,
                verbose=False)

            converter.run()

            return_data["data_files"] = converter.output_images

            return return_data

        # NOT HDF5
        else:

            template = sources

            # Establish the abspath
            full_path_template = os.path.abspath(template).replace("?", "#")

            # Grab a list of files
            # "?" as numbers that increment
            # "#" as numbers that increment
            depth = full_path_template.count("#")
            number_format = "%0"+str(depth)+"d"
            # print number_format

            if start_image:
                first_file = full_path_template.replace("#"*depth, number_format % start_image, 1)
                in_range = False
            else:
                in_range = True

            if end_image:
                last_file = full_path_template.replace("#"*depth, number_format % end_image, 1)


            full_path_template = full_path_template.replace("?", "[0-9]").replace("#", "[0-9]")
            data_files = glob.glob(full_path_template)
            data_files.sort()

            return_data["data_files"] = []

            for data_file in data_files:
                # print in_range
                if in_range:
                    # print data_file
                    return_data["data_files"].append(data_file)
                    if end_image:
                        if last_file == data_file:
                            break
                else:
                    if first_file == data_file:
                        in_range = True
                        # print data_file
                        return_data["data_files"].append(data_file)

            return_data["data_files"].sort()

            if len(return_data["data_files"]) == 0:
                raise Exception("No files for %s found" % template)

            return return_data


if __name__ == "__main__":

    print "commandline_utils.py"

    parser = argparse.ArgumentParser(parents=[dp_parser],
                                     description="Testing")
    returned_args = parser.parse_args()
    print "\nVariables:"
    print "%20s  %-10s" % ("var", "val")
    print "%20s  %-10s" % ("=======", "=======")
    for pair in returned_args._get_kwargs():
        print "%20s  %-10s" % pair


    print "\nSites:"
    print_sites(left_buffer="  ")<|MERGE_RESOLUTION|>--- conflicted
+++ resolved
@@ -334,8 +334,8 @@
 
     if mode == "index":
 
-        h5_run = False
-        counter = 1
+        #h5_run = False
+        #counter = 1
         for source in sources:
             source_abspath = os.path.abspath(source)
             print "  source_abspath:", source_abspath
@@ -354,10 +354,9 @@
                         else:
                             return_data["hdf5_files"].append(source_abspath)
 
-<<<<<<< HEAD
                         #prefix = os.path.basename(source).replace("_master.h5", "")
                         prefix = os.path.basename(source)[:os.path.basename(source).find('.')]
-=======
+                        """
                         basename = os.path.basename(source)
                         prefix = basename.replace("_master.h5", "").replace(".", "_")
                         # print "  prefix:", prefix
@@ -367,7 +366,7 @@
                         if not h5_run:
                             h5_run = run
                             # print "  h5_run:", h5_run
->>>>>>> be5cf60e
+                        """
 
                         converter = convert_hdf5_cbf.hdf5_to_cbf_converter(
                             master_file=source_abspath,
@@ -381,16 +380,10 @@
                             verbose=False)
 
                         converter.run()
-<<<<<<< HEAD
 
                         #source_abspath = os.path.abspath(converter.output_images[0])
                         source_abspath = os.path.abspath(converter.output_images[-1])
-
-=======
-                        # print "  output_images:", converter.output_images
-                        source_abspath = os.path.abspath(converter.output_images[0])
->>>>>>> be5cf60e
-
+                        """
                         # If this is the second image of a pair, increment file number
                         if counter > 1:
                             target_abspath = source_abspath.replace("1.cbf", "%d.cbf" % counter).replace(run, h5_run)
@@ -398,7 +391,7 @@
                             source_abspath = target_abspath
 
                         # print "  final source_abspath:", source_abspath
-
+                        """
                     # 1st file of 1 or 2
                     if not "files" in return_data:
                         return_data["files"] = [source_abspath]
@@ -415,7 +408,7 @@
                             return_data["files"].append(source_abspath)
                             break
 
-                    counter += 1
+                    #counter += 1
             else:
                 raise Exception("%s does not exist" % source_abspath)
         
