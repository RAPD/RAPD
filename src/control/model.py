"""
Code for the coordination of site activities for a RAPD install - the monitoring
of data collection and the "cloud", as well as the running of processes and
logging of all metadata
"""

__license__ = """
This file is part of RAPD

Copyright (C) 2009-2017 Cornell University
All rights reserved.

RAPD is free software: you can redistribute it and/or modify
it under the terms of the GNU Affero General Public License as published by
the Free Software Foundation, version 3.

RAPD is distributed in the hope that it will be useful,
but WITHOUT ANY WARRANTY; without even the implied warranty of
MERCHANTABILITY or FITNESS FOR A PARTICULAR PURPOSE.  See the
GNU Affero General Public License for more details.

You should have received a copy of the GNU Affero General Public License
along with this program.  If not, see <http://www.gnu.org/licenses/>.
"""
__created__ = "2009-07-08"
__maintainer__ = "Frank Murphy"
__email__ = "fmurphy@anl.gov"
__status__ = "Production"

# Standard imports
import collections
import datetime
import importlib
import json
import logging
import os
from pprint import pprint
import redis
import socket

# RAPD imports
from control.control_server import LaunchAction, ControllerServer
from utils.modules import load_module
from utils.site import get_ip_address

# from rapd_console import ConsoleFeeder
# from rapd_site import TransferToUI, TransferToBeamline, CopyToUser

#####################################################################
# The main Model Class                                              #
#####################################################################
class Model(object):
    """
    Main controller code for a RAPD site install
    """

    # Site instance data
    site_ids = []
    detectors = {}

    # Keeping track of image pairs
    pairs = {}

    # Controlling simultaneous image processing
    indexing_queue = collections.deque()
    indexing_active = collections.deque()

    # Managing runs and images without going to the db
    recent_runs = collections.OrderedDict()

    data_root_dir = None
    database = None

    server = None
    return_address = None

    image_monitor = None
    run_monitor = None
    cloud_monitor = None
    site_adapter = None
    remote_adapter = None

    def __init__(self, SITE, overwatch_id=None):
        """
        Save variables and start the process activity

        Keyword arguments
        SITE -- Site settings object
        overwatch_id -- id for optional overwatcher (default False)
        """

        # Get the logger Instance
        self.logger = logging.getLogger("RAPDLogger")

        # Passed-in variables
        self.site = SITE
        self.overwatch_id = overwatch_id

        # Instance variables
        try:
            self.return_address = (get_ip_address(), SITE.CONTROL_PORT)
            #self.return_address = (get_ip_address(), SITE.CORE_PORT)
        except socket.gaierror:
            self.return_address = ("127.0.0.1", SITE.CONTROL_PORT)
            #self.return_address = ("127.0.0.1", SITE.CORE_PORT)

        self.logger.debug("self.return_address:%s", self.return_address)

        # Start the process
        self.run()

    def run(self):
        """
        Initialize monitoring the beamline.
        """

        self.logger.debug("Starting")

        # Process the site
        self.init_site()

        # Start connection pool to redis instance
        self.connect_to_redis()

        # Start connection to the core database
        self.connect_to_database()

        # Start the server for receiving communications
        self.start_server()

        # Import the detector
        self.init_detectors()

        # Start the run monitor
        self.start_run_monitor()

        # Start the image monitor
        self.start_image_monitor()

        # Start the cloud monitor
        # self.start_cloud_monitor()

        # Initialize the site adapter
        self.init_site_adapter()

        # Initialize the remote adapter
        # self.init_remote_adapter()

        # Launch an echo
        self.send_echo()

    def init_site(self):
        """Process the site definitions to set up instance variables"""

        # Single or multiple IDs
        # A string is input - one tag
        if isinstance(self.site.ID, str):
            self.site_ids = [self.site.ID]
            self.pairs[self.site.ID] = collections.deque([("", 0), ("", 0)], 2)

        # Tuple or list
        elif isinstance(self.site.ID, tuple) or isinstance(self.site.ID, list):
            for site_id in self.site.ID:
                self.site_ids.append(site_id)
                self.pairs[site_id] = collections.deque([("", 0), ("", 0)], 2)

    def connect_to_redis(self):
        """Connect to the redis instance"""

        # Create a pool connection
        redis_database = importlib.import_module('database.rapd_redis_adapter')
        
        self.redis_database = redis_database.Database(settings=self.site.CONTROL_DATABASE_SETTINGS)
        if self.site.CONTROL_DATABASE_SETTINGS['REDIS_CONNECTION'] == 'pool':
            # For a Redis pool connection
            self.redis = self.redis_database.connect_redis_pool()
        else:
            # For a Redis sentinal connection
            self.redis = self.redis_database.connect_redis_manager_HA()
        
    def stop_redis(self):
        """Make a clean Redis disconnection if using a pool connection."""
        self.logger.debug("Close Redis")

        self.redis_database.stop()

    def connect_to_database(self):
        """Set up database connection"""

        # Import the database adapter as database module
        # global database
        database = importlib.import_module('database.rapd_%s_adapter' % self.site.CONTROL_DATABASE)

        # Shorten it a little
        site = self.site

        # Instantiate the database connection
        self.database = database.Database(host=site.CONTROL_DATABASE_SETTINGS['DATABASE_HOST'],
                                          #port=site.DATABASE_SETTINGS['DB_PORT'],
                                          user=site.CONTROL_DATABASE_SETTINGS['DATABASE_USER'],
                                          password=site.CONTROL_DATABASE_SETTINGS['DATABASE_PASSWORD'])

    def start_server(self):
        """Start up the listening process for core"""

        self.server = ControllerServer(receiver=self.receive,
                                       site=self.site)

    def stop_server(self):
        """Stop the listening server on exit"""

        self.logger.debug("Stop core server")

        self.server.stop()

    def init_detectors(self):
        """Set up the detectors"""

        self.logger.debug("Setting up the detectors")

        # Shorten variable names
        site = self.site

        # A single detector
        if site.DETECTOR:
            #detector, suffix = site.DETECTOR
            detector = site.DETECTOR
            detector = detector.lower()
            self.detectors[self.site_ids[0].upper()] = load_module(
                seek_module=detector,
                directories=("sites.detectors", "detectors"))

        # Multiple detectors
        elif site.DETECTORS:
            for site_id in self.site_ids:
                detector, suffix = site.DETECTORS[site_id]
                detector = detector.lower()
                self.detectors[site_id.upper()] = load_module(
                    seek_module=detector,
                    directories=("sites.detectors", "detectors"))

    def start_image_monitor(self):
        """Start up the image listening process for core"""

        self.logger.debug("Starting image monitor")

        # Shorten variable names
        site = self.site

        if site.IMAGE_MONITOR:
            # import image_monitor
            image_monitor = importlib.import_module("%s" % site.IMAGE_MONITOR.lower())

            # Instantiate the monitor
            self.image_monitor = image_monitor.Monitor( site=site,
                                                        notify=self.receive,
                                                        overwatch_id=self.overwatch_id)
    def stop_image_monitor(self):
        """Stop the image listening process for core"""

        self.logger.debug("Stopping image monitor")
        if self.site.IMAGE_MONITOR:
            self.image_monitor.stop()

    def start_run_monitor(self):
        """Start up the run information listening process for core"""

        self.logger.debug("Starting run monitor")

        # Shorten variable names
        site = self.site

        if site.RUN_MONITOR:
            # Import the specific run monitor module
            run_monitor = importlib.import_module("%s" % site.RUN_MONITOR.lower())
            self.run_monitor = run_monitor.Monitor(site=self.site,
                                                   notify=self.receive,
                                                   # Not using overwatch in run monitor
                                                   # could if we wanted to
                                                   overwatch_id=None)
    
    def stop_run_monitor(self):
        """Stop the run information listening process for core"""

        self.logger.debug("Stopping run monitor")
        if self.site.RUN_MONITOR:
            self.run_monitor.stop()

    def start_cloud_monitor(self):
        """Start up the cloud listening process for core"""

        # Shorten variable names
        site = self.site

        if site.CLOUD_MONITOR:
            # Import the specific cloud monitor as cloud_monitor module
            # global cloud_monitor
            cloud_monitor = importlib.import_module("%s" % site.CLOUD_MONITOR.lower())
            self.cloud_monitor = cloud_monitor.CloudMonitor(database=self.database,
                                                            settings=site.CLOUD_MONITOR_SETTINGS,
                                                            reply_settings=self.return_address,
                                                            interval=site.CLOUD_INTERVAL)

    def stop_cloud_monitor(self):
        """Stop the cloud listening process for core"""
        if site.CLOUD_MONITOR:
            self.cloud_monitor.stop()

    def init_site_adapter(self):
        """Initialize the connection to the site"""

        # Shorten variable names
        site = self.site

        if site.SITE_ADAPTER:
            site_adapter = importlib.import_module("%s" % site.SITE_ADAPTER.lower())
            self.site_adapter = site_adapter.Adapter(settings=site.SITE_ADAPTER_SETTINGS)

    def init_remote_adapter(self):
        """Initialize connection to remote access system"""

        # Shorten variable names
        site = self.site

        if site.REMOTE_ADAPTER:
            remote_adapter = importlib.import_module("%s" % site.REMOTE_ADAPTER.lower())
            self.remote_adapter = remote_adapter.Adapter(settings=site.REMOTE_ADAPTER_SETTINGS)

    def send_echo(self):
        """Send a test echo request to Launch"""

        # Construct a working directory and repr
        work_dir, new_repr = self.get_work_dir(type_level="echo")

        # Add the process to the database to display as in-process
        plugin_process_id = self.database.add_plugin_process(plugin_type="echo",
                                                             request_type="original",
                                                             representation=new_repr,
                                                             status=1,
                                                             display="hide",
                                                             session_id=None,
                                                             data_root_dir=None)

        # Run autoindex and strategy plugin
        # LaunchAction(command={"command":"ECHO",
        #                       "process":{"plugin_process_id":plugin_process_id},
        #                       "directories":{"work":work_dir},
        #                       "return_address":self.return_address},
        #              launcher_address=self.site.LAUNCH_SETTINGS["LAUNCHER_ADDRESS"],
        #              settings=None)

        # Run an echo to make sure everything is up
        command = {
            "command":"ECHO",
            "process":{
                "plugin_process_id":plugin_process_id,
                "status":0,
                "type":"plugin"
                },
            "directories":{
                "work":work_dir
                }
            }
        self.send_command(command, "RAPD_JOBS")

    def send_command(self, command, channel="RAPD_JOBS"):
        """Send a command over redis for processing"""

        print "send_command"
        pprint(command)

        self.redis.lpush(channel, json.dumps(command))

    def stop(self):
        """Stop the ImageMonitor,CloudMonitor and StatusRegistrar."""
        self.logger.info("Stopping")
        
        self.stop_redis()
        self.stop_server()
        self.stop_image_monitor()
        self.stop_run_monitor()
        #self.stop_cloud_monitor()

    def add_image(self, image_data):
        """
        Handle a new image being recorded by the site

        Keyword argument
        image_data -- information gathered about the image, primarily from the header
        """

        # Unpack image_data
        fullname = image_data.get("fullname", None)
        site_tag = image_data.get("site_tag", None)

        self.logger.debug("Received new image %s", fullname)

        # Shortcut to detector
        detector = self.detectors[site_tag]

        # Save some typing
        dirname = os.path.dirname(fullname)

        for d in self.site.IMAGE_IGNORE_DIRECTORIES:
            if dirname.startswith(d):
                self.logger.debug("Directory %s is marked to be ignored - skipping", dirname)
                return True

        # File contains an ingnore flag
        if any(ignore_string in fullname for ignore_string in self.site.IMAGE_IGNORE_STRINGS):
            self.logger.debug("Images contains an ignore flag - skipping")
            return True

        # Figure out if image in the current run...
        run_id, place_in_run = self.in_run(site_tag, fullname)
        self.logger.debug("run_id: %s place_in_run:%s", str(run_id), str(place_in_run))

        # Image is in a run
        if isinstance(place_in_run, int) and isinstance(run_id, int):

            self.logger.debug("%s is in run %s at position %s", fullname, run_id, place_in_run)

            # Save some typing
            current_run = self.recent_runs[run_id]

            # If not integrating trigger integration
            if not current_run.get("rapd_status", None) in ("INTEGRATING", "FINISHED"):

                # Right on time
                if place_in_run == 1:
                    # Get all the image information
                    header = detector.read_header(
                        fullname=fullname,
                        beam_settings=self.site.BEAM_INFO[site_tag.upper()])

                    # Put data about run in the header object
                    header["collect_mode"] = "run"
                    header["run_id"] = run_id
                    header["run"] = self.recent_runs[run_id].copy()
                    header["place_in_run"] = 1
                    header["site_tag"] = site_tag

                    # Add to the database
                    image_status = self.database.add_image(data=header, return_type="boolean")

                    # Send to be processed
                    self.new_data_image(header=header)

                # Handle getting to the party late
                else:
                    self.logger.info("Creating first image in run")
                    first_image_fullname = detector.create_image_fullname(
                        directory=current_run.get("directory", None),
                        image_prefix=current_run.get("image_prefix", None),
                        run_number=current_run.get("run_number", None),
                        image_number=current_run.get("start_image_number", None))

                    # Now run through the normal channels with the first image
                    self.add_image({"site_tag": current_run.get("site_tag", None),
                                    "fullname": first_image_fullname})

        # Image is a snap
        elif run_id == "SNAP":

            self.logger.debug("%s is a snap", fullname)

            # Get all the image information
            try:
                header = detector.read_header(input_file=fullname,
                                              beam_settings=self.site.BEAM_INFO[site_tag.upper()])
                print "1"
                pprint(header)
            except IOError:
                self.logger.exception("Unable to access image")
                return False

            # Add some data to the header - no run_id for snaps
            header["collect_mode"] = "SNAP"
            header["run_id"] = None
            header["site_tag"] = site_tag

            # Grab extra data for the image and add to the header
            if self.site_adapter:
                site_data = self.site_adapter.get_image_data()
                header.update(site_data)
                print "2"
                pprint(header)

            # Add to database
            image_id = self.database.add_image(data=header, return_type="id")
            if image_id:
                header["_id"] = image_id
            # Duplicate entry
            else:
                return False

            print "1"
            pprint(header)

            # Update remote client
            if self.remote_adapter:
                self.remote_adapter.add_image(header)

            # KBO
            self.new_data_image(header=header)

        # No information is findable
        else:
            self.logger.debug("Unable to figure out %s", fullname)

    def query_for_run(self, run_data, boolean=True):
        """
        Look in the local store and the database for run that matches input data

        Keyword argument
        run_data -- dict containing run information
        boolean -- return True/False (default True)
        """

        # Look in local store of information
        for run_id, run in self.recent_runs.iteritems():
            if run_data.get("run_id", 0) == run_id:
                if boolean:
                    return True
                else:
                    return run

        # Look in the database since the local attempt has failed
        return self.database.get_run(run_data=run_data,
                                     minutes=self.site.RUN_WINDOW,
                                     return_type="boolean")

    def query_in_run(self,
                     site_tag,
                     directory,
                     image_prefix,
                     run_number,
                     image_number,
                     minutes=0,
                     order="descending",
                     return_type="boolean"):
        """
        Return True/False or with list of data depending on whether the image
        information could correspond to a run stored locally or in the database

        If the run is found in the local store, only the most recent match will
        be returned if running in boolean=False mode. If found in the database,
        all matching runs in the last minutes minutes will be returned

        Keyword arguments
        site_tag -- string describing site (default None)
        directory -- where the image is located
        image_prefix -- the image prefix
        run_number -- number for the run
        image_number -- number for the image
        minutes -- time window to look back into the data (default 0)
        boolean -- return just True if there is a or False
        """

        # Query local runs in reverse chronological order
        for run_id, run in self.recent_runs.iteritems():

            self.logger.debug("_id:%s run:%s" % (run_id, str(run)))

            if run.get("site_tag", None) == site_tag and \
               run.get("directory", None) == directory and \
               run.get("image_prefix", None) == image_prefix and \
               run.get("run_number", None) == run_number:

                # Check image number
                run_start = run.get("start_image_number")
                run_end = run.get("number_images") + run_start - 1
                if image_number >= run_start and image_number <= run_end:
                    if return_type == "boolean":
                        return True
                    else:
                        return [run]

        # If no run has been identified in local store, then search database
        identified_runs = self.database.query_in_run(site_tag=site_tag,
                                                     directory=directory,
                                                     image_prefix=image_prefix,
                                                     run_number=run_number,
                                                     image_number=image_number,
                                                     minutes=minutes,
                                                     return_type=return_type)

        # If boolean, just return
        if return_type == "boolean":
            return identified_runs
        else:
            if identified_runs == False:
                return False
            elif return_type == "id":
                return identified_runs
            elif return_type == "dict":
                # Update the local store
                for run in identified_runs:
                    self.recent_runs[run["_id"]] = run
                # Return runs
                return identified_runs

    def add_run(self, run_dict):
        """
        Add potentially new run to RAPD system

        Keyword arguments
        run_data -- dict containing data describing the run
        """

        self.logger.debug(run_dict)

        # Unpack the run_dict
        run_data = run_dict["run_data"]

        # Check if this run has already been stored
        recent_run = self.query_for_run(run_data=run_data, boolean=True)

        # Run data already stored
        if recent_run == True:

            self.logger.debug("This run has already been recorded")

        # Run is new to RAPD
        else:

            self.logger.debug("Adding run")

            # Save to the database
            run_id = self.database.add_run(run_data=run_data, return_type="id")

            # Update the run data with the db run_id
            run_data["run_id"] = run_id

            # Save the run_data to local store
            self.recent_runs[run_id] = run_data

            self.logger.debug("run added to database")
            self.logger.debug(run_data)

        return True

    # def in_past_run(self, fullname):
    #     """
    #     Determine the place in a past run the image is
    #
    #     Keyword argument
    #     fullname -- the full path name for an image
    #     """
    #
    #     self.logger.info("in_past_run %s", fullname)
    #
    #     # Check older runs
    #     for run_info in reversed(self.recent_runs):
    #         place, __ = self.in_run(fullname, run_info)
    #         # Next
    #         if place == "PAST_RUN":
    #             continue
    #         # Found the run
    #         elif isinstance(place, int):
    #             return place, run_info
    #         # SNAP - unlikely
    #         elif place == "SNAP":
    #             return "SNAP", None
    #
    #     # Go through all runs and fail to find a run or snap
    #     else:
    #         return False, None

    def in_run(self, site_tag, fullname, run_info=None):
        """
        Determine if an image is in the currently active run - return
        place in run or False based on prefix,directory,run_id and image number

        Keyword arguments
        site_tag -- corresponds to ID in site file
        fullname -- full path name of the image in question
        run_info -- dict describing run
        """
        self.logger.debug("%s %s", site_tag, fullname)

        # The detector
        detector = self.detectors[site_tag.upper()]

        # Tease out the info from the file name
        directory, basename, image_prefix, run_number, image_number = detector.parse_file_name(fullname)

        self.logger.debug("%s %s %s %s %s",
                          directory,
                          basename,
                          image_prefix,
                          run_number,
                          image_number)

        # Look for run information for this image
        run_info = self.query_in_run(site_tag=site_tag,
                                     directory=directory,
                                     image_prefix=image_prefix,
                                     run_number=run_number,
                                     image_number=image_number,
                                     minutes=self.site.RUN_WINDOW,
                                     return_type="dict")

        # No run information - SNAP
        if not run_info:
            return "SNAP", None

        # NOT a snap
        else:
            # run_info is a list of dicts - take most recent match
            run_info = run_info[0]

            self.logger.debug("run_info: %s", run_info)
            self.logger.debug("%s %s %s %s %s",
                              directory,
                              basename,
                              image_prefix,
                              run_number,
                              image_number)

            # Calculate the position of the image in the current run
            run_position = image_number - run_info.get("start_image_number", 1) + 1

            # Update the remote system on the run
            # if self.remote_adapter:
            #     self.remote_adapter.update_run_progress(
            #         run_position=run_position,
            #         image_name=basename,
            #         run_data=run_info)

            # Return the run position for this image
            return run_info["_id"], run_position

    def new_data_image(self, header):
        """
        Handle the information that there is a new image in the database.

        There are several classes of images:
            1. The image is standalone and will be autoindexed
            2. The image is one of a pair of images for autoindexing
            3. The image is first in a wedge of data collection
            4. The image is in the middle of a wedge of data collection
            5. The image is last in a wedge of data collection

        Keyword argument
        header -- dict containing lots of image information
        """

<<<<<<< HEAD
        self.logger.debug(header["fullname"])
        print header

=======
>>>>>>> cbb6cd4a
        # Save some typing
        site = self.site
        data_root_dir = header["data_root_dir"]
        site_tag = header["site_tag"].upper()

        if header.get("collect_mode", None) == "SNAP":

            # Add the image to self.pair
            self.pairs[site_tag].append((header["fullname"].lower(), header["_id"]))

            work_dir, new_repr = self.get_work_dir(type_level="single",
                                                   image_data1=header)

            # Now package directories into a dict for easy access by worker class
            directories = {"work":work_dir,
                           "data_root_dir":data_root_dir,
                           "plugin_directories":self.site.RAPD_PLUGIN_DIRECTORIES}

            # Get the session id
            session_id = self.get_session(header)

            # Add the process to the database to display as in-process
            plugin_process_id = self.database.add_plugin_process(plugin_type="index",
                                                                 request_type="original",
                                                                 representation=new_repr,
                                                                 session_id=session_id,
                                                                 data_root_dir=data_root_dir)

            # Add the ID entry to the header dict
            header.update({"repr":new_repr})

            # Run autoindex and strategy plugin
            command = {"command":"INDEX",
                       "process":{
                           "plugin_process_id":plugin_process_id,
                           "session_id":session_id
                       },
                       "directories":directories,
                       "header1":header,
                       "site_parameters":self.site.BEAM_INFO[header["site_tag"]],
                       "preferences":{}
                      }

            self.send_command(command, "RAPD_JOBS")

            # If the last two images have "pair" in their name - look more closely
            if ("pair" in self.pairs[site_tag][0][0]) and ("pair" in self.pairs[site_tag][1][0]):

                self.logger.debug("Potentially a pair of images")

                # Break down the image name
                directory1,
                basename1,
                prefix1,
                run_number1,
                image_number1 = detector.parse_file_name(self.pairs[site_tag][0][0])

                directory2,
                basename2,
                prefix2,
                run_number2,
                image_number2 = detector.parse_file_name(self.pairs[site_tag][1][0])

                # Everything matches up to the image number, which is incremented by 1
                if (directory1, basename1, prefix1) == (directory2, basename2, prefix2) and (image_number1 == image_number2-1):
                    self.logger.info("This looks like a pair to me: %s, %s",
                                     self.pairs[site_tag][0][0],
                                     self.pairs[site_tag][1][0])

                    # Get the data for the first image
                    header1 = self.database.get_image_by_image_id(image_id=self.pairs[site_tag][0][1])

                    # Make a copy of the second pair to be LESS confusing
                    header2 = header.copy()

                    # Derive  directory and repr
                    work_dir, new_repr = self.get_work_dir(type_level="pair",
                                                           image_data1=header1,
                                                           image_data2=header2)

                    # Now package directories into a dict for easy access by worker class
                    directories = {"work" : work_dir,
                                   "data_root_dir" : data_root_dir,
                                   "plugin_directories":self.site.RAPD_plugin_DIRECTORIES}

                    # Get the session id
                    session_id = self.get_session(header)

                    # Add the process to the database to display as in-process
                    plugin_process_id = self.database.add_plugin_process(
                        plugin_type="index+strategy:pair",
                        request_type="original",
                        representation=new_repr,
                        status=1,
                        display="show",
                        session_id=session_id,
                        data_root_dir=data_root_dir)

                    # Add the ID entry to the header dict
                    header1.update({"plugin_process_id":plugin_process_id,
                                    "repr":new_repr})
                    header2.update({"plugin_process_id":plugin_process_id,
                                    "repr":new_repr})

                    # Run autoindex and strategy plugin
                    LaunchAction(command={"command":"INDEX+STRATEGY",
                                          "process":{"plugin_process_id":plugin_process_id,
                                                     "session_id":session_id},
                                          "directories":directories,
                                          "header1":header1,
                                          "header2":header2,
                                          "site_parameters":self.site.BEAM_INFO[header1["site_tag"]],
                                          "preferences":{},
                                          "return_address":self.return_address},
                                 launcher_address=self.site.LAUNCH_SETTINGS["LAUNCHER_ADDRESS"],
                                 settings=None)


        # This is the runs portion of the data image handling
        else:

            # Make it easier to use run info
            run_position = header["place_in_run"]
            run_dict = header["run"].copy()

            # Derive  directory and repr
            work_dir, new_repr = self.get_work_dir(type_level="integrate",
                                                   image_data1=header)

            # Now package directories into a dict for easy access by worker class
            directories = {"work":work_dir,
                           "data_root_dir":data_root_dir,
                           "plugin_directories":self.site.RAPD_plugin_DIRECTORIES}

            # If we are to integrate, do it
            try:

                # Get the session id
                session_id = self.get_session(header)


                # Add the process to the database to display as in-process
                plugin_process_id = self.database.add_plugin_process(plugin_type="integrate",
                                                                   request_type="original",
                                                                   representation=new_repr,
                                                                   status=1,
                                                                   display="show",
                                                                   session_id=session_id,
                                                                   data_root_dir=data_root_dir)

                # Add the ID entry to the header dict
                header.update({"plugin_process_id":plugin_process_id,
                               "repr":new_repr})

                # Connect to the server and autoindex the single image
                LaunchAction(command={"command":"INTEGRATE",
                                      "process":{"plugin_process_id":plugin_process_id,
                                                 "session_id":session_id},
                                      "directories":directories,
                                      "image_data":header,
                                      "run_data":run_dict,
                                      "site_parameters":self.site.BEAM_INFO[header["site_tag"]],
                                      "preferences":{},
                                      "return_address":self.return_address},
                             launcher_address=self.site.LAUNCH_SETTINGS["LAUNCHER_ADDRESS"],
                             settings=None)
            except:
                self.logger.exception("Exception when attempting to run RAPD \
                integration pipeline")

    def get_session(self, header):
        """Get a session_id"""

        # Is the session information figured out by the image file name
        session_id = self.database.get_session_id(data_root_dir=header.get("data_root_dir", None))

        if not session_id:

            # Determine group_id
            if self.site.GROUP_ID == "uid":
                group_id = os.stat(header.get("data_root_dir")).st_uid

            session_id = self.database.create_session(
                data_root_dir=header.get("data_root_dir", None),
                group_id=group_id
            )

        return session_id

    def get_work_dir(self, type_level, image_data1=False, image_data2=False):
        """
        Return a valid working directory for rapd_plugin to work in

        Keyword arguments
        type_level -- the type of work, single, pair, integrate, echo
        image_data1 -- header information from the first image (default = False)
        image_data2 -- header information from the second image (default = False)
        """

        # Type level
        typelevel_dir = type_level

        # Date level
        datelevel_dir = datetime.date.today().isoformat()

        # Lowest level
        if type_level == "single":
            sub_dir = "%s:%s" % (image_data1["image_prefix"],
                                 image_data1["image_number"])
        elif type_level == "pair":
            sub_dir = "%s:%s+%s" % (image_data1["image_prefix"],
                                    image_data1["image_number"],
                                    image_data2["image_number"])

        elif type_level == "integrate":
            sub_dir = "%s" % image_data1["image_prefix"]

        else:
            sub_dir = type_level

        # Use the last leg of the directory as the repr
        new_repr = sub_dir

        # Join the  levels
        work_dir_candidate = os.path.join(typelevel_dir,
                                          datelevel_dir,
                                          sub_dir)

        return work_dir_candidate, new_repr

    def handle_plugin_communication(self, message):
        """
        Handle incoming communications from plugins

        Keyword arguments
        message -- dict of pertinent information. Needs to at least contain
                       a dict under the key process with entries for plugin_process_id
                       and status

        This form of handling returns from plugins is soon to be discontinued. To
        make RAPD more flexible to new plugins changes will be coming.
        """

        # Update the plugin_process in the DB
        self.database.update_plugin_process(
            plugin_process_id=message["process"].get("plugin_process_id", None),
            status=message["process"].get("status", 1))

        # Save the results for the plugin
        if message.get("results", False):
            __ = self.database.save_plugin_result({"process":message["process"],
                                                   "results":message["results"]})

    def receive(self, message):
        """
        Receive information from ControllerServer (self.SERVER) and handle accordingly.

        Keyword arguments
        message -- information to be preocessed, a dict

        Types currently handled: NEWIMAGE, NEWRUN
        """

        self.logger.debug("Received: %s", message)

        command = message.get("command")

        # From a plugin
        if message.get("process", {}).get("type") == "plugin":
            self.handle_plugin_communication(message=message)

        # NEWIMAGE
        elif message.get("message_type", None) == "NEWIMAGE":
            self.add_image(message)

        # NEWRUN
        elif message.get("message_type", None) == "NEWRUN":
            self.add_run(message)

        # elif command == "PILATUS_ABORT":
        #     self.logger.debug("Run aborted")
        #     if self.current_run:
        #         self.current_run["status"] = "ABORTED"

        # elif command == "DIFF_CENTER":
        #     #add result to database
        #     result_db = self.database.addDiffcenterResult(dirs=dirs,
        #                                                   info=info,
        #                                                   settings=settings,
        #                                                   results=results)
        #
        #     self.logger.debug("Added diffraction-based centering result: %s" % str(result_db))
        #
        #     # Write the file for CONSOLE
        #     if result_db:
        #         TransferToBeamline(results=result_db,
        #                            type="DIFFCENTER")
        #
        #     #mark the process as finished
        #     self.database.modifyProcessDisplay(process_id=info["process_id"],
        #                                        display_value="complete")

        # elif command == "STAC":
        #     #add result to database
        #     result_db = self.database.addSingleResult(
        #         dirs=dirs,
        #         info=info,
        #         settings=settings,
        #         results=results
        #         )
        #
        #     self.logger.debug("Added single result: %s", str(result_db))
        #
        #     #mark the process as finished
        #     self.database.modifyProcessDisplay(
        #         process_id=info["process_id"],
        #         display_value="complete"
        #         )
        #     #move the files to the server
        #     if result_db:
        #         #now mark the cloud database if this is a reprocess request
        #         if result_db["type"] in ("reprocess", "stac"):
        #             #remove the process from cloud_current
        #             self.database.removeCloudCurrent(
        #                 cloud_request_id=settings["request"]["cloud_request_id"]
        #                 )
        #             #note the result in cloud_complete
        #             self.database.enterCloudComplete(
        #                 cloud_request_id=settings["request"]["cloud_request_id"],
        #                 request_timestamp=settings["request"]["timestamp"],
        #                 request_type=settings["request"]["request_type"],
        #                 data_root_dir=settings["request"]["data_root_dir"],
        #                 ip_address=settings["request"]["ip_address"],
        #                 start_timestamp=settings["request"]["timestamp"],
        #                 result_id=result_db["result_id"],
        #                 archive=False
        #                 )
        #             # Mark in cloud_requests
        #             self.database.markCloudRequest(
        #                 cloud_request_id=settings["request"]["cloud_request_id"],
        #                 mark="complete"
        #                 )
        #
        #         trip_db = self.database.getTrips(data_root_dir=dirs["data_root_dir"])
        #         #this data has an associated trip
        #         if trip_db:
        #             for record in trip_db:
        #                 #update the dates for the trip
        #                 self.database.updateTrip(trip_id=record["trip_id"],
        #                                          date=result_db["date"])
        #                 #now transfer the files
        #                 transferred = TransferToUI(
        #                     type="single",
        #                     settings=self.SecretSettings,
        #                     result=result_db,
        #                     trip=record,
        #                     logger=self.logger
        #                     )
        #
        #         #this data is an "orphan"
        #         else:
        #             self.logger.debug("Orphan result")
        #             #add the orphan to the orphan database table
        #             self.database.addOrphanResult(
        #                 type="single",
        #                 root=dirs["data_root_dir"],
        #                 id=result_db["single_result_id"],
        #                 date=info["date"]
        #                 )
        #             #copy the files to the UI host
        #             dest = os.path.join(self.SecretSettings["ui_user_dir"], "orphans/single/")
        #             #now transfer the files
        #             transferred = TransferToUI(
        #                 type="single-orphan",
        #                 settings=self.SecretSettings,
        #                 result=result_db,
        #                 trip=trip_db,
        #                 logger=self.logger
        #                 )

        #     #the addition of result to db has failed, but still needs removed from the cloud
        #     else:
        #         if settings["request"]["request_type"] == "reprocess":
        #             #remove the process from cloud_current
        #             self.database.removeCloudCurrent(
        #                 cloud_request_id=settings["request"]["cloud_request_id"]
        #                 )
        #             #note the result in cloud_complete
        #             self.database.enterCloudComplete(
        #                 cloud_request_id=settings["request"]["cloud_request_id"],
        #                 request_timestamp=settings["request"]["timestamp"],
        #                 request_type=settings["request"]["request_type"],
        #                 data_root_dir=settings["request"]["data_root_dir"],
        #                 ip_address=settings["request"]["ip_address"],
        #                 start_timestamp=settings["request"]["timestamp"],
        #                 result_id=0,
        #                 archive=False
        #                 )
        #             #mark in cloud_requests
        #             self.database.markCloudRequest(
        #                 cloud_request_id=settings["request"]["cloud_request_id"],
        #                 mark="failure"
        #                 )
        #
        # elif command == "STAC-PAIR":
        #     #add result to database
        #     result_db = self.database.addPairResult(dirs=dirs,
        #                                             info1=info1,
        #                                             info2=info2,
        #                                             settings=settings,
        #                                             results=results)
        #     self.logger.debug("Added pair result: %s" % str(result_db))
        #
        #     #mark the process as finished
        #     self.database.modifyProcessDisplay(process_id=info1["process_id"],
        #                                        display_value="complete")
        #
        #     #move the files to the server
        #     if result_db:
        #         #now mark the cloud database if this is a reprocess request
        #         if result_db["type"] in ("reprocess", "stac"):
        #             #remove the process from cloud_current
        #             self.database.removeCloudCurrent(
        #                 cloud_request_id=settings["request"]["cloud_request_id"])
        #             #note the result in cloud_complete
        #             self.database.enterCloudComplete(
        #                 cloud_request_id=settings["request"]["cloud_request_id"],
        #                 request_timestamp=settings["request"]["timestamp"],
        #                 request_type=settings["request"]["request_type"],
        #                 data_root_dir=settings["request"]["data_root_dir"],
        #                 ip_address=settings["request"]["ip_address"],
        #                 start_timestamp=settings["request"]["timestamp"],
        #                 result_id=result_db["result_id"],
        #                 archive=False
        #                 )
        #             #mark in cloud_requests
        #             self.database.markCloudRequest(
        #                 cloud_request_id=settings["request"]["cloud_request_id"],
        #                 mark="complete"
        #                 )
        #
        #         trip_db = self.database.getTrips(data_root_dir=dirs["data_root_dir"])
        #         #this data has an associated trip
        #         if trip_db:
        #             for record in trip_db:
        #                 #update the dates for the trip
        #                 self.database.updateTrip(trip_id=record["trip_id"],
        #                                          date=result_db["date_2"])
        #                 #now transfer the files
        #                 transferred = TransferToUI(
        #                     type="pair",
        #                     settings=self.SecretSettings,
        #                     result=result_db,
        #                     trip=record,
        #                     logger=self.logger
        #                     )
        #         #this data is an "orphan"
        #         else:
        #             self.logger.debug("Orphan result")
        #             #add the orphan to the orphan database table
        #             self.database.addOrphanResult(type="pair",
        #                                           root=dirs["data_root_dir"],
        #                                           id=result_db["pair_result_id"],
        #                                           date=info1["date"])
        #             #copy the files to the UI host
        #             dest = os.path.join(self.SecretSettings["ui_user_dir"], "orphans/pair/")
        #             #now transfer the files
        #             transferred = TransferToUI(
        #                 type="pair-orphan",
        #                 settings=self.SecretSettings,
        #                 result=result_db,
        #                 trip=trip_db,
        #                 logger=self.logger
        #                 )
        #
        #     #the addition of result to db has failed, but still needs removed from the cloud
        #     else:
        #         if settings["request"]["request_type"] == "reprocess":
        #             #remove the process from cloud_current
        #             self.database.removeCloudCurrent(
        #                 cloud_request_id=settings["request"]["cloud_request_id"]
        #                 )
        #             #note the result in cloud_complete
        #             self.database.enterCloudComplete(
        #                 cloud_request_id=settings["request"]["cloud_request_id"],
        #                 request_timestamp=settings["request"]["timestamp"],
        #                 request_type=settings["request"]["request_type"],
        #                 data_root_dir=settings["request"]["data_root_dir"],
        #                 ip_address=settings["request"]["ip_address"],
        #                 start_timestamp=settings["request"]["timestamp"],
        #                 result_id=0,
        #                 archive=False
        #                 )
        #             #mark in cloud_requests
        #             self.database.markCloudRequest(
        #                 cloud_request_id=settings["request"]["cloud_request_id"],
        #                 mark="failure"
        #                 )
        #



        # elif command == "AUTOINDEX":
        #     # Handle the ongoing throttling of autoindexing jobs
        #     if self.SecretSettings["throttle_strategy"] == True:
        #         # Pop one marker off the indexing_active
        #         try:
        #             self.indexing_active.pop()
        #         except:
        #             pass
        #         if len(self.indexing_queue) > 0:
        #             self.logger.debug("Running a command from the indexing_queue")
        #             job = self.indexing_queue.pop()
        #             self.indexing_active.appendleft("unknown")
        #             #send the job to be done
        #             LaunchAction(command=job[0],
        #                          settings=job[1],
        #                          secret_settings=job[2],
        #                          logger=job[3])
        #
        #     # Add result to database
        #     result_db = self.database.addSingleResult(dirs=dirs,
        #                                               info=info,
        #                                               settings=settings,
        #                                               results=results)
        #
        #     self.logger.debug("Added single result: %s" % str(result_db))
        #
        #     # Mark the process as finished
        #     self.database.modifyProcessDisplay(process_id=info["process_id"],
        #                                        display_value="complete")
        #
        #     # Move the files to the server & other
        #     if result_db:
        #
        #         # Update the Remote project
        #         if self.remote_adapter:
        #             wedges = self.database.getStrategyWedges(id=result_db["single_result_id"])
        #             result_db["image_id"] = info["image_id"]
        #             self.remote_adapterAdapter.update_image_stats(result_db, wedges)
        #
        #         # Now mark the cloud database if this is a reprocess request
        #         if result_db["type"] in ("reprocess", "stac"):
        #             #remove the process from cloud_current
        #             self.database.removeCloudCurrent(
        #                 cloud_request_id=settings["request"]["cloud_request_id"]
        #                 )
        #             #note the result in cloud_complete
        #             self.database.enterCloudComplete(
        #                 cloud_request_id=settings["request"]["cloud_request_id"],
        #                 request_timestamp=settings["request"]["timestamp"],
        #                 request_type=settings["request"]["request_type"],
        #                 data_root_dir=settings["request"]["data_root_dir"],
        #                 ip_address=settings["request"]["ip_address"],
        #                 start_timestamp=settings["request"]["timestamp"],
        #                 result_id=result_db["result_id"],
        #                 archive=False
        #                 )
        #             #mark in cloud_requests
        #             self.database.markCloudRequest(
        #                 cloud_request_id=settings["request"]["cloud_request_id"],
        #                 mark="complete"
        #                 )
        #
        #         trip_db = self.database.getTrips(data_root_dir=dirs["data_root_dir"])
        #         # This data has an associated trip
        #         if trip_db:
        #             for record in trip_db:
        #                 #update the dates for the trip
        #                 self.database.updateTrip(
        #                     trip_id=record["trip_id"],
        #                     date=result_db["date"]
        #                     )
        #                 #now transfer the files
        #                 transferred = TransferToUI(
        #                     type="single",
        #                     settings=self.SecretSettings,
        #                     result=result_db,
        #                     trip=record,
        #                     logger=self.logger
        #                     )
        #
        #         # This data is an "orphan"
        #         else:
        #             self.logger.debug("Orphan result")
        #             #add the orphan to the orphan database table
        #             self.database.addOrphanResult(
        #                 type="single",
        #                 root=dirs["data_root_dir"],
        #                 id=result_db["single_result_id"],
        #                 date=info["date"]
        #                 )
        #             #copy the files to the UI host
        #             dest = os.path.join(self.SecretSettings["ui_user_dir"], "orphans/single/")
        #             #now transfer the files
        #             transferred = TransferToUI(
        #                 type="single-orphan",
        #                 settings=self.SecretSettings,
        #                 result=result_db,
        #                 trip=trip_db,
        #                 logger=self.logger
        #                 )
        #
        #
        #     # The addition of result to db has failed, but still needs removed from the cloud
        #     else:
        #         if settings["request"]["request_type"] == "reprocess":
        #             #remove the process from cloud_current
        #             self.database.removeCloudCurrent(
        #                 cloud_request_id=settings["request"]["cloud_request_id"]
        #                 )
        #             #note the result in cloud_complete
        #             self.database.enterCloudComplete(
        #                 cloud_request_id=settings["request"]["cloud_request_id"],
        #                 request_timestamp=settings["request"]["timestamp"],
        #                 request_type=settings["request"]["request_type"],
        #                 data_root_dir=settings["request"]["data_root_dir"],
        #                 ip_address=settings["request"]["ip_address"],
        #                 start_timestamp=settings["request"]["timestamp"],
        #                 result_id=0,
        #                 archive=False
        #                 )
        #             #mark in cloud_requests
        #             self.database.markCloudRequest(
        #                 cloud_request_id=settings["request"]["cloud_request_id"],
        #                 mark="failure"
        #                 )
        #
        #
        # elif command == "AUTOINDEX-PAIR":
        #     if self.SecretSettings["throttle_strategy"] == True:
        #         #pop one off the indexing_active
        #         try:
        #             self.indexing_active.pop()
        #         except:
        #             self.logger.exception("Error popping from self.indexing_active")
        #         if len(self.indexing_queue) > 0:
        #             self.logger.debug("Running a command from the indexing_queue")
        #             job = self.indexing_queue.pop()
        #             self.indexing_active.appendleft("unknown")
        #             LaunchAction(command=job[0],
        #                           settings=job[1],
        #                           secret_settings=job[2],
        #                           logger=job[3])
        #
        #     result_db = self.database.addPairResult(
        #         dirs=dirs,
        #         info1=info1,
        #         info2=info2,
        #         settings=settings,
        #         results=results
        #         )
        #     self.logger.debug("Added pair result: %s" % str(result_db))
        #
        #     #mark the process as finished
        #     self.database.modifyProcessDisplay(process_id=info1["process_id"],
        #                                        display_value="complete")
        #
        #     #move the files to the server
        #     if result_db:
        #         #now mark the cloud database if this is a reprocess request
        #         if result_db["type"] == "reprocess":
        #             #remove the process from cloud_current
        #             self.database.removeCloudCurrent(
        #                 cloud_request_id=settings["request"]["cloud_request_id"]
        #                 )
        #             #note the result in cloud_complete
        #             self.database.enterCloudComplete(
        #                 cloud_request_id=settings["request"]["cloud_request_id"],
        #                 request_timestamp=settings["request"]["timestamp"],
        #                 request_type=settings["request"]["request_type"],
        #                 data_root_dir=settings["request"]["data_root_dir"],
        #                 ip_address=settings["request"]["ip_address"],
        #                 start_timestamp=settings["request"]["timestamp"],
        #                 result_id=result_db["result_id"],
        #                 archive=False
        #                 )
        #             #mark in cloud_requests
        #             self.database.markCloudRequest(
        #                 cloud_request_id=settings["request"]["cloud_request_id"],
        #                 mark="complete"
        #                 )
        #
        #         trip_db = self.database.getTrips(data_root_dir=dirs["data_root_dir"])
        #         #this data has an associated trip
        #         if trip_db:
        #             for record in trip_db:
        #                 #update the dates for the trip
        #                 self.database.updateTrip(trip_id=record["trip_id"],
        #                                          date=result_db["date_2"])
        #                 #now transfer the files
        #                 transferred = TransferToUI(type="pair",
        #                                            settings=self.SecretSettings,
        #                                            result=result_db,
        #                                            trip=record,
        #                                            logger=self.logger)
        #         #this data is an "orphan"
        #         else:
        #             self.logger.debug("Orphan result")
        #             #add the orphan to the orphan database table
        #             self.database.addOrphanResult(type="pair",
        #                                           root=dirs["data_root_dir"],
        #                                           id=result_db["pair_result_id"],
        #                                           date=info["date"])
        #             #now transfer the files
        #             transferred = TransferToUI(type="pair-orphan",
        #                                        settings=self.SecretSettings,
        #                                        result=result_db,
        #                                        trip=trip_db,
        #                                        logger=self.logger)
        #
        #     #the addition of result to db has failed, but still needs removed from the cloud
        #     else:
        #         if settings.has_key(["request"]):
        #             if settings["request"]["request_type"] == "reprocess":
        #                 #remove the process from cloud_current
        #                 self.database.removeCloudCurrent(
        #                     cloud_request_id=settings["request"]["cloud_request_id"]
        #                     )
        #                 #note the result in cloud_complete
        #                 self.database.enterCloudComplete(
        #                     cloud_request_id=settings["request"]["cloud_request_id"],
        #                     request_timestamp=settings["request"]["timestamp"],
        #                     request_type=settings["request"]["request_type"],
        #                     data_root_dir=settings["request"]["data_root_dir"],
        #                     ip_address=settings["request"]["ip_address"],
        #                     start_timestamp=settings["request"]["timestamp"],
        #                     result_id=0,
        #                     archive=False
        #                     )
        #                 #mark in cloud_requests
        #                 self.database.markCloudRequest(
        #                     cloud_request_id=settings["request"]["cloud_request_id"],
        #                     mark="failure"
        #                     )
        #
        # # Integration
        # elif command in ("INTEGRATE",):
        #     result_db = self.database.addIntegrateResult(dirs=dirs,
        #                                                  info=info,
        #                                                  settings=settings,
        #                                                  results=results)
        #
        #     self.logger.debug("Added integration result: %s" % str(result_db))
        #
        #     #mark the process as finished
        #     self.database.modifyProcessDisplay(process_id=info["image_data"]["process_id"],
        #                                        display_value="complete")
        #
        #     #move the files to the server
        #     if result_db:
        #         #Update the Remote project
        #         if self.remote_adapter:
        #             try:
        #                 wedges = self.database.getRunWedges(run_id=result_db["run_id"])
        #             except:
        #                 self.logger.exception("Error in getting run wedges")
        #             try:
        #                 self.remote_adapter.update_run_stats(result_db=result_db, wedges=wedges)
        #             except:
        #                 self.logger.exception("Error in updating run stats")
        #
        #         trip_db = self.database.getTrips(data_root_dir=dirs["data_root_dir"])
        #         #this data has an associated trip
        #         if trip_db:
        #             for record in trip_db:
        #                 #update the dates for the trip
        #                 self.database.updateTrip(trip_id=record["trip_id"],
        #                                          date=result_db["date"])
        #                 #now transfer the files
        #                 transferred = TransferToUI(type="integrate",
        #                                            settings=self.SecretSettings,
        #                                            result=result_db,
        #                                            trip=record,
        #                                            logger=self.logger)
        #         #this data is an "orphan"
        #         else:
        #             self.logger.debug("Orphan result")
        #             #add the orphan to the orphan database table
        #             self.database.addOrphanResult(type="integrate",
        #                                           root=dirs["data_root_dir"],
        #                                           id=result_db["integrate_result_id"],
        #                                           date=result_db["date"])
        #
        #             #now transfer the files
        #             transferred = TransferToUI(type="integrate-orphan",
        #                                        settings=self.SecretSettings,
        #                                        result=result_db,
        #                                        trip=trip_db,
        #                                        logger=self.logger)
        #
        #     #now place the files in the data_root_dir for the user to have and to hold
        #     if self.SecretSettings["copy_data"]:
        #         copied = CopyToUser(root=dirs["data_root_dir"],
        #                             res_type="integrate",
        #                             result=result_db,
        #                             logger=self.logger)
        #     #the addition of result to db has failed, but still needs removed from the cloud
        #     #this is not YET an option so pass for now
        #     else:
        #         pass
        #
        # # Reintegration using RAPD pipeline
        # elif command in ("XDS", "XIA2"):
        #     result_db = self.database.addReIntegrateResult(dirs=dirs,
        #                                                    info=info,
        #                                                    settings=settings,
        #                                                    results=results)
        #     self.logger.debug("Added reintegration result: %s" % str(result_db))
        #
        #     #mark the process as finished
        #     self.database.modifyProcessDisplay(process_id=settings["process_id"],
        #                                        display_value="complete")
        #
        #     #move the files to the server
        #     if result_db:
        #         trip_db = self.database.getTrips(data_root_dir=dirs["data_root_dir"])
        #         #this data has an associated trip
        #         if trip_db:
        #             for record in trip_db:
        #                 #update the dates for the trip
        #                 self.database.updateTrip(trip_id=record["trip_id"],
        #                                          date=result_db["date"])
        #                 #now transfer the files
        #                 transferred = TransferToUI(type="integrate",
        #                                            settings=self.SecretSettings,
        #                                            result=result_db,
        #                                            trip=record,
        #                                            logger=self.logger)
        #         #this data is an "orphan"
        #         else:
        #             self.logger.debug("Orphan result")
        #             #add the orphan to the orphan database table
        #             self.database.addOrphanResult(
        #                 type="integrate",
        #                 root=dirs["data_root_dir"],
        #                 id=result_db["integrate_result_id"],
        #                 date=result_db["date"]
        #                 )
        #
        #             #now transfer the files
        #             transferred = TransferToUI(
        #                 type="integrate-orphan",
        #                 settings=self.SecretSettings,
        #                 result=result_db,
        #                 trip=trip_db,
        #                 logger=self.logger
        #                 )
        #
        #     #now place the files in the data_root_dir for the user to have and to hold
        #     if self.SecretSettings["copy_data"]:
        #         copied = CopyToUser(root=dirs["data_root_dir"],
        #                             res_type="integrate",
        #                             result=result_db,
        #                             logger=self.logger)
        #     #the addition of result to db has failed, but still needs removed from the cloud
        #     #this is not YET an option so pass for now
        #     else:
        #         pass
        #
        # # Merging two wedges
        # elif command == "SMERGE":
        #     self.logger.debug("SMERGE Received")
        #     self.logger.debug(dirs)
        #     self.logger.debug(info)
        #     self.logger.debug(settings)
        #     self.logger.debug(results)
        #
        #
        #     result_db = self.database.addSimpleMergeResult(dirs=dirs,
        #                                                    info=info,
        #                                                    settings=settings,
        #                                                    results=results)
        #     self.logger.debug("Added simple merge result: %s" % str(result_db))
        #
        #     #mark the process as finished
        #     self.database.modifyProcessDisplay(process_id=result_db["process_id"],
        #                                        display_value="complete")
        #
        #     #move the files to the server
        #     if result_db:
        #         trip_db = self.database.getTrips(data_root_dir=dirs["data_root_dir"])
        #         self.logger.debug(trip_db)
        #         #this data has an associated trip
        #         if trip_db:
        #             for record in trip_db:
        #                 #now transfer the files
        #                 transferred = TransferToUI(type="smerge",
        #                                            settings=self.SecretSettings,
        #                                            result=result_db,
        #                                            trip=record,
        #                                            logger=self.logger)
        #         #this data is an "orphan"
        #         else:
        #             self.logger.debug("Orphan result")
        #             #add the orphan to the orphan database table
        #             self.database.addOrphanResult(type="smerge",
        #                                           root=dirs["data_root_dir"],
        #                                           id=result_db["integrate_result_id"],
        #                                           date=result_db["date"])
        #
        #             #now transfer the files
        #             transferred = TransferToUI(type="smerge-orphan",
        #                                        settings=self.SecretSettings,
        #                                        result=result_db,
        #                                        trip=trip_db,
        #                                        logger=self.logger)
        #
        #         #now place the files in the data_root_dir for the user to have and to hold
        #         if self.SecretSettings["copy_data"]:
        #             copied = CopyToUser(root=dirs["data_root_dir"],
        #                                 res_type="smerge",
        #                                 result=result_db,
        #                                 logger=self.logger)
        #         #the addition of result to db has failed, but still needs removed from the cloud
        #         #this is not YET an option so pass for now
        #         else:
        #             pass
        #
        #
        # # Merging two wedges
        # elif command == "BEAMCENTER":
        #     self.logger.debug("BEAMCENTER Received")
        #     self.logger.debug(dirs)
        #     self.logger.debug(info)
        #     self.logger.debug(settings)
        #     self.logger.debug(results)
        #
        # elif command == "SAD":
        #     self.logger.debug("Received SAD result")
        #     result_db = self.database.addSadResult(dirs=dirs,
        #                                            info=info,
        #                                            settings=settings,
        #                                            results=results)
        #     self.logger.debug("Added SAD result: %s" % str(result_db))
        #
        #     #mark the process as finished
        #     self.database.modifyProcessDisplay(process_id=settings["process_id"],
        #                                        display_value="complete")
        #
        #     #move the files to the server
        #     if result_db:
        #         trip_db = self.database.getTrips(data_root_dir=dirs["data_root_dir"])
        #         #this data has an associated trip
        #         if trip_db:
        #             for record in trip_db:
        #                 #update the dates for the trip
        #                 self.database.updateTrip(trip_id=record["trip_id"],
        #                                          date=result_db["timestamp"])
        #                 #now transfer the files
        #                 transferred = TransferToUI(
        #                     type="sad",
        #                     settings=self.SecretSettings,
        #                     result=result_db,
        #                     trip=record,
        #                     logger=self.logger
        #                     )
        #         #this data is an "orphan"
        #         else:
        #             self.logger.debug("Orphan result")
        #             #add the orphan to the orphan database table
        #             self.database.addOrphanResult(
        #                 type="sad",
        #                 root=dirs["data_root_dir"],
        #                 id=result_db["sad_result_id"],
        #                 date=result_db["date"]
        #                 )
        #
        #             #now transfer the files
        #             transferred = TransferToUI(type="sad-orphan",
        #                                        settings=self.SecretSettings,
        #                                        result=result_db,
        #                                        trip=trip_db,
        #                                        logger=self.logger)
        #
        #     #now place the files in the data_root_dir for the user to have and to hold
        #     if self.SecretSettings["copy_data"]:
        #         if result_db["download_file"] != "None":
        #             copied = CopyToUser(root=dirs["data_root_dir"],
        #                                 res_type="sad",
        #                                 result=result_db,
        #                                 logger=self.logger)
        #     #the addition of result to db has failed, but still needs removed from the cloud
        #     #this is not YET an option so pass for now
        #     else:
        #         pass
        #
        # elif command == "MAD":
        #     self.logger.debug("Received MAD result")
        #
        #     result_db = self.database.addMadResult(dirs=dirs,
        #                                            info=info,
        #                                            settings=settings,
        #                                            results=results)
        #     self.logger.debug("Added MAD result: %s" % str(result_db))
        #
        #     #mark the process as finished
        #     self.database.modifyProcessDisplay(process_id=settings["process_id"],
        #                                        display_value="complete")
        #
        #     #move the files to the server
        #     if result_db:
        #         trip_db = self.database.getTrips(data_root_dir=dirs["data_root_dir"])
        #         #this data has an associated trip
        #         if trip_db:
        #             for record in trip_db:
        #                 #update the dates for the trip
        #                 self.database.updateTrip(trip_id=record["trip_id"],
        #                                          date=result_db["timestamp"])
        #                 #now transfer the files
        #                 transferred = TransferToUI(type="mad",
        #                                            settings=self.SecretSettings,
        #                                            result=result_db,
        #                                            trip=record,
        #                                            logger=self.logger)
        #
        #     #now place the files in the data_root_dir for the user to have and to hold
        #     if self.SecretSettings["copy_data"]:
        #         if (result_db["download_file"] not in ["None", "FAILED"]):
        #             copied = CopyToUser(root=dirs["data_root_dir"],
        #                                 res_type="mad",
        #                                 result=result_db,
        #                                 logger=self.logger)
        #     #the addition of result to db has failed, but still needs removed from the cloud
        #     #this is not YET an option so pass for now
        #     else:
        #         pass
        #
        # elif command == "MR":
        #     self.logger.debug("Received MR result")
        #     result_db = self.database.addMrResult(dirs=dirs,
        #                                           info=info,
        #                                           settings=settings,
        #                                           results=results)
        #     #some debugging output
        #     self.logger.debug("Added MR result: %s" % str(result_db))
        #
        #     #If the process is complete, mark it as such
        #     if result_db["mr_status"] != "WORKING":
        #         #mark the process as finished
        #         self.database.modifyProcessDisplay(process_id=result_db["process_id"],
        #                                            display_value="complete")
        #     #move the files to the server
        #     if result_db:
        #         #Get the trip for this data
        #         trip_db = self.database.getTrips(data_root_dir=dirs["data_root_dir"])
        #         #this data has an associated trip
        #         if trip_db:
        #             for record in trip_db:
        #                 #update the dates for the trip
        #                 self.database.updateTrip(trip_id=record["trip_id"],
        #                                          date=result_db["timestamp"])
        #                 #now transfer the files
        #                 transferred = TransferToUI(type="mr",
        #                                            settings=self.SecretSettings,
        #                                            result=result_db,
        #                                            trip=record,
        #                                            logger=self.logger)
        #
        #     #now place the files in the data_root_dir for the user to have and to hold
        #     if  self.SecretSettings["copy_data"]:
        #         all_mr_results = self.database.getMrTrialResult(result_db["mr_result_id"])
        #         #some debugging output
        #         self.logger.debug("Transfer MR file: ID %s" % result_db["mr_result_id"])
        #         if all_mr_results:
        #             for mr_result in all_mr_results:
        #                 result_db["download_file"] = mr_result["archive"]
        #                 copied = CopyToUser(root=dirs["data_root_dir"],
        #                                     res_type="mr",
        #                                     result=result_db,
        #                                     logger=self.logger)
        #
        #     #the addition of result to db has failed, but still needs removed from the cloud
        #     #this is not YET an option so pass for now
        #     else:
        #         pass
        #
        #
        # elif command == "DOWNLOAD":
        #     #get the trip info
        #     trip_db = self.database.getTrips(data_root_dir=info["data_root_dir"])
        #
        #     success = False
        #     if trip_db:
        #         for record in trip_db:
        #             #move files to the server
        #             transferred = TransferToUI(
        #                 type="download",
        #                 settings=self.SecretSettings,
        #                 result=info,
        #                 trip=record,
        #                 logger=self.logger
        #                 )
        #             if transferred:
        #                 success = True
        #
        #     #update the database
        #     if success:
        #         #note the result in cloud_complete
        #         self.database.enterCloudComplete(cloud_request_id=info["cloud_request_id"],
        #                                          request_timestamp=info["timestamp"],
        #                                          request_type=info["request_type"],
        #                                          data_root_dir=info["data_root_dir"],
        #                                          ip_address=info["ip_address"],
        #                                          start_timestamp=0,
        #                                          result_id=0,
        #                                          archive=os.path.basename(info["archive"]))
        #
        #         #mark in cloud_requests
        #         self.database.markCloudRequest(
        #             cloud_request_id=info["cloud_request_id"],
        #             mark="complete"
        #             )
        #
        #     #the transfer was not successful
        #     else:
        #         #note the result in cloud_complete
        #         self.database.enterCloudComplete(cloud_request_id=info["cloud_request_id"],
        #                                          request_timestamp=info["timestamp"],
        #                                          request_type=info["request_type"],
        #                                          data_root_dir=info["data_root_dir"],
        #                                          ip_address=info["ip_address"],
        #                                          start_timestamp=0,
        #                                          result_id=0,
        #                                          archive=os.path.basename(info["archive"]))
        #
        #         #mark in cloud_requests
        #         self.database.markCloudRequest(cloud_request_id=info["cloud_request_id"],
        #                                        mark="failure")
        #
        # elif command == "STATS":
        #     self.logger.debug("Received STATS result")
        #
        #     #rearrange results
        #     results = server.copy()
        #
        #     #self.logger.debug(info)
        #     #self.logger.debug(results)
        #     result_db = self.database.addStatsResults(info=info,
        #                                               results=results)
        #     self.logger.debug("Added STATS result: %s" % str(result_db))
        #
        #     #mark the process as finished
        #     self.database.modifyProcessDisplay(process_id=info["process_id"],
        #                                        display_value="complete")
        #
        #     #move the files to the server
        #     if result_db:
        #         #Get the trip for this data
        #         trip_db = self.database.getTrips(result_id=result_db["result_id"])
        #         #print trip_db
        #         #this data has an associated trip
        #         if trip_db:
        #             for record in trip_db:
        #                 #update the dates for the trip
        #                 self.database.updateTrip(trip_id=record["trip_id"],
        #                                          date=result_db["timestamp"])
        #                 #now transfer the files
        #                 transferred = TransferToUI(type="stats",
        #                                            settings=self.SecretSettings,
        #                                            result=result_db,
        #                                            trip=record,
        #                                            logger=self.logger)
        #         #this data is an "orphan"
        #         else:
        #             self.logger.debug("Orphan result")
        #             #now transfer the files
        #             transferred = TransferToUI(type="stats-orphan",
        #                                        settings=self.SecretSettings,
        #                                        result=result_db,
        #                                        trip=trip_db,
        #                                        logger=self.logger)
        #
        # elif command == "TEST":
        #     self.logger.debug("Cluster connection test successful")
        #
        # elif command == "SPEEDTEST":
        #     self.logger.debug("Cluster connection test successful")
        #
        # elif command == "DISTL_PARMS_REQUEST":
        #     self.logger.debug("DISTL params request for %s" % info)
        #     cf = ConsoleFeeder(mode="DISTL_PARMS_REQUEST",
        #                        db=self.database,
        #                        bc=self.BEAMLINE_CONNECTION,
        #                        data=info,
        #                        logger=self.logger)
        #
        # elif command == "CRYSTAL_PARMS_REQUEST":
        #     self.logger.debug("CRYSTAL params request for %s" % info)
        #     cf = ConsoleFeeder(mode="CRYSTAL_PARMS_REQUEST",
        #                        db=self.database,
        #                        bc=self.BEAMLINE_CONNECTION,
        #                        data=info,
        #                        logger=self.logger)
        #
        # elif command == "BEST_PARMS_REQUEST":
        #     self.logger.debug("BEST params request for %s" % info)
        #     cf = ConsoleFeeder(mode="BEST_PARMS_REQUEST",
        #                        db=self.database,
        #                        bc=self.BEAMLINE_CONNECTION,
        #                        data=info,
        #                        logger=self.logger)<|MERGE_RESOLUTION|>--- conflicted
+++ resolved
@@ -746,12 +746,9 @@
         header -- dict containing lots of image information
         """
 
-<<<<<<< HEAD
         self.logger.debug(header["fullname"])
         print header
 
-=======
->>>>>>> cbb6cd4a
         # Save some typing
         site = self.site
         data_root_dir = header["data_root_dir"]
