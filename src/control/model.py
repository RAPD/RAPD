"""
Code for the coordination of site activities for a RAPD install - the monitoring
of data collection and the "cloud", as well as the running of processes and
logging of all metadata
"""

__license__ = """
This file is part of RAPD

Copyright (C) 2009-2017 Cornell University
All rights reserved.

RAPD is free software: you can redistribute it and/or modify
it under the terms of the GNU Affero General Public License as published by
the Free Software Foundation, version 3.

RAPD is distributed in the hope that it will be useful,
but WITHOUT ANY WARRANTY; without even the implied warranty of
MERCHANTABILITY or FITNESS FOR A PARTICULAR PURPOSE.  See the
GNU Affero General Public License for more details.

You should have received a copy of the GNU Affero General Public License
along with this program.  If not, see <http://www.gnu.org/licenses/>.
"""
__created__ = "2009-07-08"
__maintainer__ = "Frank Murphy"
__email__ = "fmurphy@anl.gov"
__status__ = "Production"

# Standard imports
import collections
import datetime
import importlib
import json
import logging
import os
from pprint import pprint
import redis
import socket

from bson import json_util

# RAPD imports
from control.control_server import LaunchAction, ControllerServer
from utils.modules import load_module
from utils.site import get_ip_address

# from rapd_console import ConsoleFeeder
# from rapd_site import TransferToUI, TransferToBeamline, CopyToUser

#####################################################################
# The main Model Class                                              #
#####################################################################
class Model(object):
    """
    Main controller code for a RAPD site install
    """

    # Site instance data
    site_ids = []
    detectors = {}

    # Keeping track of image pairs
    pairs = {}

    # Controlling simultaneous image processing
    indexing_queue = collections.deque()
    indexing_active = collections.deque()

    # Managing runs and images without going to the db
    recent_runs = collections.OrderedDict()

    data_root_dir = None
    database = None

    server = None
    return_address = None

    image_monitor = None
    run_monitor = None
    cloud_monitor = None
    site_adapter = None
    remote_adapter = None

    def __init__(self, SITE, overwatch_id=None):
        """
        Save variables and start the process activity

        Keyword arguments
        SITE -- Site settings object
        overwatch_id -- id for optional overwatcher (default False)
        """

        # Get the logger Instance
        self.logger = logging.getLogger("RAPDLogger")

        # Passed-in variables
        self.site = SITE
        self.overwatch_id = overwatch_id

        # Instance variables
        try:
            self.return_address = (get_ip_address(), SITE.CONTROL_PORT)
            #self.return_address = (get_ip_address(), SITE.CORE_PORT)
        except socket.gaierror:
            self.return_address = ("127.0.0.1", SITE.CONTROL_PORT)
            #self.return_address = ("127.0.0.1", SITE.CORE_PORT)

        self.logger.debug("self.return_address:%s", self.return_address)

        # Start the process
        self.run()

    def run(self):
        """
        Initialize monitoring the beamline.
        """

        self.logger.debug("Starting")

        # Process the site
        self.init_site()

        # Start connection pool to redis instance
        self.connect_to_redis()

        # Start connection to the core database
        self.connect_to_database()

        # Start the server for receiving communications
        self.start_server()

        # Import the detector
        self.init_detectors()
        
        # Start the job launcher
        #self.start_job_launcher()
        
        # Start the run monitor
        self.start_run_monitor()

        # Start the image monitor
        self.start_image_monitor()

        # Start the cloud monitor
        # self.start_cloud_monitor()

        # Initialize the site adapter
        self.init_site_adapter()

        # Initialize the remote adapter
        # self.init_remote_adapter()
        
        # Launch an echo
        self.send_echo()


    def init_site(self):
        """Process the site definitions to set up instance variables"""

        # Single or multiple IDs
        # A string is input - one tag
        if isinstance(self.site.ID, str):
            self.site_ids = [self.site.ID]
            self.pairs[self.site.ID] = collections.deque([("", 0), ("", 0)], 2)

        # Tuple or list
        elif isinstance(self.site.ID, tuple) or isinstance(self.site.ID, list):
            for site_id in self.site.ID:
                self.site_ids.append(site_id)
                self.pairs[site_id] = collections.deque([("", 0), ("", 0)], 2)

    def connect_to_redis(self):
        """Connect to the redis instance"""

        # Create a pool connection
        redis_database = importlib.import_module('database.rapd_redis_adapter')
        
        self.redis_database = redis_database.Database(settings=self.site.CONTROL_DATABASE_SETTINGS)
        if self.site.CONTROL_DATABASE_SETTINGS['REDIS_CONNECTION'] == 'pool':
            # For a Redis pool connection
            self.redis = self.redis_database.connect_redis_pool()
        else:
            # For a Redis sentinal connection
            self.redis = self.redis_database.connect_redis_manager_HA()
        
    def stop_redis(self):
        """Make a clean Redis disconnection if using a pool connection."""
        self.logger.debug("Close Redis")

        self.redis_database.stop()

    def connect_to_database(self):
        """Set up database connection"""

        # Import the database adapter as database module
        # global database
        database = importlib.import_module('database.rapd_%s_adapter' % self.site.CONTROL_DATABASE)

        # Shorten it a little
        site = self.site

        # Instantiate the database connection
        self.database = database.Database(host=site.CONTROL_DATABASE_SETTINGS['DATABASE_HOST'],
                                          #port=site.DATABASE_SETTINGS['DB_PORT'],
                                          user=site.CONTROL_DATABASE_SETTINGS['DATABASE_USER'],
                                          password=site.CONTROL_DATABASE_SETTINGS['DATABASE_PASSWORD'])

    def start_server(self):
        """Start up the listening process for core"""

        self.server = ControllerServer(receiver=self.receive,
                                       site=self.site)

    def stop_server(self):
        """Stop the listening server on exit"""

        self.logger.debug("Stop core server")

        self.server.stop()

    def init_detectors(self):
        """Set up the detectors"""

        self.logger.debug("Setting up the detectors")

        # Shorten variable names
        site = self.site

        # A single detector
        if site.DETECTOR:
            #detector, suffix = site.DETECTOR
            detector = site.DETECTOR
            detector = detector.lower()
            self.detectors[self.site_ids[0].upper()] = load_module(
                seek_module=detector,
                directories=("sites.detectors", "detectors"))

        # Multiple detectors
        elif site.DETECTORS:
            for site_id in self.site_ids:
                detector, suffix = site.DETECTORS[site_id]
                detector = detector.lower()
                self.detectors[site_id.upper()] = load_module(
                    seek_module=detector,
                    directories=("sites.detectors", "detectors"))

    def start_job_launcher_OLD(self):
        """Start up the job launcher"""
        self.logger.debug("Starting launcher")
        
        launcher = importlib.import_module("launch.rapd_launcher")
        
        self.launcher = launcher.Launcher(site=self.site,
                                          tag="qsub",
                                          logger=self.logger,
                                          overwatch_id=self.overwatch_id)
    
    def start_image_monitor(self):
        """Start up the image listening process for core"""

        self.logger.debug("Starting image monitor")

        # Shorten variable names
        site = self.site

        if site.IMAGE_MONITOR:
            # import image_monitor
            image_monitor = importlib.import_module("%s" % site.IMAGE_MONITOR.lower())

            # Instantiate the monitor
            self.image_monitor = image_monitor.Monitor( site=site,
                                                        notify=self.receive,
                                                        overwatch_id=self.overwatch_id)
    def stop_image_monitor(self):
        """Stop the image listening process for core"""

        self.logger.debug("Stopping image monitor")
        if self.site.IMAGE_MONITOR:
            self.image_monitor.stop()

    def start_run_monitor(self):
        """Start up the run information listening process for core"""

        self.logger.debug("Starting run monitor")

        # Shorten variable names
        site = self.site

        if site.RUN_MONITOR:
            # Import the specific run monitor module
            run_monitor = importlib.import_module("%s" % site.RUN_MONITOR.lower())
            self.run_monitor = run_monitor.Monitor(site=self.site,
                                                   notify=self.receive,
                                                   # Not using overwatch in run monitor
                                                   # could if we wanted to
                                                   overwatch_id=None)
    
    def stop_run_monitor(self):
        """Stop the run information listening process for core"""

        self.logger.debug("Stopping run monitor")
        if self.site.RUN_MONITOR:
            self.run_monitor.stop()

    def start_cloud_monitor(self):
        """Start up the cloud listening process for core"""

        # Shorten variable names
        site = self.site

        if site.CLOUD_MONITOR:
            # Import the specific cloud monitor as cloud_monitor module
            # global cloud_monitor
            cloud_monitor = importlib.import_module("%s" % site.CLOUD_MONITOR.lower())
            self.cloud_monitor = cloud_monitor.CloudMonitor(database=self.database,
                                                            settings=site.CLOUD_MONITOR_SETTINGS,
                                                            reply_settings=self.return_address,
                                                            interval=site.CLOUD_INTERVAL)

    def stop_cloud_monitor(self):
        """Stop the cloud listening process for core"""
        if site.CLOUD_MONITOR:
            self.cloud_monitor.stop()

    def init_site_adapter(self):
        """Initialize the connection to the site"""

        # Shorten variable names
        site = self.site

        if site.SITE_ADAPTER:
            site_adapter = importlib.import_module("%s" % site.SITE_ADAPTER.lower())
            self.site_adapter = site_adapter.Adapter(settings=site.SITE_ADAPTER_SETTINGS)

    def init_remote_adapter(self):
        """Initialize connection to remote access system"""

        # Shorten variable names
        site = self.site

        if site.REMOTE_ADAPTER:
            remote_adapter = importlib.import_module("%s" % site.REMOTE_ADAPTER.lower())
            self.remote_adapter = remote_adapter.Adapter(settings=site.REMOTE_ADAPTER_SETTINGS)

    def send_echo(self):
        """Send a test echo request to Launch"""

        # Construct a working directory and repr
        work_dir, new_repr = self.get_work_dir(type_level="echo")

        # Add the process to the database to display as in-process
        plugin_process_id = self.database.add_plugin_process(plugin_type="echo",
                                                             request_type="original",
                                                             representation=new_repr,
                                                             status=1,
                                                             display="hide",
                                                             session_id=None,
                                                             data_root_dir=None)

        # Run autoindex and strategy plugin
        # LaunchAction(command={"command":"ECHO",
        #                       "process":{"plugin_process_id":plugin_process_id},
        #                       "directories":{"work":work_dir},
        #                       "return_address":self.return_address},
        #              launcher_address=self.site.LAUNCH_SETTINGS["LAUNCHER_ADDRESS"],
        #              settings=None)

        # Run an echo to make sure everything is up
        command = {
            "command":"ECHO",
            "process":{
                "plugin_process_id":plugin_process_id,
                "status":0,
                "type":"plugin"
                },
            "directories":{
                "work":work_dir
                }
            }
        self.send_command(command, "RAPD_JOBS")

    def send_command(self, command, channel="RAPD_JOBS"):
        """Send a command over redis for processing"""

        print "send_command"
        pprint(command)

<<<<<<< HEAD
        # Why are we still encoding this? not send thru socket anymore...
        self.redis.lpush(channel, json.dumps(command))
=======
        self.redis.lpush(channel, json.dumps(command, default=json_util.default))
>>>>>>> 58bb6cea

    def stop(self):
        """Stop the ImageMonitor,CloudMonitor and StatusRegistrar."""
        self.logger.info("Stopping")
        
        self.stop_redis()
        self.stop_server()
        self.stop_image_monitor()
        self.stop_run_monitor()
        #self.stop_cloud_monitor()

    def add_image(self, image_data):
        """
        Handle a new image being recorded by the site

        Keyword argument
        image_data -- information gathered about the image, primarily from the header
        """

        # Unpack image_data
        fullname = image_data.get("fullname", None)
        site_tag = image_data.get("site_tag", None)

        self.logger.debug("Received new image %s", fullname)

        # Shortcut to detector
        detector = self.detectors[site_tag]

        # Save some typing
        dirname = os.path.dirname(fullname)

        for d in self.site.IMAGE_IGNORE_DIRECTORIES:
            if dirname.startswith(d):
                self.logger.debug("Directory %s is marked to be ignored - skipping", dirname)
                return True

        # File contains an ingnore flag
        if any(ignore_string in fullname for ignore_string in self.site.IMAGE_IGNORE_STRINGS):
            self.logger.debug("Images contains an ignore flag - skipping")
            return True

        # Figure out if image in the current run...
        run_id, place_in_run = self.in_run(site_tag, fullname)
        self.logger.debug("run_id: %s place_in_run:%s", str(run_id), str(place_in_run))

        # Image is in a run
        if isinstance(place_in_run, int) and isinstance(run_id, str):

            self.logger.debug("%s is in run %s at position %s", fullname, run_id, place_in_run)

            # Save some typing
            current_run = self.recent_runs[run_id]

            # If not integrating trigger integration
            if not current_run.get("rapd_status", None) in ("INTEGRATING", "FINISHED"):

                # Right on time
                if place_in_run == 1:
                    # Get all the image information
                    header = detector.read_header(
                        fullname=fullname,
                        beam_settings=self.site.BEAM_INFO[site_tag.upper()])

                    # Put data about run in the header object
                    header["collect_mode"] = "run"
                    header["run_id"] = run_id
                    header["run"] = self.recent_runs[run_id].copy()
                    header["place_in_run"] = 1
                    header["site_tag"] = site_tag
                    header["xdsinp"] = detector.XDSINP

                    # Add the image template to the run information
                    header["run"]["image_template"] = detector.create_image_template(
                        image_prefix=header["image_prefix"],
                        run_number=header["run_number"]
                        )

                    # Add to the database
                    image_status = self.database.add_image(data=header, return_type="boolean")

                    # Send to be processed
                    self.new_data_image(header=header)

                # Handle getting to the party late
                else:
                    self.logger.info("Creating first image in run")
                    first_image_fullname = detector.create_image_fullname(
                        directory=current_run.get("directory", None),
                        image_prefix=current_run.get("image_prefix", None),
                        run_number=current_run.get("run_number", None),
                        image_number=current_run.get("start_image_number", None))

                    # Now run through the normal channels with the first image
                    self.add_image({"site_tag": current_run.get("site_tag", None),
                                    "fullname": first_image_fullname})

        # Image is a snap
        elif run_id == "SNAP":

            self.logger.debug("%s is a snap", fullname)

            # Get all the image information
            try:
                header = detector.read_header(input_file=fullname,
                                              beam_settings=self.site.BEAM_INFO[site_tag.upper()])
                print "1"
                pprint(header)
            except IOError:
                self.logger.exception("Unable to access image")
                return False

            # Add some data to the header - no run_id for snaps
            header["collect_mode"] = "SNAP"
            header["run_id"] = None
            header["site_tag"] = site_tag

            # Grab extra data for the image and add to the header
            if self.site_adapter:
                site_data = self.site_adapter.get_image_data()
                header.update(site_data)
                # print "2"
                # pprint(header)

            # Add to database
            image_id = self.database.add_image(data=header, return_type="id")
            if image_id:
                header["_id"] = image_id
            # Duplicate entry
            else:
                return False

            # print "1"
            # pprint(header)

            # Update remote client
            if self.remote_adapter:
                self.remote_adapter.add_image(header)

            # KBO
            self.new_data_image(header=header)

        # No information is findable
        else:
            self.logger.debug("Unable to figure out %s", fullname)

    def query_for_run(self, run_data, boolean=True):
        """
        Look in the local store and the database for run that matches input data

        Keyword argument
        run_data -- dict containing run information
        boolean -- return True/False (default True)
        """

        # Look in local store of information
        for run_id, run in self.recent_runs.iteritems():
            if run_data.get("run_id", 0) == run_id:
                if boolean:
                    return True
                else:
                    return run

        # Look in the database since the local attempt has failed
        return self.database.get_run(run_data=run_data,
                                     minutes=self.site.RUN_WINDOW,
                                     return_type="boolean")

    def query_in_run(self,
                     site_tag,
                     directory,
                     image_prefix,
                     run_number,
                     image_number,
                     minutes=0,
                     order="descending",
                     return_type="boolean"):
        """
        Return True/False or with list of data depending on whether the image
        information could correspond to a run stored locally or in the database

        If the run is found in the local store, only the most recent match will
        be returned if running in boolean=False mode. If found in the database,
        all matching runs in the last minutes minutes will be returned

        Keyword arguments
        site_tag -- string describing site (default None)
        directory -- where the image is located
        image_prefix -- the image prefix
        run_number -- number for the run
        image_number -- number for the image
        minutes -- time window to look back into the data (default 0)
        boolean -- return just True if there is a or False
        """

        # Query local runs in reverse chronological order
        for run_id, run in self.recent_runs.iteritems():

            self.logger.debug("_id:%s run:%s" % (run_id, str(run)))

            if run.get("site_tag", None) == site_tag and \
               run.get("directory", None) == directory and \
               run.get("image_prefix", None) == image_prefix and \
               run.get("run_number", None) == run_number:

                # Check image number
                run_start = run.get("start_image_number")
                run_end = run.get("number_images") + run_start - 1
                if image_number >= run_start and image_number <= run_end:
                    if return_type == "boolean":
                        return True
                    else:
                        return [run]

        # If no run has been identified in local store, then search database
        identified_runs = self.database.query_in_run(site_tag=site_tag,
                                                     directory=directory,
                                                     image_prefix=image_prefix,
                                                     run_number=run_number,
                                                     image_number=image_number,
                                                     minutes=minutes,
                                                     return_type=return_type)

        # If boolean, just return
        if return_type == "boolean":
            return identified_runs
        else:
            if identified_runs == False:
                return False
            elif return_type == "id":
                return identified_runs
            elif return_type == "dict":
                # Update the local store
                for run in identified_runs:
                    self.recent_runs[run["_id"]] = run
                # Return runs
                return identified_runs

    def add_run(self, run_dict):
        """
        Add potentially new run to RAPD system

        Keyword arguments
        run_data -- dict containing data describing the run
        """

        self.logger.debug(run_dict)

        # Unpack the run_dict
        run_data = run_dict["run_data"]

        # Check if this run has already been stored
        recent_run = self.query_for_run(run_data=run_data, boolean=True)

        # Run data already stored
        if recent_run == True:

            self.logger.debug("This run has already been recorded")

        # Run is new to RAPD
        else:

            self.logger.debug("Adding run")

            # Save to the database
            run_id = self.database.add_run(run_data=run_data, return_type="id")

            # Update the run data with the db run_id
            run_data["run_id"] = run_id

            # Save the run_data to local store
            self.recent_runs[run_id] = run_data

            self.logger.debug("run added to database")
            self.logger.debug(run_data)

        return True

    # def in_past_run(self, fullname):
    #     """
    #     Determine the place in a past run the image is
    #
    #     Keyword argument
    #     fullname -- the full path name for an image
    #     """
    #
    #     self.logger.info("in_past_run %s", fullname)
    #
    #     # Check older runs
    #     for run_info in reversed(self.recent_runs):
    #         place, __ = self.in_run(fullname, run_info)
    #         # Next
    #         if place == "PAST_RUN":
    #             continue
    #         # Found the run
    #         elif isinstance(place, int):
    #             return place, run_info
    #         # SNAP - unlikely
    #         elif place == "SNAP":
    #             return "SNAP", None
    #
    #     # Go through all runs and fail to find a run or snap
    #     else:
    #         return False, None

    def in_run(self, site_tag, fullname, run_info=None):
        """
        Determine if an image is in the currently active run - return
        place in run or False based on prefix,directory,run_id and image number

        Keyword arguments
        site_tag -- corresponds to ID in site file
        fullname -- full path name of the image in question
        run_info -- dict describing run
        """
        self.logger.debug("%s %s", site_tag, fullname)

        # The detector
        detector = self.detectors[site_tag.upper()]

        # Tease out the info from the file name
        directory, basename, image_prefix, run_number, image_number = detector.parse_file_name(fullname)

        self.logger.debug("%s %s %s %s %s",
                          directory,
                          basename,
                          image_prefix,
                          run_number,
                          image_number)

        # Look for run information for this image
        run_info = self.query_in_run(site_tag=site_tag,
                                     directory=directory,
                                     image_prefix=image_prefix,
                                     run_number=run_number,
                                     image_number=image_number,
                                     minutes=self.site.RUN_WINDOW,
                                     return_type="dict")

        # No run information - SNAP
        if not run_info:
            return "SNAP", None

        # NOT a snap
        else:
            # run_info is a list of dicts - take most recent match
            run_info = run_info[0]

            self.logger.debug("run_info: %s", run_info)
            self.logger.debug("%s %s %s %s %s",
                              directory,
                              basename,
                              image_prefix,
                              run_number,
                              image_number)

            # Calculate the position of the image in the current run
            run_position = image_number - run_info.get("start_image_number", 1) + 1

            # Update the remote system on the run
            # if self.remote_adapter:
            #     self.remote_adapter.update_run_progress(
            #         run_position=run_position,
            #         image_name=basename,
            #         run_data=run_info)

            # Return the run position for this image
            return run_info["_id"], run_position

    def new_data_image(self, header):
        """
        Handle the information that there is a new image in the database.

        There are several classes of images:
            1. The image is standalone and will be autoindexed
            2. The image is one of a pair of images for autoindexing
            3. The image is first in a wedge of data collection
            4. The image is in the middle of a wedge of data collection
            5. The image is last in a wedge of data collection

        Keyword argument
        header -- dict containing lots of image information
        """

        self.logger.debug(header["fullname"])

        # Save some typing
        site = self.site
        data_root_dir = header["data_root_dir"]
        site_tag = header["site_tag"].upper()

        if header.get("collect_mode", None) == "SNAP":

            # Add the image to self.pair
            self.pairs[site_tag].append((header["fullname"].lower(), header["_id"]))

            work_dir, new_repr = self.get_work_dir(type_level="single",
                                                   image_data1=header)

            # Now package directories into a dict for easy access by worker class
            directories = {"work":work_dir,
                           "data_root_dir":data_root_dir,
                           "plugin_directories":self.site.RAPD_PLUGIN_DIRECTORIES}

            # Get the session id
            session_id = self.get_session(header)

            # Add the process to the database to display as in-process
            plugin_process_id = self.database.add_plugin_process(plugin_type="index",
                                                                 request_type="original",
                                                                 representation=new_repr,
                                                                 session_id=session_id,
                                                                 data_root_dir=data_root_dir)

            # Add the ID entry to the header dict
            header.update({"repr":new_repr})

            # Run autoindex and strategy plugin
            command = {"command":"INDEX",
                       "process":{
                           "plugin_process_id":plugin_process_id,
                           "session_id":session_id
                       },
                       "directories":directories,
                       "header1":header,
                       "site_parameters":self.site.BEAM_INFO[header["site_tag"]],
                       "preferences":{}
                      }

            self.send_command(command, "RAPD_JOBS")

            # If the last two images have "pair" in their name - look more closely
            if ("pair" in self.pairs[site_tag][0][0]) and ("pair" in self.pairs[site_tag][1][0]):

                self.logger.debug("Potentially a pair of images")

                # Break down the image name
                (directory1,
                basename1,
                prefix1,
                run_number1,
                image_number1) = self.detectors[site_tag].parse_file_name(self.pairs[site_tag][0][0])

                (directory2,
                basename2,
                prefix2,
                run_number2,
                image_number2) = self.detectors[site_tag].parse_file_name(self.pairs[site_tag][1][0])

                # Everything matches up to the image number, which is incremented by 1
                #if (directory1, basename1, prefix1) == (directory2, basename2, prefix2) and (image_number1 == image_number2-1):
                ### Have to modify for /epu/rdma since each image are in their own directory.
                if (basename1, prefix1) == (basename2, prefix2) and (image_number1 == image_number2-1):
                    self.logger.info("This looks like a pair to me: %s, %s",
                                     self.pairs[site_tag][0][0],
                                     self.pairs[site_tag][1][0])

                    # Get the data for the first image
                    header1 = self.database.get_image_by_image_id(image_id=self.pairs[site_tag][0][1])

                    # Make a copy of the second pair to be LESS confusing
                    header2 = header.copy()

                    # Derive  directory and repr
                    work_dir, new_repr = self.get_work_dir(type_level="pair",
                                                           image_data1=header1,
                                                           image_data2=header2)

                    # Now package directories into a dict for easy access by worker class
                    directories = {"work" : work_dir,
                                   "data_root_dir" : data_root_dir,
                                   "plugin_directories":self.site.RAPD_PLUGIN_DIRECTORIES}

                    # Get the session id
                    session_id = self.get_session(header)

                    # Add the process to the database to display as in-process
                    plugin_process_id = self.database.add_plugin_process(
                        plugin_type="index+strategy:pair",
                        request_type="original",
                        representation=new_repr,
                        status=1,
                        display="show",
                        session_id=session_id,
                        data_root_dir=data_root_dir)

                    # Add the ID entry to the header dict
                    header1.update({"plugin_process_id":plugin_process_id,
                                    "repr":new_repr})
                    header2.update({"plugin_process_id":plugin_process_id,
                                    "repr":new_repr})

                    # Run autoindex and strategy plugin
                    LaunchAction(command={"command":"INDEX",
                                          "process":{"plugin_process_id":plugin_process_id,
                                                     "session_id":session_id},
                                          "directories":directories,
                                          "header1":header1,
                                          "header2":header2,
                                          "site_parameters":self.site.BEAM_INFO[header1["site_tag"]],
                                          "preferences":{},
                                          "return_address":self.return_address},
                                 launcher_address=self.site.LAUNCH_SETTINGS["LAUNCHER_ADDRESS"],
                                 settings=None)


        # This is the runs portion of the data image handling
        else:

            # Make it easier to use run info
            run_position = header["place_in_run"]

            # Derive  directory and repr
            work_dir, new_repr = self.get_work_dir(type_level="integrate",
                                                   image_data1=header)

            # Now package directories into a dict for easy access by worker class
            directories = {"work":work_dir,
                           "data_root_dir":data_root_dir,
                           "plugin_directories":self.site.RAPD_PLUGIN_DIRECTORIES}

            # Get the session id
            session_id = self.get_session(header)

            # Add the process to the database to display as in-process
            plugin_process_id = self.database.add_plugin_process(plugin_type="integrate",
                                                                 request_type="original",
                                                                 representation=new_repr,
                                                                 status=1,
                                                                 display="show",
                                                                 session_id=session_id,
                                                                 data_root_dir=data_root_dir)

            # Add the ID entry to the header dict
            header.update({"plugin_process_id":plugin_process_id,
                           "repr":new_repr})

            # Run an echo to make sure everything is up
            command = {
                "command":"INTEGRATE",
                "process":{
                    "process_id":plugin_process_id,
                    "session_id":session_id,
                    "status":0,
                    "type":"plugin"
                    },
                "directories":directories,
                "data": {
                    "image_data":header,
                    "run_data":header.pop("run")
                },
                "site_parameters":self.site.BEAM_INFO[header["site_tag"]],
                "preferences":{
                    "xdsinp":header.pop("xdsinp")
                },
            }
            self.send_command(command, "RAPD_JOBS")

            # # Connect to the server and autoindex the single image
            # LaunchAction(command={"command":"INTEGRATE",
            #                       "process":{"plugin_process_id":plugin_process_id,
            #                                  "session_id":session_id},
            #                       "directories":directories,
            #                       "image_data":header,
            #                       "run_data":run_dict,
            #                       "site_parameters":self.site.BEAM_INFO[header["site_tag"]],
            #                       "preferences":{},
            #                       "return_address":self.return_address},
            #              launcher_address=self.site.LAUNCH_SETTINGS["LAUNCHER_ADDRESS"],
            #              settings=None)

    def get_session(self, header):
        """Get a session_id"""

        # Is the session information figured out by the image file name
        session_id = self.database.get_session_id(data_root_dir=header.get("data_root_dir", None))

        if not session_id:

            # Determine group_id
            if self.site.GROUP_ID == "uid":
                group_id = os.stat(header.get("data_root_dir")).st_uid
            else:
                group_id = None

            session_id = self.database.create_session(
                data_root_dir=header.get("data_root_dir", None),
                group_id=group_id
            )

        return session_id

    def get_work_dir(self, type_level, image_data1=False, image_data2=False):
        """
        Return a valid working directory for rapd_plugin to work in

        Keyword arguments
        type_level -- the type of work, single, pair, integrate, echo
        image_data1 -- header information from the first image (default = False)
        image_data2 -- header information from the second image (default = False)
        """

        # Type level
        typelevel_dir = type_level

        # Date level
        datelevel_dir = datetime.date.today().isoformat()

        # Lowest level
        if type_level == "single":
            sub_dir = "%s:%s" % (image_data1["image_prefix"],
                                 image_data1["image_number"])
        elif type_level == "pair":
            sub_dir = "%s:%s+%s" % (image_data1["image_prefix"],
                                    image_data1["image_number"],
                                    image_data2["image_number"])

        elif type_level == "integrate":
            sub_dir = "%s" % image_data1["image_prefix"]

        else:
            sub_dir = type_level

        # Use the last leg of the directory as the repr
        new_repr = sub_dir

        # Join the  levels
        work_dir_candidate = os.path.join(typelevel_dir,
                                          datelevel_dir,
                                          sub_dir)

        return work_dir_candidate, new_repr

    def handle_plugin_communication(self, message):
        """
        Handle incoming communications from plugins

        Keyword arguments
        message -- dict of pertinent information. Needs to at least contain
                       a dict under the key process with entries for plugin_process_id
                       and status

        This form of handling returns from plugins is soon to be discontinued. To
        make RAPD more flexible to new plugins changes will be coming.
        """

        # Update the plugin_process in the DB
        self.database.update_plugin_process(
            plugin_process_id=message["process"].get("plugin_process_id", None),
            status=message["process"].get("status", 1))

        # Save the results for the plugin
        if message.get("results", False):
            __ = self.database.save_plugin_result({"process":message["process"],
                                                   "results":message["results"]})

    def receive(self, message):
        """
        Receive information from ControllerServer (self.SERVER) and handle accordingly.

        Keyword arguments
        message -- information to be preocessed, a dict

        Types currently handled: NEWIMAGE, NEWRUN
        """

        self.logger.debug("Received: %s", message)

        command = message.get("command")

        # From a plugin
        if message.get("process", {}).get("type") == "plugin":
            self.handle_plugin_communication(message=message)

        # NEWIMAGE
        elif message.get("message_type", None) == "NEWIMAGE":
            self.add_image(message)

        # NEWRUN
        elif message.get("message_type", None) == "NEWRUN":
            self.add_run(message)

        # elif command == "PILATUS_ABORT":
        #     self.logger.debug("Run aborted")
        #     if self.current_run:
        #         self.current_run["status"] = "ABORTED"

        # elif command == "DIFF_CENTER":
        #     #add result to database
        #     result_db = self.database.addDiffcenterResult(dirs=dirs,
        #                                                   info=info,
        #                                                   settings=settings,
        #                                                   results=results)
        #
        #     self.logger.debug("Added diffraction-based centering result: %s" % str(result_db))
        #
        #     # Write the file for CONSOLE
        #     if result_db:
        #         TransferToBeamline(results=result_db,
        #                            type="DIFFCENTER")
        #
        #     #mark the process as finished
        #     self.database.modifyProcessDisplay(process_id=info["process_id"],
        #                                        display_value="complete")

        # elif command == "STAC":
        #     #add result to database
        #     result_db = self.database.addSingleResult(
        #         dirs=dirs,
        #         info=info,
        #         settings=settings,
        #         results=results
        #         )
        #
        #     self.logger.debug("Added single result: %s", str(result_db))
        #
        #     #mark the process as finished
        #     self.database.modifyProcessDisplay(
        #         process_id=info["process_id"],
        #         display_value="complete"
        #         )
        #     #move the files to the server
        #     if result_db:
        #         #now mark the cloud database if this is a reprocess request
        #         if result_db["type"] in ("reprocess", "stac"):
        #             #remove the process from cloud_current
        #             self.database.removeCloudCurrent(
        #                 cloud_request_id=settings["request"]["cloud_request_id"]
        #                 )
        #             #note the result in cloud_complete
        #             self.database.enterCloudComplete(
        #                 cloud_request_id=settings["request"]["cloud_request_id"],
        #                 request_timestamp=settings["request"]["timestamp"],
        #                 request_type=settings["request"]["request_type"],
        #                 data_root_dir=settings["request"]["data_root_dir"],
        #                 ip_address=settings["request"]["ip_address"],
        #                 start_timestamp=settings["request"]["timestamp"],
        #                 result_id=result_db["result_id"],
        #                 archive=False
        #                 )
        #             # Mark in cloud_requests
        #             self.database.markCloudRequest(
        #                 cloud_request_id=settings["request"]["cloud_request_id"],
        #                 mark="complete"
        #                 )
        #
        #         trip_db = self.database.getTrips(data_root_dir=dirs["data_root_dir"])
        #         #this data has an associated trip
        #         if trip_db:
        #             for record in trip_db:
        #                 #update the dates for the trip
        #                 self.database.updateTrip(trip_id=record["trip_id"],
        #                                          date=result_db["date"])
        #                 #now transfer the files
        #                 transferred = TransferToUI(
        #                     type="single",
        #                     settings=self.SecretSettings,
        #                     result=result_db,
        #                     trip=record,
        #                     logger=self.logger
        #                     )
        #
        #         #this data is an "orphan"
        #         else:
        #             self.logger.debug("Orphan result")
        #             #add the orphan to the orphan database table
        #             self.database.addOrphanResult(
        #                 type="single",
        #                 root=dirs["data_root_dir"],
        #                 id=result_db["single_result_id"],
        #                 date=info["date"]
        #                 )
        #             #copy the files to the UI host
        #             dest = os.path.join(self.SecretSettings["ui_user_dir"], "orphans/single/")
        #             #now transfer the files
        #             transferred = TransferToUI(
        #                 type="single-orphan",
        #                 settings=self.SecretSettings,
        #                 result=result_db,
        #                 trip=trip_db,
        #                 logger=self.logger
        #                 )

        #     #the addition of result to db has failed, but still needs removed from the cloud
        #     else:
        #         if settings["request"]["request_type"] == "reprocess":
        #             #remove the process from cloud_current
        #             self.database.removeCloudCurrent(
        #                 cloud_request_id=settings["request"]["cloud_request_id"]
        #                 )
        #             #note the result in cloud_complete
        #             self.database.enterCloudComplete(
        #                 cloud_request_id=settings["request"]["cloud_request_id"],
        #                 request_timestamp=settings["request"]["timestamp"],
        #                 request_type=settings["request"]["request_type"],
        #                 data_root_dir=settings["request"]["data_root_dir"],
        #                 ip_address=settings["request"]["ip_address"],
        #                 start_timestamp=settings["request"]["timestamp"],
        #                 result_id=0,
        #                 archive=False
        #                 )
        #             #mark in cloud_requests
        #             self.database.markCloudRequest(
        #                 cloud_request_id=settings["request"]["cloud_request_id"],
        #                 mark="failure"
        #                 )
        #
        # elif command == "STAC-PAIR":
        #     #add result to database
        #     result_db = self.database.addPairResult(dirs=dirs,
        #                                             info1=info1,
        #                                             info2=info2,
        #                                             settings=settings,
        #                                             results=results)
        #     self.logger.debug("Added pair result: %s" % str(result_db))
        #
        #     #mark the process as finished
        #     self.database.modifyProcessDisplay(process_id=info1["process_id"],
        #                                        display_value="complete")
        #
        #     #move the files to the server
        #     if result_db:
        #         #now mark the cloud database if this is a reprocess request
        #         if result_db["type"] in ("reprocess", "stac"):
        #             #remove the process from cloud_current
        #             self.database.removeCloudCurrent(
        #                 cloud_request_id=settings["request"]["cloud_request_id"])
        #             #note the result in cloud_complete
        #             self.database.enterCloudComplete(
        #                 cloud_request_id=settings["request"]["cloud_request_id"],
        #                 request_timestamp=settings["request"]["timestamp"],
        #                 request_type=settings["request"]["request_type"],
        #                 data_root_dir=settings["request"]["data_root_dir"],
        #                 ip_address=settings["request"]["ip_address"],
        #                 start_timestamp=settings["request"]["timestamp"],
        #                 result_id=result_db["result_id"],
        #                 archive=False
        #                 )
        #             #mark in cloud_requests
        #             self.database.markCloudRequest(
        #                 cloud_request_id=settings["request"]["cloud_request_id"],
        #                 mark="complete"
        #                 )
        #
        #         trip_db = self.database.getTrips(data_root_dir=dirs["data_root_dir"])
        #         #this data has an associated trip
        #         if trip_db:
        #             for record in trip_db:
        #                 #update the dates for the trip
        #                 self.database.updateTrip(trip_id=record["trip_id"],
        #                                          date=result_db["date_2"])
        #                 #now transfer the files
        #                 transferred = TransferToUI(
        #                     type="pair",
        #                     settings=self.SecretSettings,
        #                     result=result_db,
        #                     trip=record,
        #                     logger=self.logger
        #                     )
        #         #this data is an "orphan"
        #         else:
        #             self.logger.debug("Orphan result")
        #             #add the orphan to the orphan database table
        #             self.database.addOrphanResult(type="pair",
        #                                           root=dirs["data_root_dir"],
        #                                           id=result_db["pair_result_id"],
        #                                           date=info1["date"])
        #             #copy the files to the UI host
        #             dest = os.path.join(self.SecretSettings["ui_user_dir"], "orphans/pair/")
        #             #now transfer the files
        #             transferred = TransferToUI(
        #                 type="pair-orphan",
        #                 settings=self.SecretSettings,
        #                 result=result_db,
        #                 trip=trip_db,
        #                 logger=self.logger
        #                 )
        #
        #     #the addition of result to db has failed, but still needs removed from the cloud
        #     else:
        #         if settings["request"]["request_type"] == "reprocess":
        #             #remove the process from cloud_current
        #             self.database.removeCloudCurrent(
        #                 cloud_request_id=settings["request"]["cloud_request_id"]
        #                 )
        #             #note the result in cloud_complete
        #             self.database.enterCloudComplete(
        #                 cloud_request_id=settings["request"]["cloud_request_id"],
        #                 request_timestamp=settings["request"]["timestamp"],
        #                 request_type=settings["request"]["request_type"],
        #                 data_root_dir=settings["request"]["data_root_dir"],
        #                 ip_address=settings["request"]["ip_address"],
        #                 start_timestamp=settings["request"]["timestamp"],
        #                 result_id=0,
        #                 archive=False
        #                 )
        #             #mark in cloud_requests
        #             self.database.markCloudRequest(
        #                 cloud_request_id=settings["request"]["cloud_request_id"],
        #                 mark="failure"
        #                 )
        #



        # elif command == "AUTOINDEX":
        #     # Handle the ongoing throttling of autoindexing jobs
        #     if self.SecretSettings["throttle_strategy"] == True:
        #         # Pop one marker off the indexing_active
        #         try:
        #             self.indexing_active.pop()
        #         except:
        #             pass
        #         if len(self.indexing_queue) > 0:
        #             self.logger.debug("Running a command from the indexing_queue")
        #             job = self.indexing_queue.pop()
        #             self.indexing_active.appendleft("unknown")
        #             #send the job to be done
        #             LaunchAction(command=job[0],
        #                          settings=job[1],
        #                          secret_settings=job[2],
        #                          logger=job[3])
        #
        #     # Add result to database
        #     result_db = self.database.addSingleResult(dirs=dirs,
        #                                               info=info,
        #                                               settings=settings,
        #                                               results=results)
        #
        #     self.logger.debug("Added single result: %s" % str(result_db))
        #
        #     # Mark the process as finished
        #     self.database.modifyProcessDisplay(process_id=info["process_id"],
        #                                        display_value="complete")
        #
        #     # Move the files to the server & other
        #     if result_db:
        #
        #         # Update the Remote project
        #         if self.remote_adapter:
        #             wedges = self.database.getStrategyWedges(id=result_db["single_result_id"])
        #             result_db["image_id"] = info["image_id"]
        #             self.remote_adapterAdapter.update_image_stats(result_db, wedges)
        #
        #         # Now mark the cloud database if this is a reprocess request
        #         if result_db["type"] in ("reprocess", "stac"):
        #             #remove the process from cloud_current
        #             self.database.removeCloudCurrent(
        #                 cloud_request_id=settings["request"]["cloud_request_id"]
        #                 )
        #             #note the result in cloud_complete
        #             self.database.enterCloudComplete(
        #                 cloud_request_id=settings["request"]["cloud_request_id"],
        #                 request_timestamp=settings["request"]["timestamp"],
        #                 request_type=settings["request"]["request_type"],
        #                 data_root_dir=settings["request"]["data_root_dir"],
        #                 ip_address=settings["request"]["ip_address"],
        #                 start_timestamp=settings["request"]["timestamp"],
        #                 result_id=result_db["result_id"],
        #                 archive=False
        #                 )
        #             #mark in cloud_requests
        #             self.database.markCloudRequest(
        #                 cloud_request_id=settings["request"]["cloud_request_id"],
        #                 mark="complete"
        #                 )
        #
        #         trip_db = self.database.getTrips(data_root_dir=dirs["data_root_dir"])
        #         # This data has an associated trip
        #         if trip_db:
        #             for record in trip_db:
        #                 #update the dates for the trip
        #                 self.database.updateTrip(
        #                     trip_id=record["trip_id"],
        #                     date=result_db["date"]
        #                     )
        #                 #now transfer the files
        #                 transferred = TransferToUI(
        #                     type="single",
        #                     settings=self.SecretSettings,
        #                     result=result_db,
        #                     trip=record,
        #                     logger=self.logger
        #                     )
        #
        #         # This data is an "orphan"
        #         else:
        #             self.logger.debug("Orphan result")
        #             #add the orphan to the orphan database table
        #             self.database.addOrphanResult(
        #                 type="single",
        #                 root=dirs["data_root_dir"],
        #                 id=result_db["single_result_id"],
        #                 date=info["date"]
        #                 )
        #             #copy the files to the UI host
        #             dest = os.path.join(self.SecretSettings["ui_user_dir"], "orphans/single/")
        #             #now transfer the files
        #             transferred = TransferToUI(
        #                 type="single-orphan",
        #                 settings=self.SecretSettings,
        #                 result=result_db,
        #                 trip=trip_db,
        #                 logger=self.logger
        #                 )
        #
        #
        #     # The addition of result to db has failed, but still needs removed from the cloud
        #     else:
        #         if settings["request"]["request_type"] == "reprocess":
        #             #remove the process from cloud_current
        #             self.database.removeCloudCurrent(
        #                 cloud_request_id=settings["request"]["cloud_request_id"]
        #                 )
        #             #note the result in cloud_complete
        #             self.database.enterCloudComplete(
        #                 cloud_request_id=settings["request"]["cloud_request_id"],
        #                 request_timestamp=settings["request"]["timestamp"],
        #                 request_type=settings["request"]["request_type"],
        #                 data_root_dir=settings["request"]["data_root_dir"],
        #                 ip_address=settings["request"]["ip_address"],
        #                 start_timestamp=settings["request"]["timestamp"],
        #                 result_id=0,
        #                 archive=False
        #                 )
        #             #mark in cloud_requests
        #             self.database.markCloudRequest(
        #                 cloud_request_id=settings["request"]["cloud_request_id"],
        #                 mark="failure"
        #                 )
        #
        #
        # elif command == "AUTOINDEX-PAIR":
        #     if self.SecretSettings["throttle_strategy"] == True:
        #         #pop one off the indexing_active
        #         try:
        #             self.indexing_active.pop()
        #         except:
        #             self.logger.exception("Error popping from self.indexing_active")
        #         if len(self.indexing_queue) > 0:
        #             self.logger.debug("Running a command from the indexing_queue")
        #             job = self.indexing_queue.pop()
        #             self.indexing_active.appendleft("unknown")
        #             LaunchAction(command=job[0],
        #                           settings=job[1],
        #                           secret_settings=job[2],
        #                           logger=job[3])
        #
        #     result_db = self.database.addPairResult(
        #         dirs=dirs,
        #         info1=info1,
        #         info2=info2,
        #         settings=settings,
        #         results=results
        #         )
        #     self.logger.debug("Added pair result: %s" % str(result_db))
        #
        #     #mark the process as finished
        #     self.database.modifyProcessDisplay(process_id=info1["process_id"],
        #                                        display_value="complete")
        #
        #     #move the files to the server
        #     if result_db:
        #         #now mark the cloud database if this is a reprocess request
        #         if result_db["type"] == "reprocess":
        #             #remove the process from cloud_current
        #             self.database.removeCloudCurrent(
        #                 cloud_request_id=settings["request"]["cloud_request_id"]
        #                 )
        #             #note the result in cloud_complete
        #             self.database.enterCloudComplete(
        #                 cloud_request_id=settings["request"]["cloud_request_id"],
        #                 request_timestamp=settings["request"]["timestamp"],
        #                 request_type=settings["request"]["request_type"],
        #                 data_root_dir=settings["request"]["data_root_dir"],
        #                 ip_address=settings["request"]["ip_address"],
        #                 start_timestamp=settings["request"]["timestamp"],
        #                 result_id=result_db["result_id"],
        #                 archive=False
        #                 )
        #             #mark in cloud_requests
        #             self.database.markCloudRequest(
        #                 cloud_request_id=settings["request"]["cloud_request_id"],
        #                 mark="complete"
        #                 )
        #
        #         trip_db = self.database.getTrips(data_root_dir=dirs["data_root_dir"])
        #         #this data has an associated trip
        #         if trip_db:
        #             for record in trip_db:
        #                 #update the dates for the trip
        #                 self.database.updateTrip(trip_id=record["trip_id"],
        #                                          date=result_db["date_2"])
        #                 #now transfer the files
        #                 transferred = TransferToUI(type="pair",
        #                                            settings=self.SecretSettings,
        #                                            result=result_db,
        #                                            trip=record,
        #                                            logger=self.logger)
        #         #this data is an "orphan"
        #         else:
        #             self.logger.debug("Orphan result")
        #             #add the orphan to the orphan database table
        #             self.database.addOrphanResult(type="pair",
        #                                           root=dirs["data_root_dir"],
        #                                           id=result_db["pair_result_id"],
        #                                           date=info["date"])
        #             #now transfer the files
        #             transferred = TransferToUI(type="pair-orphan",
        #                                        settings=self.SecretSettings,
        #                                        result=result_db,
        #                                        trip=trip_db,
        #                                        logger=self.logger)
        #
        #     #the addition of result to db has failed, but still needs removed from the cloud
        #     else:
        #         if settings.has_key(["request"]):
        #             if settings["request"]["request_type"] == "reprocess":
        #                 #remove the process from cloud_current
        #                 self.database.removeCloudCurrent(
        #                     cloud_request_id=settings["request"]["cloud_request_id"]
        #                     )
        #                 #note the result in cloud_complete
        #                 self.database.enterCloudComplete(
        #                     cloud_request_id=settings["request"]["cloud_request_id"],
        #                     request_timestamp=settings["request"]["timestamp"],
        #                     request_type=settings["request"]["request_type"],
        #                     data_root_dir=settings["request"]["data_root_dir"],
        #                     ip_address=settings["request"]["ip_address"],
        #                     start_timestamp=settings["request"]["timestamp"],
        #                     result_id=0,
        #                     archive=False
        #                     )
        #                 #mark in cloud_requests
        #                 self.database.markCloudRequest(
        #                     cloud_request_id=settings["request"]["cloud_request_id"],
        #                     mark="failure"
        #                     )
        #
        # # Integration
        # elif command in ("INTEGRATE",):
        #     result_db = self.database.addIntegrateResult(dirs=dirs,
        #                                                  info=info,
        #                                                  settings=settings,
        #                                                  results=results)
        #
        #     self.logger.debug("Added integration result: %s" % str(result_db))
        #
        #     #mark the process as finished
        #     self.database.modifyProcessDisplay(process_id=info["image_data"]["process_id"],
        #                                        display_value="complete")
        #
        #     #move the files to the server
        #     if result_db:
        #         #Update the Remote project
        #         if self.remote_adapter:
        #             try:
        #                 wedges = self.database.getRunWedges(run_id=result_db["run_id"])
        #             except:
        #                 self.logger.exception("Error in getting run wedges")
        #             try:
        #                 self.remote_adapter.update_run_stats(result_db=result_db, wedges=wedges)
        #             except:
        #                 self.logger.exception("Error in updating run stats")
        #
        #         trip_db = self.database.getTrips(data_root_dir=dirs["data_root_dir"])
        #         #this data has an associated trip
        #         if trip_db:
        #             for record in trip_db:
        #                 #update the dates for the trip
        #                 self.database.updateTrip(trip_id=record["trip_id"],
        #                                          date=result_db["date"])
        #                 #now transfer the files
        #                 transferred = TransferToUI(type="integrate",
        #                                            settings=self.SecretSettings,
        #                                            result=result_db,
        #                                            trip=record,
        #                                            logger=self.logger)
        #         #this data is an "orphan"
        #         else:
        #             self.logger.debug("Orphan result")
        #             #add the orphan to the orphan database table
        #             self.database.addOrphanResult(type="integrate",
        #                                           root=dirs["data_root_dir"],
        #                                           id=result_db["integrate_result_id"],
        #                                           date=result_db["date"])
        #
        #             #now transfer the files
        #             transferred = TransferToUI(type="integrate-orphan",
        #                                        settings=self.SecretSettings,
        #                                        result=result_db,
        #                                        trip=trip_db,
        #                                        logger=self.logger)
        #
        #     #now place the files in the data_root_dir for the user to have and to hold
        #     if self.SecretSettings["copy_data"]:
        #         copied = CopyToUser(root=dirs["data_root_dir"],
        #                             res_type="integrate",
        #                             result=result_db,
        #                             logger=self.logger)
        #     #the addition of result to db has failed, but still needs removed from the cloud
        #     #this is not YET an option so pass for now
        #     else:
        #         pass
        #
        # # Reintegration using RAPD pipeline
        # elif command in ("XDS", "XIA2"):
        #     result_db = self.database.addReIntegrateResult(dirs=dirs,
        #                                                    info=info,
        #                                                    settings=settings,
        #                                                    results=results)
        #     self.logger.debug("Added reintegration result: %s" % str(result_db))
        #
        #     #mark the process as finished
        #     self.database.modifyProcessDisplay(process_id=settings["process_id"],
        #                                        display_value="complete")
        #
        #     #move the files to the server
        #     if result_db:
        #         trip_db = self.database.getTrips(data_root_dir=dirs["data_root_dir"])
        #         #this data has an associated trip
        #         if trip_db:
        #             for record in trip_db:
        #                 #update the dates for the trip
        #                 self.database.updateTrip(trip_id=record["trip_id"],
        #                                          date=result_db["date"])
        #                 #now transfer the files
        #                 transferred = TransferToUI(type="integrate",
        #                                            settings=self.SecretSettings,
        #                                            result=result_db,
        #                                            trip=record,
        #                                            logger=self.logger)
        #         #this data is an "orphan"
        #         else:
        #             self.logger.debug("Orphan result")
        #             #add the orphan to the orphan database table
        #             self.database.addOrphanResult(
        #                 type="integrate",
        #                 root=dirs["data_root_dir"],
        #                 id=result_db["integrate_result_id"],
        #                 date=result_db["date"]
        #                 )
        #
        #             #now transfer the files
        #             transferred = TransferToUI(
        #                 type="integrate-orphan",
        #                 settings=self.SecretSettings,
        #                 result=result_db,
        #                 trip=trip_db,
        #                 logger=self.logger
        #                 )
        #
        #     #now place the files in the data_root_dir for the user to have and to hold
        #     if self.SecretSettings["copy_data"]:
        #         copied = CopyToUser(root=dirs["data_root_dir"],
        #                             res_type="integrate",
        #                             result=result_db,
        #                             logger=self.logger)
        #     #the addition of result to db has failed, but still needs removed from the cloud
        #     #this is not YET an option so pass for now
        #     else:
        #         pass
        #
        # # Merging two wedges
        # elif command == "SMERGE":
        #     self.logger.debug("SMERGE Received")
        #     self.logger.debug(dirs)
        #     self.logger.debug(info)
        #     self.logger.debug(settings)
        #     self.logger.debug(results)
        #
        #
        #     result_db = self.database.addSimpleMergeResult(dirs=dirs,
        #                                                    info=info,
        #                                                    settings=settings,
        #                                                    results=results)
        #     self.logger.debug("Added simple merge result: %s" % str(result_db))
        #
        #     #mark the process as finished
        #     self.database.modifyProcessDisplay(process_id=result_db["process_id"],
        #                                        display_value="complete")
        #
        #     #move the files to the server
        #     if result_db:
        #         trip_db = self.database.getTrips(data_root_dir=dirs["data_root_dir"])
        #         self.logger.debug(trip_db)
        #         #this data has an associated trip
        #         if trip_db:
        #             for record in trip_db:
        #                 #now transfer the files
        #                 transferred = TransferToUI(type="smerge",
        #                                            settings=self.SecretSettings,
        #                                            result=result_db,
        #                                            trip=record,
        #                                            logger=self.logger)
        #         #this data is an "orphan"
        #         else:
        #             self.logger.debug("Orphan result")
        #             #add the orphan to the orphan database table
        #             self.database.addOrphanResult(type="smerge",
        #                                           root=dirs["data_root_dir"],
        #                                           id=result_db["integrate_result_id"],
        #                                           date=result_db["date"])
        #
        #             #now transfer the files
        #             transferred = TransferToUI(type="smerge-orphan",
        #                                        settings=self.SecretSettings,
        #                                        result=result_db,
        #                                        trip=trip_db,
        #                                        logger=self.logger)
        #
        #         #now place the files in the data_root_dir for the user to have and to hold
        #         if self.SecretSettings["copy_data"]:
        #             copied = CopyToUser(root=dirs["data_root_dir"],
        #                                 res_type="smerge",
        #                                 result=result_db,
        #                                 logger=self.logger)
        #         #the addition of result to db has failed, but still needs removed from the cloud
        #         #this is not YET an option so pass for now
        #         else:
        #             pass
        #
        #
        # # Merging two wedges
        # elif command == "BEAMCENTER":
        #     self.logger.debug("BEAMCENTER Received")
        #     self.logger.debug(dirs)
        #     self.logger.debug(info)
        #     self.logger.debug(settings)
        #     self.logger.debug(results)
        #
        # elif command == "SAD":
        #     self.logger.debug("Received SAD result")
        #     result_db = self.database.addSadResult(dirs=dirs,
        #                                            info=info,
        #                                            settings=settings,
        #                                            results=results)
        #     self.logger.debug("Added SAD result: %s" % str(result_db))
        #
        #     #mark the process as finished
        #     self.database.modifyProcessDisplay(process_id=settings["process_id"],
        #                                        display_value="complete")
        #
        #     #move the files to the server
        #     if result_db:
        #         trip_db = self.database.getTrips(data_root_dir=dirs["data_root_dir"])
        #         #this data has an associated trip
        #         if trip_db:
        #             for record in trip_db:
        #                 #update the dates for the trip
        #                 self.database.updateTrip(trip_id=record["trip_id"],
        #                                          date=result_db["timestamp"])
        #                 #now transfer the files
        #                 transferred = TransferToUI(
        #                     type="sad",
        #                     settings=self.SecretSettings,
        #                     result=result_db,
        #                     trip=record,
        #                     logger=self.logger
        #                     )
        #         #this data is an "orphan"
        #         else:
        #             self.logger.debug("Orphan result")
        #             #add the orphan to the orphan database table
        #             self.database.addOrphanResult(
        #                 type="sad",
        #                 root=dirs["data_root_dir"],
        #                 id=result_db["sad_result_id"],
        #                 date=result_db["date"]
        #                 )
        #
        #             #now transfer the files
        #             transferred = TransferToUI(type="sad-orphan",
        #                                        settings=self.SecretSettings,
        #                                        result=result_db,
        #                                        trip=trip_db,
        #                                        logger=self.logger)
        #
        #     #now place the files in the data_root_dir for the user to have and to hold
        #     if self.SecretSettings["copy_data"]:
        #         if result_db["download_file"] != "None":
        #             copied = CopyToUser(root=dirs["data_root_dir"],
        #                                 res_type="sad",
        #                                 result=result_db,
        #                                 logger=self.logger)
        #     #the addition of result to db has failed, but still needs removed from the cloud
        #     #this is not YET an option so pass for now
        #     else:
        #         pass
        #
        # elif command == "MAD":
        #     self.logger.debug("Received MAD result")
        #
        #     result_db = self.database.addMadResult(dirs=dirs,
        #                                            info=info,
        #                                            settings=settings,
        #                                            results=results)
        #     self.logger.debug("Added MAD result: %s" % str(result_db))
        #
        #     #mark the process as finished
        #     self.database.modifyProcessDisplay(process_id=settings["process_id"],
        #                                        display_value="complete")
        #
        #     #move the files to the server
        #     if result_db:
        #         trip_db = self.database.getTrips(data_root_dir=dirs["data_root_dir"])
        #         #this data has an associated trip
        #         if trip_db:
        #             for record in trip_db:
        #                 #update the dates for the trip
        #                 self.database.updateTrip(trip_id=record["trip_id"],
        #                                          date=result_db["timestamp"])
        #                 #now transfer the files
        #                 transferred = TransferToUI(type="mad",
        #                                            settings=self.SecretSettings,
        #                                            result=result_db,
        #                                            trip=record,
        #                                            logger=self.logger)
        #
        #     #now place the files in the data_root_dir for the user to have and to hold
        #     if self.SecretSettings["copy_data"]:
        #         if (result_db["download_file"] not in ["None", "FAILED"]):
        #             copied = CopyToUser(root=dirs["data_root_dir"],
        #                                 res_type="mad",
        #                                 result=result_db,
        #                                 logger=self.logger)
        #     #the addition of result to db has failed, but still needs removed from the cloud
        #     #this is not YET an option so pass for now
        #     else:
        #         pass
        #
        # elif command == "MR":
        #     self.logger.debug("Received MR result")
        #     result_db = self.database.addMrResult(dirs=dirs,
        #                                           info=info,
        #                                           settings=settings,
        #                                           results=results)
        #     #some debugging output
        #     self.logger.debug("Added MR result: %s" % str(result_db))
        #
        #     #If the process is complete, mark it as such
        #     if result_db["mr_status"] != "WORKING":
        #         #mark the process as finished
        #         self.database.modifyProcessDisplay(process_id=result_db["process_id"],
        #                                            display_value="complete")
        #     #move the files to the server
        #     if result_db:
        #         #Get the trip for this data
        #         trip_db = self.database.getTrips(data_root_dir=dirs["data_root_dir"])
        #         #this data has an associated trip
        #         if trip_db:
        #             for record in trip_db:
        #                 #update the dates for the trip
        #                 self.database.updateTrip(trip_id=record["trip_id"],
        #                                          date=result_db["timestamp"])
        #                 #now transfer the files
        #                 transferred = TransferToUI(type="mr",
        #                                            settings=self.SecretSettings,
        #                                            result=result_db,
        #                                            trip=record,
        #                                            logger=self.logger)
        #
        #     #now place the files in the data_root_dir for the user to have and to hold
        #     if  self.SecretSettings["copy_data"]:
        #         all_mr_results = self.database.getMrTrialResult(result_db["mr_result_id"])
        #         #some debugging output
        #         self.logger.debug("Transfer MR file: ID %s" % result_db["mr_result_id"])
        #         if all_mr_results:
        #             for mr_result in all_mr_results:
        #                 result_db["download_file"] = mr_result["archive"]
        #                 copied = CopyToUser(root=dirs["data_root_dir"],
        #                                     res_type="mr",
        #                                     result=result_db,
        #                                     logger=self.logger)
        #
        #     #the addition of result to db has failed, but still needs removed from the cloud
        #     #this is not YET an option so pass for now
        #     else:
        #         pass
        #
        #
        # elif command == "DOWNLOAD":
        #     #get the trip info
        #     trip_db = self.database.getTrips(data_root_dir=info["data_root_dir"])
        #
        #     success = False
        #     if trip_db:
        #         for record in trip_db:
        #             #move files to the server
        #             transferred = TransferToUI(
        #                 type="download",
        #                 settings=self.SecretSettings,
        #                 result=info,
        #                 trip=record,
        #                 logger=self.logger
        #                 )
        #             if transferred:
        #                 success = True
        #
        #     #update the database
        #     if success:
        #         #note the result in cloud_complete
        #         self.database.enterCloudComplete(cloud_request_id=info["cloud_request_id"],
        #                                          request_timestamp=info["timestamp"],
        #                                          request_type=info["request_type"],
        #                                          data_root_dir=info["data_root_dir"],
        #                                          ip_address=info["ip_address"],
        #                                          start_timestamp=0,
        #                                          result_id=0,
        #                                          archive=os.path.basename(info["archive"]))
        #
        #         #mark in cloud_requests
        #         self.database.markCloudRequest(
        #             cloud_request_id=info["cloud_request_id"],
        #             mark="complete"
        #             )
        #
        #     #the transfer was not successful
        #     else:
        #         #note the result in cloud_complete
        #         self.database.enterCloudComplete(cloud_request_id=info["cloud_request_id"],
        #                                          request_timestamp=info["timestamp"],
        #                                          request_type=info["request_type"],
        #                                          data_root_dir=info["data_root_dir"],
        #                                          ip_address=info["ip_address"],
        #                                          start_timestamp=0,
        #                                          result_id=0,
        #                                          archive=os.path.basename(info["archive"]))
        #
        #         #mark in cloud_requests
        #         self.database.markCloudRequest(cloud_request_id=info["cloud_request_id"],
        #                                        mark="failure")
        #
        # elif command == "STATS":
        #     self.logger.debug("Received STATS result")
        #
        #     #rearrange results
        #     results = server.copy()
        #
        #     #self.logger.debug(info)
        #     #self.logger.debug(results)
        #     result_db = self.database.addStatsResults(info=info,
        #                                               results=results)
        #     self.logger.debug("Added STATS result: %s" % str(result_db))
        #
        #     #mark the process as finished
        #     self.database.modifyProcessDisplay(process_id=info["process_id"],
        #                                        display_value="complete")
        #
        #     #move the files to the server
        #     if result_db:
        #         #Get the trip for this data
        #         trip_db = self.database.getTrips(result_id=result_db["result_id"])
        #         #print trip_db
        #         #this data has an associated trip
        #         if trip_db:
        #             for record in trip_db:
        #                 #update the dates for the trip
        #                 self.database.updateTrip(trip_id=record["trip_id"],
        #                                          date=result_db["timestamp"])
        #                 #now transfer the files
        #                 transferred = TransferToUI(type="stats",
        #                                            settings=self.SecretSettings,
        #                                            result=result_db,
        #                                            trip=record,
        #                                            logger=self.logger)
        #         #this data is an "orphan"
        #         else:
        #             self.logger.debug("Orphan result")
        #             #now transfer the files
        #             transferred = TransferToUI(type="stats-orphan",
        #                                        settings=self.SecretSettings,
        #                                        result=result_db,
        #                                        trip=trip_db,
        #                                        logger=self.logger)
        #
        # elif command == "TEST":
        #     self.logger.debug("Cluster connection test successful")
        #
        # elif command == "SPEEDTEST":
        #     self.logger.debug("Cluster connection test successful")
        #
        # elif command == "DISTL_PARMS_REQUEST":
        #     self.logger.debug("DISTL params request for %s" % info)
        #     cf = ConsoleFeeder(mode="DISTL_PARMS_REQUEST",
        #                        db=self.database,
        #                        bc=self.BEAMLINE_CONNECTION,
        #                        data=info,
        #                        logger=self.logger)
        #
        # elif command == "CRYSTAL_PARMS_REQUEST":
        #     self.logger.debug("CRYSTAL params request for %s" % info)
        #     cf = ConsoleFeeder(mode="CRYSTAL_PARMS_REQUEST",
        #                        db=self.database,
        #                        bc=self.BEAMLINE_CONNECTION,
        #                        data=info,
        #                        logger=self.logger)
        #
        # elif command == "BEST_PARMS_REQUEST":
        #     self.logger.debug("BEST params request for %s" % info)
        #     cf = ConsoleFeeder(mode="BEST_PARMS_REQUEST",
        #                        db=self.database,
        #                        bc=self.BEAMLINE_CONNECTION,
        #                        data=info,
        #                        logger=self.logger)<|MERGE_RESOLUTION|>--- conflicted
+++ resolved
@@ -386,12 +386,7 @@
         print "send_command"
         pprint(command)
 
-<<<<<<< HEAD
-        # Why are we still encoding this? not send thru socket anymore...
-        self.redis.lpush(channel, json.dumps(command))
-=======
         self.redis.lpush(channel, json.dumps(command, default=json_util.default))
->>>>>>> 58bb6cea
 
     def stop(self):
         """Stop the ImageMonitor,CloudMonitor and StatusRegistrar."""
