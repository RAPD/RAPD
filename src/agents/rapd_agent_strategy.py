--- conflicted
+++ resolved
@@ -251,52 +251,44 @@
 
 
     def run(self):
-<<<<<<< HEAD
         """
         Convoluted path of modules to run.
         """
         if self.verbose:
-            self.logger.debug('AutoindexingStrategy::run')
-=======
-      """
-      Convoluted path of modules to run.
-      """
-      if self.verbose:
-	  self.logger.debug('AutoindexingStrategy::run')
->>>>>>> 67b18339
-
-      self.preprocess()
-
-      if self.minikappa:
-	  self.processXOalign()
-      else:
-	  #Make the labelit.png image
-	  self.makeImages(0)
-	  #Run Labelit
-	  self.processLabelit()
-
-	  #Gleb recommended, but in some cases takes several seconds to minutes longer to run Best??
-	  #if self.pilatus:
-	  #    if self.preferences.get('strategy_type') == 'best':
-	  #	   self.processXDSbg()
-
-	  #Sorts labelit results by highest symmetry.
-	  self.labelitSort()
-	  #If there is a solution, then calculate a strategy.
-	  if self.labelit_failed == False:
-	      #Start distl.signal_strength for the correct labelit iteration
-	      self.processDistl()
-	      if self.multiproc == False:
-		  self.postprocessDistl()
-	      self.preprocessRaddose()
-	      self.processRaddose()
-	      self.processStrategy()
-	      self.Queue()
-	      #Get the distl results
-	      if self.multiproc:
-		  self.postprocessDistl()
-	  #Make PHP files for GUI, passback results, and cleanup.
-	  self.postprocess()
+    	      self.logger.debug('AutoindexingStrategy::run')
+
+        self.preprocess()
+
+        if self.minikappa:
+    	    self.processXOalign()
+        else:
+    	    #Make the labelit.png image
+    	    self.makeImages(0)
+    	    #Run Labelit
+    	    self.processLabelit()
+
+      	    #  Gleb recommended, but in some cases takes several seconds to minutes longer to run Best??
+            #  if self.pilatus:
+            #    if self.preferences.get('strategy_type') == 'best':
+            #	   self.processXDSbg()
+
+      	    #Sorts labelit results by highest symmetry.
+        	self.labelitSort()
+        	#If there is a solution, then calculate a strategy.
+        	if self.labelit_failed == False:
+        	    #Start distl.signal_strength for the correct labelit iteration
+        	    self.processDistl()
+        	    if self.multiproc == False:
+        		self.postprocessDistl()
+        	    self.preprocessRaddose()
+        	    self.processRaddose()
+        	    self.processStrategy()
+        	    self.Queue()
+        	    #Get the distl results
+        	    if self.multiproc:
+        		    self.postprocessDistl()
+    	  #Make PHP files for GUI, passback results, and cleanup.
+    	  self.postprocess()
 
     def preprocess(self):
         """
