import { Component,
        //  OnDestroy,
         OnInit,
         Input,
         Output,
         EventEmitter } from '@angular/core';
import { ReplaySubject } from 'rxjs/Rx';
import { Highlight } from '../../../shared/directives/highlight.directive';
import { WebsocketService } from '../../../shared/services/websocket.service';

@Component({
  selector: 'app-mx-resultslist-panel',
  templateUrl: './mx-resultslist-panel.component.html',
  styleUrls: ['./mx-resultslist-panel.component.css'],
})
export class MxResultslistPanelComponent implements OnInit /*, OnDestroy*/ {

  highlight_color = 'white';
  message: string;

  // The currently active result
  active_result: string;

  // Arrays for holding result thumbnail data structures
  data_results: Array<any> = [];
  data_results_object: any = {};

  // Object for holding progressbar counters
  progressbar_counters:any = {};

  // index_results: Array<any> = [];
  // integrate_results: Array<any> = [];
  // merge_results: Array<any> = [];
  // mr_results: Array<any> = [];
  // sad_results: Array<any> = [];
  // mad_results: Array<any> = [];

  incomingData$: ReplaySubject<string>;

  result_types = {
    snap: 'mx:index',
    sweep: 'mx:integrate',
    merge: 'mx:merge',
    mr: 'mx:mr',
    sad: 'mx:sad',
    mad: 'mx:mad'
  }

  @Input() session_id: string;
  @Input() result_type: string;
  @Output() resultSelect = new EventEmitter();

  constructor(private websocket_service: WebsocketService) { }

  ngOnInit() {
    this.incomingData$ = this.websocket_service.subscribeResults(this.session_id);
    this.incomingData$.subscribe(x => this.handleIncomingData(x));
  }

  // ngOnDestroy() {
  //   this.sub.unsubscribe();
  // }

  private handleIncomingData(data: any) {
    let self = this;

    console.log(data);

    // if (data.msg_type === 'results') {
    for (let result of data) {
        if ((result.data_type+':'+result.plugin_type).toLowerCase() === this.result_types[this.result_type]) {
          console.log(result);
          // New result
          let id = result._id; // result.process.process_id;
          console.log(id);
          console.log(self.data_results);
          if (self.data_results.indexOf(id) === -1) {
            console.log('new');
            self.data_results.unshift(id);
          }
          self.data_results_object[id] = result;
        }

        // if (result.result_type === 'mx:index+strategy') {
        //   self.index_results.push(result);
        // } else if (result.result_type === 'mx:integrate') {
        //   self.integrate_results.push(result);
        // }
      }
    // }
  }

  private onClick(id: string):void {
    console.log(id);
    // console.log(event);
    // event.target

    // Save the current result as the active result
    this.active_result = id;

    // Use the result to call for full results
    this.resultSelect.emit({
      value: this.data_results_object[id]
    });
  }

  // Should the result be in the list?
  public shouldDisplay(id:string): boolean {

    // console.log('display', id);

    let result = this.data_results_object[id];
<<<<<<< HEAD
    console.log(result);
    // console.log(result.display, result.status, result.timestamp);
    if (result.display !== '') {
      console.log('  not ""');
      return false;
    } else if (result.status === 100) {
      console.log('  == 100');
      return true;
    } else {
=======
    // console.log(result);
    // console.log(result.status, result.timestamp);
    if (result.display in {pinned:1, trashed:1}) {
      return false;
    } else if (result.status == 100) {
      return false;
    }  else {
>>>>>>> 66ba7cf5
      let d:any = new Date(result.timestamp);
      if (Date.now() - d < 3600) {
        console.log('  new enough');
        return true;
      } else {
        console.log('  too old');
        return false;
      }
    }

    // if (result.status === 100 || (Date.now() - d) < 36000) {
    //   if (result.display) {
    //     return result.display;
    //   } else {
    //     return 'normal';
    //   }
    // } else {
    //   return '';
    // }
    //
    // if ((Date.now() - timestamp) > 3600 ) {
    //   return true;
    // } else {
    //   return false;
    // }
  }
}<|MERGE_RESOLUTION|>--- conflicted
+++ resolved
@@ -110,31 +110,18 @@
     // console.log('display', id);
 
     let result = this.data_results_object[id];
-<<<<<<< HEAD
-    console.log(result);
-    // console.log(result.display, result.status, result.timestamp);
-    if (result.display !== '') {
-      console.log('  not ""');
-      return false;
-    } else if (result.status === 100) {
-      console.log('  == 100');
-      return true;
-    } else {
-=======
-    // console.log(result);
     // console.log(result.status, result.timestamp);
     if (result.display in {pinned:1, trashed:1}) {
       return false;
     } else if (result.status == 100) {
-      return false;
+      return true;
     }  else {
->>>>>>> 66ba7cf5
       let d:any = new Date(result.timestamp);
       if (Date.now() - d < 3600) {
-        console.log('  new enough');
+        // console.log('  new enough');
         return true;
       } else {
-        console.log('  too old');
+        // console.log('  too old');
         return false;
       }
     }
