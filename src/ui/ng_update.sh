#!/bin/bash

npm uninstall -g @angular/cli
npm cache clean --force
<<<<<<< HEAD
npm install -g @angular/cli@1.6.8      
rm -rf node_modules dist
npm install --save-dev @angular/cli@1.6.8        
=======
npm install -g @angular/cli@1.6.8       
rm -rf node_modules dist
npm install --save-dev @angular/cli@1.6.8       
>>>>>>> 36aabf3a
npm install<|MERGE_RESOLUTION|>--- conflicted
+++ resolved
@@ -2,13 +2,7 @@
 
 npm uninstall -g @angular/cli
 npm cache clean --force
-<<<<<<< HEAD
-npm install -g @angular/cli@1.6.8      
-rm -rf node_modules dist
-npm install --save-dev @angular/cli@1.6.8        
-=======
 npm install -g @angular/cli@1.6.8       
 rm -rf node_modules dist
 npm install --save-dev @angular/cli@1.6.8       
->>>>>>> 36aabf3a
 npm install