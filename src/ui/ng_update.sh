#!/bin/bash

npm uninstall -g @angular/cli
npm cache verify
<<<<<<< HEAD
npm install -g @angular/cli@8.3.19
rm -rf node_modules dist
npm install --save-dev @angular/cli@8.3.19
=======
npm install -g @angular/cli@7.0.3
rm -rf node_modules dist
npm install --save-dev @angular/cli@7.0.3
>>>>>>> f29bb93e
npm install<|MERGE_RESOLUTION|>--- conflicted
+++ resolved
@@ -2,13 +2,7 @@
 
 npm uninstall -g @angular/cli
 npm cache verify
-<<<<<<< HEAD
-npm install -g @angular/cli@8.3.19
-rm -rf node_modules dist
-npm install --save-dev @angular/cli@8.3.19
-=======
 npm install -g @angular/cli@7.0.3
 rm -rf node_modules dist
 npm install --save-dev @angular/cli@7.0.3
->>>>>>> f29bb93e
 npm install