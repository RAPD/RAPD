"""
This file is part of RAPD

Copyright (C) 2016-2018 Cornell University
All rights reserved.

RAPD is free software: you can redistribute it and/or modify
it under the terms of the GNU Affero General Public License as published by
the Free Software Foundation, version 3.

RAPD is distributed in the hope that it will be useful,
but WITHOUT ANY WARRANTY; without even the implied warranty of
MERCHANTABILITY or FITNESS FOR A PARTICULAR PURPOSE.  See the
GNU Affero General Public License for more details.

You should have received a copy of the GNU Affero General Public License
along with this program.  If not, see <http://www.gnu.org/licenses/>.
"""

__created__ = "2016-02-01"
__maintainer__ = "Frank Murphy"
__email__ = "fmurphy@anl.gov"
__status__ = "Development"

import logging
import redis
import importlib
#import database.redis_adapter as redis_DB

class Adapter(object):
    """
    Provides a connection to the Redis database used to communicate to Console
    """
    def __init__(self, settings):

        # Get the logger Instance
        self.logger = logging.getLogger("RAPDLogger")
        self.logger.info("ConsoleConnect::__init__")

        # Passed-in settings
        self.settings = settings

    def get_redis_connection(self, tag=False):
        """
        Returns a connection to the Redis database
        """
        """
        return redis.Redis(self.settings["REDIS_HOST"],
                           self.settings["REDIS_PORT"],
                           self.settings["REDIS_DB"])
        """
        redis_database = importlib.import_module('database.redis_adapter')
        if tag:
            bl_database = redis_database.Database(settings=self.settings[tag])
        else:
            bl_database = redis_database.Database(settings=self.settings)
        return bl_database.connect_redis_pool()
<<<<<<< HEAD
        
    
=======

>>>>>>> e1c60b32
    #
    # Put methods
    #
    def put_distl_params(self, data):
        """
        Place requested data into Redis database
        """
        self.logger.debug("put_distl_params")

        # Open connection
        connection = self.get_redis_connection()

        # Construct data string
        data_string = "_".join((data["basename"].replace("_", "="),
                                str(data["distl_res"]),
                                str(data["distl_labelit_res"]),
                                str(data["distl_overloads"]),
                                str(data["distl_total_spots"]),
                                str(data["distl_good_bragg_spots"]),
                                str(data["distl_spots_in_res"]),
                                str(data["distl_max_signal_strength"]),
                                str(data["distl_mean_int_signal"]),
                                str(data["distl_min_signal_strength"])))

        # Put the data in redis
        pipe = connection.pipeline()
        pipe.set("DISTL_PARMS_SV", data_string).set("DP_REQUESTOR_SV", "").execute()
        del pipe
        self.logger.debug("%s Sent to Console in Distl", data_string)

    def put_crystal_params(self, data):
        """
        Place requested data into Redis database
        """
        self.logger.debug("put_crystal_params")

        # Open connection
        connection = self.get_redis_connection()

        # Construct data string
        data_string = "_".join((data["basename"].replace("_", "="),
                                str(data["labelit_a"]),
                                str(data["labelit_b"]),
                                str(data["labelit_c"]),
                                str(data["labelit_alpha"]),
                                str(data["labelit_beta"]),
                                str(data["labelit_gamma"]),
                                str(data["labelit_spacegroup"])))

        # Put the data in
        pipe = connection.pipeline()
        pipe.set("CRYSTAL_PARMS_SV", data_string).set("CP_REQUESTOR_SV", "").execute()
        del pipe
        self.logger.debug("%s Sent to Console in Crystal", data_string)

    def put_strategy_params(self, data):
        """
        Place requested data into Redis database
        """
        self.logger.debug("put_strategy_params")

        # Open connection
        connection = self.get_redis_connection()

        # Construct data string
        data_string = "_".join((str(data["phi_start"]),
                                str(data["delta_phi"]),
                                str(data["number_images"]),
                                str(data["exposure_time"]),
                                str(data["distance"]),
                                str(data["best_norm_atten"])))

        # Put the data in
        pipe = connection.pipeline()
        pipe.set("BEST_PARMS_SV", data_string).set("CP_REQUESTOR_SV", "").execute()
        del pipe

    def put_stac(self, timestamp="08/30/2010_14:13", omega=3.14, kappa=150.9, phi=26.5, width=90):
        """
        Sets the MK3 minikappa
            timestamp is format 08/26/2010_13:53
            omega
            kappa
            phi
            width (presumably of a collection wedge, but that"s not really what we are doing)
        """
        self.logger.debug("put_stac\n %s omega: %f kappa:%f phi:%f",
            (timestamp, omega, kappa, phi))

        # Open Redis connection
        connection = self.get_redis_connection()

        # Update the date of the setting
        connection.set("STAC_PRED_TS_SV", timestamp)

        # Update the setting
        connection.set("STAC_PRED_SV", "_".join((str(omega), str(kappa), str(phi), str(width))))

    def put_datacollection(self, timestamp="2010/08/30_14:13", omega_start=3.14, delta_omega=1.0, number_images=90, time=1.0, distance=450.0, transmission=7.0, kappa=150.9, phi=26.5):
        """
        Sends strategy information to console - both run information and minikappa settings
            timestamp is format YYYY/MM/DD_HH:MM
            omega_start
            delta_omega
            number_images
            time
            distance
            transmission
            kappa
            phi
        """
        if not kappa:
            kappa = 0.0
        if not phi:
            phi = 0.0

        self.logger.debug("""put_datacollection
        timestamp: %s
        omega_start: %f
        delta_omega: %f
        number_images: %d
        time: %f
        distance: %f
        transmission: %f
        kappa: %f
        phi:%f""", (timestamp, omega_start, delta_omega, number_images, time, distance, transmission, kappa, phi))

        # Open Redis connection
        connection = self.get_redis_connection()

        # Update the date of the setting
        connection.set("BEST_STRAT_TS_SV", timestamp)

        # Update the setting
        connection.set("BEST_STRAT_SV", "_".join((str(omega_start),
                                                  str(delta_omega),
                                                  str(number_images),
                                                  str(time),
                                                  str(distance),
                                                  str(transmission))))

    def put_image_stats(self, result_db, wedges_db):
        """Update Console Redis instance with statistics on an image"""

        self.logger.info("put_image_stats")

        # Open Redis connection
        connection = self.get_redis_connection()

        # Update the date of the setting
        if result_db["labelit_status" == "SUCCESS"]:
            connection.set("ST_CRYSPARAMS_SV", "_".join((result_db.fullname,
                                                         str(result_db.labelit_a),
                                                         str(result_db.labelit_b),
                                                         str(result_db.labelit_c),
                                                         str(result_db.labelit_alpha),
                                                         str(result_db.labelit_beta),
                                                         str(result_db.labelit_gamma))))
        # Update the setting
        wedge = ""
        if result_db["best_norm_status"]:
            # Get the right wedge
            for wedge in wedges_db:
                if wedge["strategy_type"] == "normal":
                    break

            connection.set("ST_STRATEGY_SV", "_".join((result_db.fullname,
                                                       str(wedge["phi_start"]),
                                                       str(wedge["delta_phi"]),
                                                       str(wedge["number_images"]))))

    #
    # Getters for the image info that sometimes goes missing
    #
    def get_image_data_adsc(self):
        """
        Returns a dict of beamline data for storage with the image
        """

        # Get connection to redis
        connection = self.get_redis_connection()

        pipe = connection.pipeline()
        #pipe.get("RING_CUR_SV")
        #pipe.get("RING_MODE_SV")
        pipe.get("ENERGY_SV")
        pipe.get("FLUX_SV")
        #pipe.get("MD2_AP_DIAM_SV")
        #pipe.get("PUCK_SV")
        #pipe.get("SAMP_SV")
        pipe.get("MD2_CENTERING_TABLE_XYZ_SV")
        #pipe.get("MD2_ALL_AXES_SV")
        beam_vals = pipe.execute()
        md2_pos = beam_vals[2].split()
        #md2_angles = beam_vals[8].split()

        return_dict = {"beamline"     : self.beamline,
                       #"ring_current" : float(beam_vals[0]),
                       #"ring_mode"    : beam_vals[1],
                       "energy"       : float(beam_vals[0]),
                       "flux"         : float(beam_vals[1]),
                       #"md2_aperture" : int(beam_vals[4].split()[0]),
                       #"puck"         : beam_vals[5],
                       #"sample"       : beam_vals[6],
                       #"phi"          : float(md2_angles[2]),
                       #"kappa"        : float(md2_angles[1]),
                       "md2_x"        : float(md2_pos[0]),
                       "md2_y"        : float(md2_pos[1]),
                       "md2_z"        : float(md2_pos[2])}

        # Return the data
        return return_dict

    def get_image_data(self, tag=False):
        """
        Returns a dict of beamline data for storage with the image
        """

        self.logger.debug("get_image_data")
        return_dict = {}

        # Get redis connection
        if tag:
            connection = self.get_redis_connection(tag)
        else:
            connection = self.get_redis_connection()
        self.logger.debug("get_image_data - Have redis connection")

        # Both beamlines
        # Scrub out problems with offest
        #vertical_offset = float(connection.get("SEGMENT_OFFSET_SV"))
        # Add all additional info not in header
        if tag == 'NECAT_C':
            pipe = connection.pipeline()
            pipe.get("ENERGY_SV")
            pipe.get("RING_CUR_SV")
            pipe.get("MD2_AP_DIAM_SV")
            pipe.get("PUCK_SV")
            pipe.get("SAMP_SV")
            pipe.get("MD2_ALL_AXES_SV")
            pipe.get("SEGMENT_OFFSET_SV")
            results = pipe.execute()

            energy = float(results[0])
            ring_current = float(results[1])
            md2_aperture = float(int(results[2].split()[0])/1000)
            samp_pos = '%s%s'%(results[3], results[4])
            md2_angles = results[5].split()
            # Convert to floats
            md2_angles = [float(a) for a in md2_angles]
            phi = md2_angles[2]
            kappa = md2_angles[1]
            vertical_offset = float(results[6])

            return_dict = {"energy"          : energy,
                           "ring_current"    : ring_current,
                           "md2_aperture"    : md2_aperture,
                           "sample_mounter_position": samp_pos,
                           "phi"             : phi,
                           "kappa"           : kappa,
                           "vertical_offset" : vertical_offset,
                           }

            self.logger.debug("%s", return_dict)
        # Add vertical offset for both beamlines
        #return_dict.update({"vertical_offset" : vertical_offset})
        # Return the data
        return return_dict

    def get_image_data_OLD(self, tag=False):
        """
        Returns a dict of beamline data for storage with the image
        """

        self.logger.debug("get_image_data")
        return_dict = {}

        # Get redis connection
        if tag:
            connection = self.get_redis_connection(tag)
        else:
            connection = self.get_redis_connection()
        self.logger.debug("get_image_data - Have redis connection")
        #pipe = connection.pipeline()

        # Both beamlines
        # Scrub out problems with offest
        try:
            self.logger.debug("Getting vertical offset")
            vertical_offset = float(get("SEGMENT_OFFSET_SV"))
        except:
            vertical_offset = 0
            self.logger.debug("Vertical offset exception")

        if tag == 'NECAT_C':
            try:
                energy = float(connection.get("ENERGY_SV"))
            except:
                energy = 0.0
                self.logger.debug("Energy exception")

            try:
                self.logger.debug("Getting Ring current")
                ring_current = float(connection.get("RING_CUR_SV"))
            except:
                ring_current = 0.0
                self.logger.debug("Ring current exception")

            try:
                flux = float(connection.get("FLUX_SV"))
            except:
                flux = 0.0
                self.logger.debug("Flux exception")

            try:
                self.logger.debug("Getting Aperture")
                md2_aperture = float(int(connection.get("MD2_AP_DIAM_SV").split()[0])/1000)
            except:
                md2_aperture = 0.07
                self.logger.debug("Aperture exception")

            try:
                puck = connection.get("PUCK_SV")
            except:
                puck = "A"
                self.logger.debug("Puck exception")

            try:
                sample = connection.get("SAMP_SV")
            except:
                sample = '1'
                self.logger.debug("Sample exception")

            try:
                md2_angles = connection.get("MD2_ALL_AXES_SV").split()
                # Convert to floats
                md2_angles = [float(a) for a in md2_angles]
            except:
                md2_angles = [0.0, 0.0, 0.0]
                self.logger.debug("Axes exception")

            try:
                phi = md2_angles[2]
            except:
                phi = 0.0
                self.logger.debug("Phi exception")

            try:
                kappa = md2_angles[1]
            except:
                kappa = 0.0
                self.logger.debug("Kappa exception")



            self.logger.debug("get_image_data - making dict")

            return_dict = {"energy"          : energy,
                           "ring_current"    : ring_current,
                           "energy"          : energy,
                           "flux"            : flux,
                           "md2_aperture"    : md2_aperture,
                           "sample_mounter_position": '%s%s'%(puck,sample),
                           "phi"             : phi,
                           "kappa"           : kappa,
                           "vertical_offset" : vertical_offset}

            self.logger.debug("%s", return_dict)

        # Return the data
        return return_dict

    def get_image_data_OLD2(self):
        """
        Returns a dict of beamline data for storage with the image
        """

        self.logger.debug("get_image_data")

        # Get redis connection
        connection = self.get_redis_connection()
        self.logger.debug("get_image_data - Have redis connection")

        try:
            self.logger.debug("Getting Ring current")
            ring_current = float(connection.get("RING_CUR_SV"))
        except:
            ring_current = 0.0
            self.logger.debug("Ring current exception")

        try:
            self.logger.debug("Getting ring mode")
            ring_mode = str(connection.get("RING_MODE_SV"))
        except:
            ring_mode = ""
            self.logger.debug("Ring mode exception")

        try:
            energy = float(connection.get("ENERGY_SV"))
        except:
            energy = 0.0
            self.logger.debug("Energy exception")

        try:
            flux = float(connection.get("FLUX_SV"))
        except:
            flux = 0.0
            self.logger.debug("Flux exception")

        try:
            self.logger.debug("Getting Aperture")
            md2_aperture = int(connection.get("MD2_AP_DIAM_SV").split()[0])
        except:
            md2_aperture = 0
            self.logger.debug("Aperture exception")

        try:
            puck = str(connection.get("PUCK_SV"))
        except:
            puck = ""
            self.logger.debug("Puck exception")

        try:
            sample = int(connection.get("SAMP_SV"))
        except:
            sample = 0
            self.logger.debug("Sample exception")

        try:
            md2_angles = connection.get("MD2_ALL_AXES_SV").split()
        except:
            beam_vals = [0.0, 0.0, 0.0]
            self.logger.debug("Axes exception")

        try:
            phi = float(md2_angles[2])
        except:
            phi = 0.0
            self.logger.debug("Phi exception")

        try:
            kappa = float(md2_angles[1])
        except:
            kappa = 0.0
            self.logger.debug("Kappa exception")

        try:
            md2_pos = connection.get("MD2_CENTERING_TABLE_XYZ_SV").replace("_", " ").split()
        except:
            md2_pos = [0.0, 0.0, 0.0]
            self.logger.debug("MD2 Position exception")

	    # Scrub out problems with offest
        try:
            self.logger.debug("Getting vertical offset")
            vertical_offset = float(get("SEGMENT_OFFSET_SV"))
        except:
            vertical_offset = 0
            self.logger.debug("Vertical offset exception")

        self.logger.debug("get_image_data - making dict")

        return_dict = {"id"              : self.settings["ID"],
                       "ring_current"    : ring_current,
                       #"ring_mode"       : ring_mode,
                       "energy"          : energy,
                       "flux"            : flux,
                       "md2_aperture"    : md2_aperture,
                       "puck"            : puck,
                       "sample"          : sample,
                       "phi"             : phi,
                       "kappa"           : kappa,
                       "md2_x"           : float(md2_pos[0]),
                       "md2_y"           : float(md2_pos[1]),
                       "md2_z"           : float(md2_pos[2]),
                       "vertical_offset" : vertical_offset}

        self.logger.debug("%s", return_dict)

        # Return the data
        return return_dict

    def get_atten_thickness(self):
        """
        Returns attenuator thickness in microns as an int
        """

        self.logger.debug("get_atten_thickness")

        try:
            # Connect to redis database
            connection = self.get_redis_connection()
            # Grab the data we want
            thickness = int(connection.get("ATTEN_SV"))

            # Return the value
            return thickness
        except:
            self.logger.exception("Error in get_atten_thickness")
            return -1

    def get_aperture_diameter(self):
        """
        Returns the aperture diameter
        """

        self.logger.debug("get_aperture_diameter")

        try:
            # Connect to redis database
            connection = self.get_redis_connection()
            #Grab the data we want
            diameter = int(connection.get("MD2_AP_DIAM_SV"))

            #return the value
            return diameter
        except:
            self.logger.exception("Error in get_aperture_diameter")
            return -1

    def get_energy(self):
        """
        Returns the energy in eV as a float
        """
        self.logger.debug("get_energy")

        try:
            # Connect to redis database
            connection = self.get_redis_connection()
            #Grab the data we want
            energy = float(connection.get("ENERGY_SV"))

            #return the value
            return energy
        except:
            self.logger.exception("Error in get_energy")
            return -1

    def get_flux(self):
        """
        Returns the flux in arbitrary units as a float
        """
        self.logger.debug("get_flux")

        try:
            # Connect to redis database
            connection = self.get_redis_connection()
            #Grab the data we want
            flux = float(connection.get("FLUX_SV"))

            #return the value
            return flux
        except:
            self.logger.exception("Error in get_flux")
            return -1

    def get_puck(self):
        """
        Returns the puck A/B/C/D as a string
        """
        self.logger.debug("get_puck")

        try:
            # Connect to redis database
            connection = self.get_redis_connection()
            #Grab the data we want
            puck = connection.get("PUCK_SV")

            #return the value
            return puck
        except:
            self.logger.exception("Error in get_puck")
            return -1

    def get_sample(self):
        return self.get_position()

    def get_position(self):
        """
        Returns the puck position as an int
        """

        self.logger.debug("get_position")

        try:
            # Connect to redis database
            connection = self.get_redis_connection()
            #Grab the data we want
            sample = connection.get("SAMP_SV")

            #return the value
            return sample
        except:
            self.logger.exception("Error in get_position")
            return -1

    def get_ring_current(self):
        """
        Returns the ring mode
        """

        self.logger.debug("get_ring_current")

        try:
            # Connect to redis database
            connection = self.get_redis_connection()
            #Grab the data we want
            current = float(connection.get("RING_CUR_SV"))

            #return the value
            return current
        except:
            self.logger.exception("Error in get_ring_current")
            return -1

    def get_ring_mode(self):
        """
        Returns the ring mode
        """

        self.logger.debug("get_ring_mode")

        try:
            # Connect to redis database
            connection = self.get_redis_connection()
            #Grab the data we want
            mode = connection.get("RING_MODE_SV")

            #return the value
            return mode
        except:
            self.logger.exception("Error in get_ring_mode")
            return -1

    def get_collection_status(self):
        """
        Returns the ADSC status - IDLE COLLECTING ABORTED
        """

        self.logger.debug("get_collection_status")

        try:
            # Connect to redis database
            connection = self.get_redis_connection()
            #Grab the data we want
            status = connection.get("ADSC_SV")

            #return the value
            return status
        except:
            self.logger.exception("Error in get_collection_status")
            return -1<|MERGE_RESOLUTION|>--- conflicted
+++ resolved
@@ -55,12 +55,6 @@
         else:
             bl_database = redis_database.Database(settings=self.settings)
         return bl_database.connect_redis_pool()
-<<<<<<< HEAD
-        
-    
-=======
-
->>>>>>> e1c60b32
     #
     # Put methods
     #
