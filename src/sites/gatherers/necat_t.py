#!/usr/bin/env python

"""
This file is part of RAPD

Copyright (C) 2009-2017, Cornell University
All rights reserved.

RAPD is free software: you can redistribute it and/or modify
it under the terms of the GNU Affero General Public License as published by
the Free Software Foundation, version 3.

RAPD is distributed in the hope that it will be useful,
but WITHOUT ANY WARRANTY; without even the implied warranty of
MERCHANTABILITY or FITNESS FOR A PARTICULAR PURPOSE.  See the
GNU Affero General Public License for more details.

You should have received a copy of the GNU Affero General Public License
along with this program.  If not, see <http://www.gnu.org/licenses/>.
"""

__created__ = "2009-07-08"
__maintainer__ = "Frank Murphy"
__email__ = "fmurphy@anl.gov"
__status__ = "Production"

"""
rapd_adscserver provides an xmlrpclib  server that watches xf_status and
marcollect on an adsc data collection computer to provide information back
to rapd_server via to rapd_adsc

This server is used at 24ID-E with an ADSC Q315 detector

If you are adapting rapd to your locality, you will need to check this
carefully.
"""
"""
import socket
import os
import threading
import time
import atexit
import re
import base64
#import redis
#import pysent
import logging, logging.handlers
#from collections import deque
#from SimpleXMLRPCServer import SimpleXMLRPCServer
#import MySQLdb, _mysql_exceptions
"""
# Standard imports
import argparse
import datetime
import importlib
import logging
import logging.handlers
import os
#import pickle
#import shutil
import socket
import sys
import time
import uuid
import redis

# RAPD imports
import utils.commandline
import utils.lock
import utils.log
from utils.overwatch import Registrar
import utils.site
import utils.text as text
from utils.text import json
from bson.objectid import ObjectId

# Monitor Beamlines
#
class RedisRunMonitor_OLD():
    """Used by both beamlines"""
    def __init__(self,beamline="C",notify=None,logger=None):
        if logger:
            logger.info('ConsoleRedisMonitor.__init__')

        #init the thread
        threading.Thread.__init__(self)

        self.beamline = beamline
        self.notify = notify
        self.logger = logger

        self.Go = True

        self.current_run   = None
        self.current_dir   = None
        self.current_cpreq = None
        self.current_dpreq = None
        self.cpreqs = []
        self.dpreqs = []

        self.start()

    def run(self):

        if self.logger:
            self.logger.info('ConsoleRedisMonitor.run')

        # Create redis connections
        # Where beamline information is coming from
        redis_database = importlib.import_module('database.rapd_redis_adapter')

        bl_database = redis_database.Database(settings=self.site.SITE_ADAPTER_SETTINGS)
        self.bl_redis = bl_database.connect_redis_pool()
        pipe = self.bl_redis.pipeline()

        # Where information will be published to
        #self.pub = BLspec.connect_redis_manager_HA()
        self.pub_database = redis_database.Database(settings=self.site.CONTROL_DATABASE_SETTINGS)
        self.pub = self.pub_database.connect_redis_manager_HA()

        # For beamline T
        #self.pubsub = self.pub.pubsub()
        #self.pubsub.subscribe('run_info_T')

        try:
            # Initial check of the db on startup
            run_data = self.pub.hgetall("current_run_"+self.beamline)
            if (run_data):
                # alert the media
                self.pub.publish('newdir:'+self.beamline,self.current_dir)
                # save the info
                self.pub.set('datadir_'+self.beamline,self.current_dir)

            # Main loop
            count = 1
            saved_adsc_state = False
            while(self.Go):

                # Check the redis db for a new run
                if self.beamline == "C":
                    current_run, current_dir, current_adsc_state, test = pipe.get('RUN_INFO_SV').get("ADX_DIRECTORY_SV").get("ADSC_SV").set('RUN_INFO_SV','').execute()
                elif self.beamline == "E":
                    current_run, current_dir, current_adsc_state, test = pipe.get("RUN_INFO_SV").get("EIGER_DIRECTORY_SV").get("EIGER_SV").set('RUN_INFO_SV','').execute()
                elif self.beamline == "T":
                    #current_dir renamed below, but gets rid of error
                    current_dir, current_adsc_state = pipe.get("EIGER_DIRECTORY_SV").get("EIGER_SV").execute()
                    current_run = self.pub.rpop('run_info_T')
                    #print self.pub.llen('run_info_T')
                    #print self.pub.lrange('run_info_T', 0, -1)
                    #current_run = self.pubsub.get_message()['data']
                    #print current_run
                    if current_run == None:
                        current_run = ''

                if (len(current_run) > 0):
                    if self.beamline == "E":
                        self.pub.lpush('run_info_T', current_run)
                        #self.pub.publish('run_info_T', current_run)

                    # Set variable
                    self.current_run = current_run

                    # Split it
                    cur_run = current_run.split("_") #runid,first#,total#,dist,energy,transmission,omega_start,deltaomega,time,timestamp

                    # Arbitrary wait for Console to update Redis database
                    time.sleep(0.01)

                    # Get extra run data
                    extra_data = self.getRunData()

                    if self.beamline == "T":
                        current_dir = "/epu2/rdma%s%s_%d_%06d" % (
                                      current_dir,
                                      extra_data['prefix'],
                                      int(cur_run[0]),
                                      int(cur_run[1]))

                    # Compose the run_data object
                    run_data = {'directory'   : current_dir,
                                'prefix'      : extra_data['prefix'],
                                'run_number'  : int(cur_run[0]),
                                'start'       : int(cur_run[1]),
                                'total'       : int(cur_run[2]),
                                'distance'    : float(cur_run[3]),
                                'twotheta'    : extra_data['twotheta'],
                                'phi'         : extra_data['phi'],
                                'kappa'       : extra_data['kappa'],
                                'omega'       : float(cur_run[6]),
                                'axis'        : 'omega',
                                "width"       : float(cur_run[7]),
                                "time"        : float(cur_run[8]),
                                "beamline"    : self.beamline,
                                "file_source" : beamline_settings[self.beamline]['file_source'],
                                "status"      : "STARTED"}

                    # Logging
                    self.logger.info(run_data)

                    #Save data into db
                    self.pub.hmset('current_run_'+self.beamline,run_data)
                    self.pub.publish('current_run_'+self.beamline,json.dumps(run_data))

                    #Signal the main thread
                    if (self.notify):
                        self.notify(("%s RUN" % beamline_settings[self.beamline]['file_source'],run_data))

                # Check if the data collection directory is new
                if (self.current_dir != current_dir):

                    self.logger.debug("New directory")

                    #save the new dir
                    self.current_dir = current_dir

                    #alert the media
                    self.logger.debug("Publish %s %s" % ('newdir:'+self.beamline,self.current_dir))
                    self.pub.publish('newdir:'+self.beamline,self.current_dir)

                    #save the info
                    self.pub.set('datadir_'+self.beamline,current_dir)

                # Watch for run aborting
                if (current_adsc_state == "ABORTED" and current_adsc_state != saved_adsc_state):

                    # Keep track of the detector state
                    saved_adsc_state = current_adsc_state

                    # Alert the media
                    if (self.notify):
                        self.notify(("%s_ABORT" % beamline_settings[self.beamline]['file_source'],None))
                else:
                    saved_adsc_state = current_adsc_state

                """
                #### Turned off, so I dont screw up IDE
                #send test data for rastersnap heartbeat
                if (count % 100 == 0):
                    #reset the counter
                    count = 1

                    # Logging
                    self.logger.info('Publishing filecreate:%s, %s' % (self.beamline, beamline_settings[self.beamline]['rastersnap_test_image']))

                    # Publish the test image
                    self.pub.publish('filecreate:%s'%self.beamline, beamline_settings[self.beamline]['rastersnap_test_image'])

                # Watch the crystal & distl params
                if (count % 60) == 0:
                    try:
                        crystal_request,distl_request,best_request = pipe.get("CP_REQUESTOR_SV").get("DP_REQUESTOR_SV").get("BEST_REQUESTOR_SV").execute()
                        if (distl_request):
                            #if (distl_request != self.current_dpreq):
                            if (distl_request not in self.dpreqs):
                                self.dpreqs.append(distl_request)
                                self.logger.debug(self.dpreqs)
                                self.current_dpreq = distl_request
                                if self.logger:
                                    self.logger.debug('ConsoleRedisMonitor New distl parameters request for %s' % distl_request)
                                if (self.notify):
                                    self.notify(("DISTL_PARMS_REQUEST",distl_request))
                        if (crystal_request):
                            #if (crystal_request != self.current_cpreq):
                            if (crystal_request not in self.cpreqs):
                                self.cpreqs.append(crystal_request)
                                self.current_cpreq = crystal_request
                                if self.logger:
                                    self.logger.debug('ConsoleRedisMonitor New crystal parameters request for %s' % crystal_request)
                                if (self.notify):
                                    self.notify(("CRYSTAL_PARMS_REQUEST",crystal_request))
                        if (best_request):
                            if (best_request != self.current_breq):
                                self.current_breq = best_request
                                if self.logger:
                                    self.logger.debug('ConsoleRedisMonitor New best parameters request')
                                if (self.notify):
                                    self.notify(("BEST_PARMS_REQUEST",best_request))
                    except:
                      self.logger.debug('ConsoleRedisMonitor Exception in querying for tracker requests')
                """
                # Increment the counter
                count += 1

                # Sleep before checking again
                time.sleep(0.1)


        except redis.exceptions.ConnectionError:
            if self.logger:
                self.logger.debug('ConsoleRedisMonitor failure to connect - will reconnect')
            time.sleep(10)
            reconnect_counter = 0
            while (reconnect_counter < 1000):
                try:
                    try:
                        self.red.ping()
                    except:
                        self.red = redis.Redis(beamline_settings[self.beamline]['redis_ip'])

                    try:
                        self.pub.ping()
                    except:
                        """
                        #self.pub = redis.Redis(beamline_settings[self.beamline]['remote_redis_ip'])
                        self.pub = pysent.RedisManager(sentinel_host="remote.nec.aps.anl.gov",
                                sentinel_port=26379,
                                master_name="remote_master")
                        """
                        self.pub = BLspec.connect_redis_manager_HA()

                    #test connections
                    self.red.ping()

                    if self.logger:
                        self.logger.debug('Reconnection to redis server successful')
                    break

                except:
                    reconnect_counter += 1
                    if self.logger:
                        self.logger.debug('Reconnection attempt %d failed, will try again' % reconnect_counter)
                    time.sleep(10)


    def getRunData(self):
        """
        Get the extra information for a run from the redis db
        """
        self.logger.info("getRunData")

        pipe = self.red.pipeline()
        pipe.get("DETECTOR_SV")
        #pipe.get({"C": "ADX_DIRECTORY_SV", "E": "EIGER_DIRECTORY_SV"}[self.beamline])
        pipe.get({"C": "ADX_DIRECTORY_SV", "E": "EIGER_DIRECTORY_SV", "T": "EIGER_DIRECTORY_SV"}[self.beamline]) # not used!!
        pipe.get("RUN_PREFIX_SV")
        pipe.get("DET_THETA_SV")        #two theta
        pipe.get("MD2_ALL_AXES_SV")     #for kappa and phi
        return_array = pipe.execute()

        # To handle E beamline "_5.1053_-_-" &
        #           C beamline" 183.1158    0.0000    0.0000"
        try:
            if '_' in return_array[4]:
                #print return_array[4]
                axes = [return_array[4].split('_')[1],'0','0']
            else:
                axes = return_array[4].split()
        except:
            pass

        if self.beamline == 'C':
            my_dict = {"detector"  : return_array[0],
                       "directory" : os.path.join(return_array[1],"0_0"),
                       "prefix"    : return_array[2],
                       "twotheta"  : float(return_array[3]),
                       "kappa"     : float(axes[1]),
                       "phi"       : float(axes[2])}
        elif self.beamline == 'E':
            my_dict = {"detector"  : return_array[0],
                       "directory" : return_array[1],
                       "prefix"    : return_array[2],
                       "twotheta"  : float(return_array[3]),
                       "kappa"     : 0.0,
                       "phi"       : 0.0}
        elif self.beamline == 'T':
            my_dict = {"detector"  : return_array[0],
                       #"directory" : os.path.join('/epu/rdma', return_array[1]),
                       "directory" : '%s%s'%('/epu/rdma', return_array[1]), #not used anyway
                       "prefix"    : return_array[2],
                       "twotheta"  : float(return_array[3]),
                       "kappa"     : 0.0,
                       "phi"       : 0.0}

        return(my_dict)

    def Stop(self):
        """
        Used to stop the loop
        """
        self.logger.debug('ConsoleRedisMonitor.Stop')

        self.Go = False
        # Added for T
        #if self.beamline == 'T':
        #    self.pubsub.unsubscribe()

class Gatherer(object):
    """
    Watches the beamline and signals images and runs over redis
    """

    # For keeping track of file change times
    run_time = 0
    image_time = 0

    # Host computer detail
    ip_address = None

    def __init__(self, site, overwatch_id=None):
        """
        Setup and start the NecatGatherer
        """

        # Get the logger Instance
        self.logger = logging.getLogger("RAPDLogger")

        # Passed-in variables
        self.site = site
        self.overwatch_id = overwatch_id

        self.logger.info("NecatGatherer.__init__")

        # Connect to redis
        self.connect()

        # Get our bearings
        self.set_host()

        # Running conditions
        self.go = True

        # Now run
        self.run()

    def run(self):
        """
        The while loop for watching the files
        """
        self.logger.info("NecatGatherer.run")

        # Set up overwatcher
        self.ow_registrar = Registrar(site=self.site,
                                      ow_type="gatherer",
                                      ow_id=self.overwatch_id)
        self.ow_registrar.register({"site_id":self.site.ID})

        # Get redis connection

        #self.logger.debug("  Will publish new images on filecreate:%s" % self.tag)
        #self.logger.debug("  Will push new images onto images_collected:%s" % self.tag)
        self.logger.debug("  Will publish new datasets on run_data:%s" % self.tag)
        self.logger.debug("  Will push new datasets onto run_data:%s" % self.tag)

        try:
            while self.go:
<<<<<<< HEAD
=======

                # 5 rounds of checking
                #for ___ in range(5):

>>>>>>> 8f8f00cf
                # Check if the run info changed in beamline Redis DB.
                #current_run = self.bl_redis.get("RUN_INFO_SV")
                current_run = self.redis.rpop('run_info_T')
                if current_run not in (None, ""):
                    # Split it
                    #cur_run = current_run.split("_") #runid,first#,total#,dist,energy,transmission,omega_start,deltaomega,time,timestamp
                    #1_1_23_400.00_12661.90_30.00_45.12_0.20_0.50_
                    # Reset it back to an empty string if beamline is E.
                    #self.bl_redis.set("RUN_INFO_SV", "")
                    # get the additional beamline params and put into nice dict.
                    run_data = self.get_run_data(current_run)
                    # Get rid of trailing slash from beamline Redis.
                    #dir = run_data['directory']
                    # Have to remove trailing slash
                    #if dir[-1] == '/':
                    #    run_data['directory'] = dir[:-1]
                    dir = "/epu2/rdma%s%s_%d_%06d" % (
                                      run_data['directory'],
                                      run_data['image_prefix'],
                                      int(run_data['run_number']),
                                      int(run_data['start_image_number']))
<<<<<<< HEAD
                    if self.ignored(dir):
                        self.logger.debug("Directory %s is marked to be ignored - skipping", dir)
                    else:
                        run_data['directory'] = dir
                        self.logger.debug("run_data:%s %s", self.tag, run_data)
                        # Put into exchangable format
                        run_data_json = json.dumps(run_data)
                        # Publish to Redis
                        self.redis.publish("run_data:%s" % self.tag, run_data_json)
                        # Push onto redis list in case no one is currently listening
                        self.redis.lpush("run_data:%s" % self.tag, run_data_json)
                time.sleep(0.2)
=======
                    run_data['directory'] = dir
                    self.logger.debug("run_data:%s %s", self.tag, run_data)
                    # Put into exchangable format
                    run_data_json = json.dumps(run_data)
                    # Publish to Redis
                    self.redis.publish("run_data:%s" % self.tag, run_data_json)
                    # Push onto redis list in case no one is currently listening
                    self.redis.lpush("run_data:%s" % self.tag, run_data_json)

                    """
                    if self.check_for_run_info():
                        run_data = self.get_run_data()
                        if run_data:
                            self.logger.debug("run_data:%s %s", self.tag, run_data)
                            # Put into exchangable format
                            run_data_json = json.dumps(run_data)
                            # Publish to Redis
                            red.publish("run_data:%s" % self.tag, run_data_json)
                            # Push onto redis list in case no one is currently listening
                            red.lpush("run_data:%s" % self.tag, run_data_json)

                    # 20 image checks
                    for __ in range(20):
                        # Check if the image file has changed
                        if self.check_for_image_collected():
                            image_name = self.get_image_data()
                            if image_name:
                                self.logger.debug("image_collected:%s %s",
                                                  self.tag,
                                                  image_name)
                                # Publish to Redis
                                red.publish("image_collected:%s" % self.tag, image_name)
                                # Push onto redis list in case no one is currently listening
                                red.lpush("images_collected:%s" % self.tag, image_name)
                            break
                        else:
                            time.sleep(0.05)
                    """
                time.sleep(0.1)
>>>>>>> 8f8f00cf
                # Have Registrar update status
                self.ow_registrar.update({"site_id":self.site.ID})
        except KeyboardInterrupt:
            self.stop()

    def stop(self):
        """
        Stop the loop
        """
        self.logger.debug("NecatGatherer.stop")

        #self.go = False
        self.redis_database.stop()
        self.bl_database.stop()

    def connect(self):
        """Connect to redis host"""
        # Connect to control redis for publishing run data info
        redis_database = importlib.import_module('database.rapd_redis_adapter')

        self.redis_database = redis_database.Database(settings=self.site.CONTROL_DATABASE_SETTINGS)
        self.redis = self.redis_database.connect_to_redis()

        # Connect to beamline Redis to monitor if run is launched
        self.bl_database = redis_database.Database(settings=self.site.SITE_ADAPTER_SETTINGS)
        self.bl_redis = self.bl_database.connect_redis_pool()
        #pipe = self.bl_redis.pipeline()

    def set_host(self):
        """
        Use os.uname to set files to watch
        """
        self.logger.debug("NecatGatherer.set_host")

        # Figure out which host we are on
        self.ip_address = socket.gethostbyaddr(socket.gethostname())[-1][0]
        self.logger.debug(self.ip_address)

        # Now grab the file locations, beamline from settings
        if self.site.GATHERERS.has_key(self.ip_address):
            #self.image_data_file, self.run_data_file, self.tag = self.site.GATHERERS[self.ip_address]
            self.tag = self.site.GATHERERS[self.ip_address]
            # Make sure we enforce uppercase for tag
            self.tag = self.tag.upper()
        else:
            print "ERROR - no settings for this host"
            self.tag = "test"
            # sys.exit(9)

    def ignored(self, dir):
        """Check if folder is supposed to be ignored."""
        for d in self.site.IMAGE_IGNORE_DIRECTORIES:
            if dir.startswith(d):
                return True
        return False

    def get_run_data(self, run_info):
        """Put together info from run and pass it back."""
        # Split it
        cur_run = run_info.split("_") #runnumber,first#,total#,dist,energy,transmission,omega_start,deltaomega,time,timestamp

        pipe = self.bl_redis.pipeline()
        #pipe.get("DETECTOR_SV")
        pipe.get("EIGER_DIRECTORY_SV")
        pipe.get("RUN_PREFIX_SV")
        #pipe.get("DET_THETA_SV")        #two theta
        #pipe.get("MD2_ALL_AXES_SV")     #for kappa and phi
        return_array = pipe.execute()

        """
        run_data = {'directory'   : current_dir,
                                'prefix'      : extra_data['prefix'],
                                'run_number'  : int(cur_run[0]),
                                'start'       : int(cur_run[1]),
                                'total'       : int(cur_run[2]),
                                'distance'    : float(cur_run[3]),
                                'twotheta'    : extra_data['twotheta'],
                                'phi'         : extra_data['phi'],
                                'kappa'       : extra_data['kappa'],
                                'omega'       : float(cur_run[6]),
                                'axis'        : 'omega',
                                "width"       : float(cur_run[7]),
                                "time"        : float(cur_run[8]),
                                "beamline"    : self.beamline,
                                "file_source" : beamline_settings[self.beamline]['file_source'],
                                "status"      : "STARTED"}
        """
        # Standardize the run information
        run_data = {
            "anomalous":None,
            "beamline":self.tag,                                # Non-standard
            #"beam_size_x":float(raw_run_data.get("beamsize", 0.0)),     # Non-standard
            #"beam_size_y":float(raw_run_data.get("beamsize", 0.0)),     # Non-standard
            "directory":return_array[0],
            "distance":float(cur_run[3]),
            "energy":float(cur_run[4]),
            #"file_ctime":datetime.datetime.fromtimestamp(self.run_time).isoformat(),
            "image_prefix":return_array[1],
            "kappa":None,
            "number_images":int(cur_run[2]),
            "omega":None,
            "osc_axis":"phi",
            "osc_start":float(cur_run[6]),
            "osc_width":float(cur_run[7]),
            "phi": 0.0,
            "run_number":int(cur_run[0]),
            "site_tag":self.tag,
            "start_image_number":int(cur_run[1]),
            "time":float(cur_run[8]),
            "transmission":float(cur_run[5]),
            "twotheta":None
        }

        return run_data

    def get_run_data_OLD(self):
        """
        Return contents of run data file
        """

        if self.run_data_file:

            # Copy the file to prevent conflicts with other programs
            # Use the ramdisk if it is available
            if os.path.exists("/dev/shm"):
                tmp_dir = "/dev/shm/"
            else:
                tmp_dir = "/tmp/"

            tmp_file = tmp_dir+uuid.uuid4().hex
            shutil.copyfile(self.run_data_file, tmp_file)

            # Read in the pickled file
            f = open(tmp_file, "rb")
            raw_run_data = pickle.load(f)
            f.close()
            self.logger.debug(raw_run_data)

            # Remove the temporary file
            os.unlink(tmp_file)

            # Standardize the run information
            """
            The current fields saved into the sql datbase adapter are:
                directory,
                image_prefix,
                run_number,
                start_image_number,
                number_images,
                distance,
                phi,
                kappa,
                omega,
                osc_axis,
                osc_start,
                osc_width,
                time,
                transmission,
                energy,
                anomalous
            """
            run_data = {
                "anomalous":None,
                "beamline":raw_run_data.get("beamline", None),              # Non-standard
                "beam_size_x":float(raw_run_data.get("beamsize", 0.0)),     # Non-standard
                "beam_size_y":float(raw_run_data.get("beamsize", 0.0)),     # Non-standard
                "directory":raw_run_data.get("directory", None),
                "distance":float(raw_run_data.get("dist", 0.0)),
                "energy":float(raw_run_data.get("energy", 0.0)),
                "file_ctime":datetime.datetime.fromtimestamp(self.run_time).isoformat(),
                "image_prefix":raw_run_data.get("image_prefix", None),
                "kappa":None,
                "number_images":int(float(raw_run_data.get("Nframes", 0))),
                "omega":None,
                "osc_axis":"phi",
                "osc_start":float(raw_run_data.get("start", 0.0)),
                "osc_width":float(raw_run_data.get("width", 0.0)),
                "phi":float(raw_run_data.get("start", 0.0)),
                "run_number":None,
                "site_tag":self.tag,
                "start_image_number":int(float(raw_run_data.get("first_image", 0))),
                "time":float(raw_run_data.get("time", 0.0)),
                "transmission":float(raw_run_data.get("trans", 0.0)),
                "twotheta":None
            }

        else:
            run_data = False

        return run_data

def get_commandline():
    """Get the commandline variables and handle them"""

    # Parse the commandline arguments
    commandline_description = """Data gatherer for NECAT T beamline"""
    parser = argparse.ArgumentParser(parents=[utils.commandline.base_parser],
                                     description=commandline_description)

    return parser.parse_args()

def main():
    """ The main process
    Setup logging and instantiate the gatherer"""

    # Get the commandline args
    commandline_args = get_commandline()

    # Get the environmental variables
    environmental_vars = utils.site.get_environmental_variables()

    site = commandline_args.site

    # If no commandline site, look to environmental args
    if site == None:
        if environmental_vars["RAPD_SITE"]:
            site = environmental_vars["RAPD_SITE"]

    # Determine the site
    site_file = utils.site.determine_site(site_arg=site)

    # Handle no site file
    if site_file == False:
        print text.error+"Could not determine a site file. Exiting."+text.stop
        sys.exit(9)

    # Import the site settings
    SITE = importlib.import_module(site_file)

  # Single process lock?
    utils.lock.file_lock(SITE.GATHERER_LOCK_FILE)

    # Set up logging
    if commandline_args.verbose:
        log_level = 10
    else:
        log_level = SITE.LOG_LEVEL
    logger = utils.log.get_logger(logfile_dir=SITE.LOGFILE_DIR,
                                  logfile_id="rapd_gatherer",
                                  #level=log_level
                                  )

    logger.debug("Commandline arguments:")
    for pair in commandline_args._get_kwargs():
        logger.debug("  arg:%s  val:%s" % pair)

    # Instantiate the Gatherer
    GATHERER = Gatherer(site=SITE,
                        overwatch_id=commandline_args.overwatch_id)

if __name__ == '__main__':

    main()<|MERGE_RESOLUTION|>--- conflicted
+++ resolved
@@ -443,13 +443,6 @@
 
         try:
             while self.go:
-<<<<<<< HEAD
-=======
-
-                # 5 rounds of checking
-                #for ___ in range(5):
-
->>>>>>> 8f8f00cf
                 # Check if the run info changed in beamline Redis DB.
                 #current_run = self.bl_redis.get("RUN_INFO_SV")
                 current_run = self.redis.rpop('run_info_T')
@@ -471,7 +464,6 @@
                                       run_data['image_prefix'],
                                       int(run_data['run_number']),
                                       int(run_data['start_image_number']))
-<<<<<<< HEAD
                     if self.ignored(dir):
                         self.logger.debug("Directory %s is marked to be ignored - skipping", dir)
                     else:
@@ -484,47 +476,6 @@
                         # Push onto redis list in case no one is currently listening
                         self.redis.lpush("run_data:%s" % self.tag, run_data_json)
                 time.sleep(0.2)
-=======
-                    run_data['directory'] = dir
-                    self.logger.debug("run_data:%s %s", self.tag, run_data)
-                    # Put into exchangable format
-                    run_data_json = json.dumps(run_data)
-                    # Publish to Redis
-                    self.redis.publish("run_data:%s" % self.tag, run_data_json)
-                    # Push onto redis list in case no one is currently listening
-                    self.redis.lpush("run_data:%s" % self.tag, run_data_json)
-
-                    """
-                    if self.check_for_run_info():
-                        run_data = self.get_run_data()
-                        if run_data:
-                            self.logger.debug("run_data:%s %s", self.tag, run_data)
-                            # Put into exchangable format
-                            run_data_json = json.dumps(run_data)
-                            # Publish to Redis
-                            red.publish("run_data:%s" % self.tag, run_data_json)
-                            # Push onto redis list in case no one is currently listening
-                            red.lpush("run_data:%s" % self.tag, run_data_json)
-
-                    # 20 image checks
-                    for __ in range(20):
-                        # Check if the image file has changed
-                        if self.check_for_image_collected():
-                            image_name = self.get_image_data()
-                            if image_name:
-                                self.logger.debug("image_collected:%s %s",
-                                                  self.tag,
-                                                  image_name)
-                                # Publish to Redis
-                                red.publish("image_collected:%s" % self.tag, image_name)
-                                # Push onto redis list in case no one is currently listening
-                                red.lpush("images_collected:%s" % self.tag, image_name)
-                            break
-                        else:
-                            time.sleep(0.05)
-                    """
-                time.sleep(0.1)
->>>>>>> 8f8f00cf
                 # Have Registrar update status
                 self.ow_registrar.update({"site_id":self.site.ID})
         except KeyboardInterrupt:
