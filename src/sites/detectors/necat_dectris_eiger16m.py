"""
Detector description for LS-CAT Eiger 9M
Designed to read the CBF version of the Eiger file
"""

"""
This file is part of RAPD

Copyright (C) 2017, Cornell University
All rights reserved.

RAPD is free software: you can redistribute it and/or modify
it under the terms of the GNU Affero General Public License as published by
the Free Software Foundation, version 3.

RAPD is distributed in the hope that it will be useful,
but WITHOUT ANY WARRANTY; without even the implied warranty of
MERCHANTABILITY or FITNESS FOR A PARTICULAR PURPOSE.  See the
GNU Affero General Public License for more details.

You should have received a copy of the GNU Affero General Public License
along with this program.  If not, see <http://www.gnu.org/licenses/>.
"""

__created__ = "2017-03-01"
_maintainer__ = "Frank Murphy"
__email__ = "fmurphy@anl.gov"
__status__ = "Development"

# Standard imports
import argparse
from collections import OrderedDict
import os
from pprint import pprint
import re
import time

# RAPD imports
# commandline_utils
# detectors.detector_utils as detector_utils
# utils

# Dectris Pilatus 6M
import detectors.dectris.dectris_eiger16m as detector
import detectors.detector_utils as utils

# Detector information
# The RAPD detector type
DETECTOR = "dectris_eiger16m"
# The detector vendor as it appears in the header
VENDORTYPE = "Eiger-16M"
# The detector serial number as it appears in the header
DETECTOR_SN = "Dectris Eiger 16M S/N E-32-0108"
# The detector suffix "" if there is no suffix
DETECTOR_SUFFIX = ".cbf"
# Template for image name generation ? for frame number places
IMAGE_TEMPLATE = "%s_%d_??????.cbf" # prefix & run number
# Is there a run number in the template?
RUN_NUMBER_IN_TEMPLATE = True
# This is a version number for internal RAPD use
# If the header changes, increment this number
HEADER_VERSION = 1

# XDS information for constructing the XDS.INP file
# Import from more generic detector
XDS_FLIP_BEAM = detector.XDS_FLIP_BEAM
# XDSINP = detector.XDSINP
# Update the XDS information from the imported detector
XDSINP = OrderedDict([
    ("REFINE(CORRECT)", "POSITION DISTANCE BEAM ORIENTATION CELL AXIS"),
    ("REFINE(IDXREF)", "BEAM AXIS ORIENTATION CELL"),
    ("REFINE(INTEGRATE)", "POSITION DISTANCE BEAM ORIENTATION CELL"),
    ("STRICT_ABSORPTION_CORRECTION", "TRUE"),
    ("TRUSTED_REGION", "0.00 1.2"),
    ("VALUE_RANGE_FOR_TRUSTED_DETECTOR_PIXELS", "8000. 30000."),
    ("MINIMUM_ZETA", "0.05"),
    ("CORRECTIONS", "DECAY MODULATION ABSORP"),
    ("STRONG_PIXEL", "6"),
    ("MINIMUM_NUMBER_OF_PIXELS_IN_A_SPOT", "4"),
    ("MINIMUM_FRACTION_OF_INDEXED_SPOTS", "0.25"),
    ("SEPMIN", "4"),
    ("CLUSTER_RADIUS", "2"),
    ("NUMBER_OF_PROFILE_GRID_POINTS_ALONG_ALPHA/BETA", "13"),
    ("NUMBER_OF_PROFILE_GRID_POINTS_ALONG_GAMMA", "9"),
    ("DETECTOR", "EIGER"),
    ("MINIMUM_VALID_PIXEL_VALUE", "0"),
    ("OVERLOAD", "3000000"),
    ("SENSOR_THICKNESS", "0.32"),
    ("QX", "0.075 "),
    ("QY", "0.075"),
    ("NX", "4150"),
    ("NY", "4371"),
    ("DIRECTION_OF_DETECTOR_X-AXIS", "1 0 0"),
    ("DIRECTION_OF_DETECTOR_Y-AXIS", "0 1 0"),
    ("INCIDENT_BEAM_DIRECTION", "0 0 1"),
    ("ROTATION_AXIS", "1 0 0"),
    ("FRACTION_OF_POLARIZATION", "0.99"),
    ("POLARIZATION_PLANE_NORMAL", "0 1 0"),
    ("UNTRUSTED_RECTANGLE1", "    0 4151    514  552"),
    ("UNTRUSTED_RECTANGLE2", "    0 4151   1065 1103"),
    ("UNTRUSTED_RECTANGLE3", "    0 4151   1616 1654"),
    ("UNTRUSTED_RECTANGLE4", "    0 4151   2167 2205"),
    ("UNTRUSTED_RECTANGLE5", "    0 4151   2718 2756"),
    ("UNTRUSTED_RECTANGLE6", "    0 4151   3269 3307"),
    ("UNTRUSTED_RECTANGLE7", "    0 4151   3820 3858"),
    ("UNTRUSTED_RECTANGLE8", "    0 4151    225  260"),
    ("UNTRUSTED_RECTANGLE9", "    0 4151    806  811"),
    ("UNTRUSTED_RECTANGLE10", "    0 4151   1357 1362"),
    ("UNTRUSTED_RECTANGLE11", "    0 4151   1908 1913"),
    ("UNTRUSTED_RECTANGLE12", "    0 4151   2459 2464"),
    ("UNTRUSTED_RECTANGLE13", "    0 4151   3010 3015"),
    ("UNTRUSTED_RECTANGLE14", "    0 4151   3561 3566"),
    ("UNTRUSTED_RECTANGLE15", "    0 4151   4112 4117"),
    ("UNTRUSTED_RECTANGLE16", " 1030 1041      0 4372"),
    ("UNTRUSTED_RECTANGLE17", " 2070 2081      0 4372"),
    ("UNTRUSTED_RECTANGLE18", " 3110 3121      0 4372"),
    ])

def parse_file_name(fullname):
    """
    Parse the fullname of an image and return
    (directory, basename, prefix, run_number, image_number)
    Keyword arguments
    fullname -- the full path name of the image file
    """
    # Directory of the file
    directory = os.path.dirname(fullname)

    # The basename of the file (i.e. basename - suffix)
    basename = os.path.basename(fullname).rstrip(DETECTOR_SUFFIX)

    # The prefix, image number, and run number
    sbase = basename.split("_")
    prefix = "_".join(sbase[0:-2])
    image_number = int(sbase[-1])
    run_number = int(sbase[-2])
    return directory, basename, prefix, run_number, image_number

def create_image_fullname(directory,
                          image_prefix,
                          run_number=None,
                          image_number=None):
    """
    Create an image name from parts - the reverse of parse

    Keyword arguments
    directory -- in which the image file appears
    image_prefix -- the prefix before run number or image number
    run_number -- number for the run
    image_number -- number for the image
    """

    filename = IMAGE_TEMPLATE.replace("??????", "%06d") % (image_prefix, run_number, image_number)

    fullname = os.path.join(directory, filename)

    return fullname

def create_image_template(image_prefix, run_number):
    """
    Create an image template for XDS
    """

    # print "create_image_template %s %d" % (image_prefix, run_number)

    image_template = IMAGE_TEMPLATE % (image_prefix, run_number)

    # print "image_template: %s" % image_template

    return image_template

def get_data_root_dir(fullname):
    """
    Derive the data root directory from the user directory
    The logic will most likely be unique for each site

    Keyword arguments
    fullname -- the full path name of the image file
    """
    path_split    = fullname.split(os.path.sep)
    data_root_dir = False

    gpfs   = False
    users  = False
    inst   = False
    group  = False
    images = False
    
    for p in path_split:
        if p.startswith('gpfs'):
            st = path_split.index(p)
    if path_split[st].startswith("gpfs"):
        gpfs = path_split[st]
        if path_split[st+1] == "users":
            users = path_split[st+1]
            if path_split[st+2]:
                inst = path_split[st+2]
                if path_split[st+3]:
                    group = path_split[st+3]

    if group:
        data_root_dir = os.path.join("/",*path_split[1:st+4])
    elif inst:
        data_root_dir = os.path.join("/",*path_split[1:st+3])
    else:
        data_root_dir = False

    #return the determined directory
    return data_root_dir

def get_alt_path(image):
    """Pass back the alternate path of image located in long term storage."""
    dirname, imagename = os.path.split(image)
    newdir = dirname.replace('/epu/rdma','')[:dirname.rfind('/')]
    newpath = os.path.join(newdir[:newdir.rfind('/')], imagename)
    return newpath

def base_read_header(image,
                     logger=False):
    """
    Given a full file name for a Piltus image (as a string), read the header and
    return a dict with all the header info
    """
    # print "determine_flux %s" % image
    if logger:
        logger.debug("read_header %s" % image)

    # Make sure the image is a full path image
    image = os.path.abspath(image)
    #tease out the info from the file name
    base = os.path.basename(image).rstrip(".cbf")

    def mmorm(x):
        d = float(x)
        if (d < 2):
            return (d*1000)
        else:
            return d

    #item:(pattern,transform)
    header_items = {
        "beam_x": ("^# Beam_xy\s*\(([\d\.]+)\,\s[\d\.]+\) pixels", lambda x: float(x)),
        "beam_y": ("^# Beam_xy\s*\([\d\.]+\,\s([\d\.]+)\) pixels", lambda x: float(x)),
        "count_cutoff": ("^# Count_cutoff\s*(\d+) counts", lambda x: int(x)),
        "detector_sn": ("S\/N ([\w\d\-]*)\s*", lambda x: str(x)),
        "date": ("^# ([\d\-]+T[\d\.\:]+)\s*", lambda x: str(x)),
        "distance": ("^# Detector_distance\s*([\d\.]+) m", mmorm),
        "excluded_pixels": ("^# Excluded_pixels\:\s*([\w\.]+)", lambda x: str(x)),
        "flat_field": ("^# Flat_field\:\s*([\(\)\w\.]+)", lambda x: str(x)),
        "gain": ("^# Gain_setting\:\s*([\s\(\)\w\.\-\=]+)", lambda x: str(x).rstrip()),
        "n_excluded_pixels": ("^# N_excluded_pixels\s\=\s*(\d+)", lambda x: int(x)),
        "osc_range": ("^# Angle_increment\s*([\d\.]*)\s*deg", lambda x: float(x)),
        "osc_start": ("^# Start_angle\s*([\d\.]+)\s*deg", lambda x: float(x)),
        "period": ("^# Exposure_period\s*([\d\.]+) s", lambda x: float(x)),
        "pixel_size": ("^# Pixel_size\s*([\.\d]+)e-6 m.*", lambda x: float(x)/1000.0),
        "sensor_thickness": ("^#\sSilicon\ssensor\,\sthickness\s*([\d\.]+)\sm", lambda x: float(x)*1000),
        "tau": ("^#\sTau\s\=\s*([\d\.]+e\-09) s", lambda x: float(x)),
        "threshold": ("^#\sThreshold_setting\:\s*([\d\.]+)\seV", lambda x: float(x)),
        "time": ("^# Exposure_time\s*([\d\.]+) s", lambda x: float(x)),
        "transmission": ("^# Filter_transmission\s*([\d\.]+)", lambda x: float(x)),
        "trim_file": ("^#\sTrim_file\:\s*([\w\.]+)", lambda x:str(x).rstrip()),
        "twotheta": ("^# Detector_2theta\s*([\d\.]*)\s*deg", lambda x: float(x)),
        "wavelength": ("^# Wavelength\s*([\d\.]+) A", lambda x: float(x)),
        "size1": ("X-Binary-Size-Fastest-Dimension:\s*([\d\.]+)", lambda x: int(x)),
        "size2": ("X-Binary-Size-Second-Dimension:\s*([\d\.]+)", lambda x: int(x)),
        }
<<<<<<< HEAD
    
=======

>>>>>>> 69090b75
    count = 0
    while (count < 10):
        try:
            # Use 'with' to make sure file closes properly. Only read header.
            header = ""
            with open(image, "rb") as raw:
                for line in raw:
                    header += line
                    if line.count("X-Binary-Size-Padding"):
                        break
            break
        except:
            count +=1
            if logger:
                logger.exception('Error opening %s' % image)
            time.sleep(0.1)
<<<<<<< HEAD
=======

    # try:
    #tease out the info from the file name
    base = os.path.basename(image).rstrip(".cbf")
>>>>>>> 69090b75

    parameters = {
        "fullname": image,
        "detector": "Eiger-16M",
        "directory": os.path.dirname(image),
        "image_prefix": "_".join(base.split("_")[0:-2]),
        # "run_number": int(base.split("_")[-2]),
        "image_number": int(base.split("_")[-1]),
        "axis": "omega",
        # "collect_mode": mode,
        # "run_id": run_id,
        # "place_in_run": place_in_run,
        # "size1": 2463,
        # "size2": 2527}
        }

    for label, pat in header_items.iteritems():
        # print label
        pattern = re.compile(pat[0], re.MULTILINE)
        matches = pattern.findall(header)
        if len(matches) > 0:
            parameters[label] = pat[1](matches[-1])
        else:
            parameters[label] = None

    pprint(parameters)

    # Put beam center into RAPD format mm
    parameters["x_beam"] = parameters["beam_y"] * parameters["pixel_size"]
    parameters["y_beam"] = parameters["beam_x"] * parameters["pixel_size"]

    return parameters

    # except:
    #     if logger:
    #         logger.exception('Error reading the header for image %s' % image)

def read_header(input_file=False, beam_settings=False):
    """
    Read header from image file and return dict

    Keyword variables
    fullname -- full path name of the image file to be read
    beam_settings -- source information from site file
    """

    # Perform the header read from the file
    # If you are importing another detector, this should work
    if input_file.endswith(".h5"):
        header = utils.read_hdf5_header(input_file)

    elif input_file.endswith(".cbf"):
        header = base_read_header(input_file)
        # header = detector.read_header(input_file)

    basename = os.path.basename(input_file)
    header["image_prefix"] = "_".join(basename.replace(".cbf", "").split("_")[:-2])
    header["run_number"] = int(basename.replace(".cbf", "").split("_")[-2])

    # Add tag for module to header
    header["rapd_detector_id"] = "necat_dectris_eiger16m"

    # The image template for processing
    header["image_template"] = IMAGE_TEMPLATE % (header["image_prefix"], header["run_number"])
    header["run_number_in_template"] = RUN_NUMBER_IN_TEMPLATE
    header['data_root_dir'] = get_data_root_dir(input_file)

    # Return the header
    return header

def get_commandline():
    """
    Grabs the commandline
    """

    print "get_commandline"

    # Parse the commandline arguments
    commandline_description = "Generate a generic RAPD file"
    parser = argparse.ArgumentParser(description=commandline_description)

    # File name to be generated
    parser.add_argument(action="store",
                        dest="file",
                        nargs="?",
                        default=False,
                        help="Name of file to be generated")

    return parser.parse_args()

def main(args):
    """
    The main process docstring
    This function is called when this module is invoked from
    the commandline
    """

    print "main"

    if args.file:
        test_image = os.path.abspath(args.file)
    else:
        raise Error("No test image input!")

    # Read the header
    if test_image.endswith(".h5"):
        header = read_header(hdf5_file=test_image)
    elif test_image.endswith(".cbf"):
        header = read_header(cbf_file=test_image)

    # And print it out
    pprint(header)

if __name__ == "__main__":

    # Get the commandline args
    #commandline_args = get_commandline()

    # Execute code
    #main(args=commandline_args)
    #get_alt_path('/epu/rdma/gpfs2/users/wvu/robart_E_2985/images/robart/runs/F_2/F_2_1_000001/F_2_1_000287.cbf')
    base_read_header('/gpfs2/users/uw/butcher_E_3066/images/eric/snaps/7_5_PAIR_0_000008.cbf')<|MERGE_RESOLUTION|>--- conflicted
+++ resolved
@@ -264,11 +264,7 @@
         "size1": ("X-Binary-Size-Fastest-Dimension:\s*([\d\.]+)", lambda x: int(x)),
         "size2": ("X-Binary-Size-Second-Dimension:\s*([\d\.]+)", lambda x: int(x)),
         }
-<<<<<<< HEAD
-    
-=======
-
->>>>>>> 69090b75
+
     count = 0
     while (count < 10):
         try:
@@ -285,13 +281,6 @@
             if logger:
                 logger.exception('Error opening %s' % image)
             time.sleep(0.1)
-<<<<<<< HEAD
-=======
-
-    # try:
-    #tease out the info from the file name
-    base = os.path.basename(image).rstrip(".cbf")
->>>>>>> 69090b75
 
     parameters = {
         "fullname": image,
