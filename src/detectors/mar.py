from __future__ import division
import re,struct
from iotbx.detectors.detectorbase import DetectorImageBase
import os,re,time
import logging, logging.handlers

class MARImage(DetectorImageBase):
    def __init__(self,filename):
      DetectorImageBase.__init__(self,filename)
      #self.vendortype = "MARCCD"

      byte_order = str(open(self.filename,"rb").read(2))
      if byte_order == 'II':
        self.endian = 0
      else:
        self.endian = 1

      assert not self.isCompressed()

    def isCompressed(self):

        if self.getEndian():
            format = ">"
        else:
            format = "<"

        f = open(self.filename, "rb")
        try:
            f.seek(4)
            rawdata = f.read(4)
            ifd = struct.unpack(format+'i', rawdata)[0]

            # if ifd is 0 then there are no more Image File Directories
            while ifd:
              f.seek(ifd)

              rawdata = f.read(2)

              # Get the number of directory entries in the IFD
              numentries = struct.unpack(format+"h", rawdata)[0]


                    # search for compression tag
              for x in range(numentries):
                f.seek(ifd+x*12+2)
                rawdata = f.read(2)
                tag = struct.unpack(format+'h', rawdata)[0]
                if tag == 259: # value of compression tag
                  f.seek(ifd+x*12+2+8) # seek to value offset
                  # value is left justified in 4 byte field
                  # read two bytes so can unpack as short
                  rawdata = f.read(2)
                  value = struct.unpack(format+'h', rawdata)[0]
                  #print value
                  if value == 1: # no compression
                    return 0
                  else:
                    return 1

              f.seek(ifd+numentries*12+2)
              rawdata = f.read(4)
              ifd = struct.unpack(format+'i', rawdata)[0]

        finally:
          f.close()

        # control should never reach this point
        assert 1==0

    # returns 0 for little endian 'II'
    # returns 1 for big endian 'MM'
    def getEndian(self):
      return self.endian

    def readHeader(self,offset=1024):
      if not self.parameters:
        if self.getEndian(): format = '>'
        else: format = '<'

        f = open(self.filename,"rb")

        try:
          f.seek(2464) # seek to file_comments
          file_comments = f.read(512) # read file_comments

          parameters={}
          for item in [('Detector Serial Number','DETECTOR_SN')]: #expected integers
            pattern = re.compile(item[0]+' = '+r'(.*)')
            matches = pattern.findall(file_comments)
            if len(matches) > 0:
              parameters[item[1]] = int(matches[-1])
            else:
<<<<<<< HEAD
              parameters[item[1]] = 0

          f.seek(offset+28)
          rawdata = f.read(8)
          header_byte_order, data_byte_order = struct.unpack(format+'ii', rawdata)

          f.seek(offset+80)
          rawdata = f.read(8)
          parameters['SIZE1'],parameters['SIZE2'] = struct.unpack(format+'ii', rawdata)
          assert parameters['SIZE1'] == parameters['SIZE2']
          f.seek(offset+88)
          rawdata = f.read(4)
          self.depth = struct.unpack(format+'i', rawdata)[0]

          f.seek(offset+104)
          rawdata = f.read(4)
          parameters['CCD_IMAGE_SATURATION'] = struct.unpack(format+'i', rawdata)[0]

          f.seek(offset+116)
          rawdata = f.read(12)
          origin, orientation, view_direction = struct.unpack(format+'iii', rawdata)

          f.seek(offset+696)
          rawdata = f.read(4)
          start_xtal_to_detector = struct.unpack(format+'i', rawdata)[0]/1000.
          f.seek(offset+728)
          rawdata = f.read(4)
          end_xtal_to_detector = struct.unpack(format+'i', rawdata)[0]/1000.
          #assert start_xtal_to_detector == end_xtal_to_detector
          #that assertion would've been nice but ESRF BM14 frames fail; instead:
          #assert the distance is greater than zero in _read_header_asserts
          parameters['DISTANCE'] = start_xtal_to_detector

          f.seek(offset+772)
          rawdata = f.read(8)
          pixelsize_x, pixelsize_y = struct.unpack(format+'ii', rawdata)
          assert pixelsize_x == pixelsize_y
          parameters['PIXEL_SIZE'] = pixelsize_x*1.0e-6 # convert from nano to milli


          f.seek(offset+644)
          rawdata = f.read(8)
          beam_center_x,beam_center_y = struct.unpack(format+'ii', rawdata)
          parameters['BEAM_CENTER_X'] = beam_center_x/1000.*parameters['PIXEL_SIZE']
          parameters['BEAM_CENTER_Y'] = beam_center_y/1000.*parameters['PIXEL_SIZE']

          # ----- phi analysis
          f.seek(offset+684)
          rawdata = f.read(4)
          parameters["OSC_START"] = struct.unpack(format+'i', rawdata)[0]/1000.

          f.seek(offset+716)
          rawdata = f.read(4)
          end_phi = struct.unpack(format+'i',rawdata)[0]/1000.

          #parameters['OSC_RANGE'] = end_phi - parameters['OSC_START']
          #would have thought this would work; but turns out unreliable because
          # software doesn't always fill in the end_phi

          # ----- rotation analysis
          f.seek(offset+736)
          rawdata = f.read(4)
          rotation_range = struct.unpack(format+'i',rawdata)[0]/1000.
          parameters['OSC_RANGE'] = rotation_range

          f.seek(offset+732)
          rawdata = f.read(4)
          rotation_axis = struct.unpack(format+'i',rawdata)[0]
  	      #assert rotation_axis == 4 # if it isn't phi; go back and recode to cover all cases

          # ----- omega analysis
          f.seek(offset+672)
          rawdata = f.read(4)
          parameters['OMEGA_START'] = struct.unpack(format+'i',rawdata)[0]/1000.

          f.seek(offset+704)
          rawdata = f.read(4)
          parameters['OMEGA_END'] = struct.unpack(format+'i',rawdata)[0]/1000.

          if rotation_axis == 4: # rotation axis is phi
            pass
          #elif rotation_axis == 1: # rotation about omega
          elif rotation_axis in [1, 2]:
            parameters['OSC_START'] = parameters['OMEGA_START']

          f.seek(offset+668)
          rawdata = f.read(4)
          start_twotheta = struct.unpack(format+'i',rawdata)[0]/1000.
          f.seek(offset+700)
          rawdata = f.read(4)
          end_twotheta = struct.unpack(format+'i',rawdata)[0]/1000.
          self._assert_matching_twothetas = start_twotheta == end_twotheta
          parameters['TWOTHETA'] = start_twotheta

          f.seek(offset+908)
          rawdata = f.read(4)
          parameters['WAVELENGTH'] = struct.unpack(format+'i',rawdata)[0]*1.0e-5 # convert from femto to angstrom

          f.seek(offset+656)
          rawdata = f.read(4)
          parameters['TIME'] = struct.unpack(format+'i',rawdata)[0]/1000.

          #Put date stamp together
          f.seek(2368)
          rawdata = f.read(32)
          mo = rawdata[:2]
          d = rawdata[2:4]
          h = rawdata[4:6]
          mi = rawdata[6:8]
          y = rawdata[8:12]
          s = rawdata[13:15]
          time = ':'.join((h,mi,s))
          date =  '-'.join((y,mo,d))
          parameters['DATE'] = 'T'.join((date,time))

        finally:
            f.close()

        self.parameters=parameters

        self._read_header_asserts()

    def _read_header_asserts(self):
        ''' move a couple asserts here that aren't always desireable for un-initialized data '''
        assert self.parameters['DISTANCE'] > 0
        assert self._assert_matching_twothetas

    def dataoffset(self):
        return 4096

    def integerdepth(self):
        return self.depth
=======
              return 1

        f.seek(ifd+numentries*12+2)
        rawdata = f.read(4)
        ifd = struct.unpack(format+'i',rawdata)[0]

    finally:
      f.close()

    # control should never reach this point
    assert 1==0

  # returns 0 for little endian 'II'
  # returns 1 for big endian 'MM'
  def getEndian(self):
    return self.endian

  def readHeader(self,offset=1024):
    if not self.parameters:
      if self.getEndian(): format = '>'
      else: format = '<'

      f = open(self.filename,"rb")

      try:
        f.seek(2464) # seek to file_comments
        file_comments = f.read(512) # read file_comments

        parameters={}
        for item in [('Detector Serial Number','DETECTOR_SN')]: #expected integers
          pattern = re.compile(item[0]+' = '+r'(.*)')
          matches = pattern.findall(file_comments)
          if len(matches) > 0:
            parameters[item[1]] = int(matches[-1])
          else:
            parameters[item[1]] = 0

        f.seek(offset+28)
        rawdata = f.read(8)
        header_byte_order,data_byte_order = struct.unpack(format+'ii',rawdata)

        f.seek(offset+80)
        rawdata = f.read(8)
        parameters['SIZE1'],parameters['SIZE2'] = struct.unpack(format+'ii',rawdata)
        assert parameters['SIZE1'] == parameters['SIZE2']
        f.seek(offset+88)
        rawdata = f.read(4)
        self.depth = struct.unpack(format+'i',rawdata)[0]

        f.seek(offset+104)
        rawdata = f.read(4)
        parameters['CCD_IMAGE_SATURATION'] = struct.unpack(format+'i',rawdata)[0]

        f.seek(offset+116)
        rawdata = f.read(12)
        origin,orientation,view_direction = struct.unpack(format+'iii',rawdata)

        f.seek(offset+696)
        rawdata = f.read(4)
        start_xtal_to_detector = struct.unpack(format+'i',rawdata)[0]/1000.
        f.seek(offset+728)
        rawdata = f.read(4)
        end_xtal_to_detector = struct.unpack(format+'i',rawdata)[0]/1000.
        #assert start_xtal_to_detector == end_xtal_to_detector
        #that assertion would've been nice but ESRF BM14 frames fail; instead:
        #assert the distance is greater than zero in _read_header_asserts
        parameters['DISTANCE'] = start_xtal_to_detector

        f.seek(offset+772)
        rawdata = f.read(8)
        pixelsize_x,pixelsize_y = struct.unpack(format+'ii',rawdata)
        assert pixelsize_x == pixelsize_y
        parameters['PIXEL_SIZE'] = pixelsize_x*1.0e-6 # convert from nano to milli


        f.seek(offset+644)
        rawdata = f.read(8)
        beam_center_x,beam_center_y = struct.unpack(format+'ii',rawdata)
        parameters['BEAM_CENTER_X'] = beam_center_x/1000.*parameters['PIXEL_SIZE']
        parameters['BEAM_CENTER_Y'] = beam_center_y/1000.*parameters['PIXEL_SIZE']

        # ----- phi analysis
        f.seek(offset+684)
        rawdata = f.read(4)
        parameters['OSC_START'] = struct.unpack(format+'i',rawdata)[0]/1000.

        f.seek(offset+716)
        rawdata = f.read(4)
        end_phi = struct.unpack(format+'i',rawdata)[0]/1000.

        #parameters['OSC_RANGE'] = end_phi - parameters['OSC_START']
        #would have thought this would work; but turns out unreliable because
        # software doesn't always fill in the end_phi

        # ----- rotation analysis
        f.seek(offset+736)
        rawdata = f.read(4)
        rotation_range = struct.unpack(format+'i',rawdata)[0]/1000.
        parameters['OSC_RANGE'] = rotation_range

        f.seek(offset+732)
        rawdata = f.read(4)
        rotation_axis = struct.unpack(format+'i',rawdata)[0]
        print rotation_axis
	#assert rotation_axis == 4 # if it isn't phi; go back and recode to cover all cases

        # ----- omega analysis
        f.seek(offset+672)
        rawdata = f.read(4)
        parameters['OMEGA_START'] = struct.unpack(format+'i',rawdata)[0]/1000.

        f.seek(offset+704)
        rawdata = f.read(4)
        parameters['OMEGA_END'] = struct.unpack(format+'i',rawdata)[0]/1000.

        if rotation_axis == 4: # rotation axis is phi
          pass
        #elif rotation_axis == 1: # rotation about omega
	elif rotation_axis in [1,2]:
          parameters['OSC_START'] = parameters['OMEGA_START']

        f.seek(offset+668)
        rawdata = f.read(4)
        start_twotheta = struct.unpack(format+'i',rawdata)[0]/1000.
        f.seek(offset+700)
        rawdata = f.read(4)
        end_twotheta = struct.unpack(format+'i',rawdata)[0]/1000.
        self._assert_matching_twothetas = start_twotheta == end_twotheta
        parameters['TWOTHETA'] = start_twotheta

        f.seek(offset+908)
        rawdata = f.read(4)
        parameters['WAVELENGTH'] = struct.unpack(format+'i',rawdata)[0]*1.0e-5 # convert from femto to angstrom

        f.seek(offset+656)
        rawdata = f.read(4)
        parameters['TIME'] = struct.unpack(format+'i',rawdata)[0]/1000.

        #Put date stamp together
        f.seek(2368)
        rawdata = f.read(32)
        mo = rawdata[:2]
        d = rawdata[2:4]
        h = rawdata[4:6]
        mi = rawdata[6:8]
        y = rawdata[8:12]
        s = rawdata[13:15]
        time = ':'.join((h,mi,s))
        date =  '-'.join((y,mo,d))
        parameters['DATE'] = 'T'.join((date,time))

      finally:
        f.close()

      self.parameters=parameters

      self._read_header_asserts()

  def _read_header_asserts(self):
    ''' move a couple asserts here that aren't always desireable for un-initialized data '''
    assert self.parameters['DISTANCE'] > 0
    assert self._assert_matching_twothetas

  def dataoffset(self):
    return 4096

  def integerdepth(self):
    return self.depth
>>>>>>> f61143a6

def MarReadHeader(image,
                #   mode=None,
                #   run_id=None,
                #   place_in_run=None,
                  logger=False):

  """
  Given a full file name for a Piltus image (as a string), read the header and
  return a dict with all the header info
  """
  # print "determine_flux %s" % image
  if logger:
    logger.debug("MarReadHeader %s", image)

  m = MARImage(image)
  m.read()
  header = m.parameters

  header_items = { 'detector_sn'  : str(m.serial_number),
                   'date'         : str(header['DATE']),
                   'pixel_size'   : float(m.pixel_size),
                   'time'         : float(header['TIME']),
                   #'period'       : ("^# Exposure_period\s*([\d\.]+) s", lambda x: float(x)),
                   'count_cutoff' : int(m.saturation),
                   'wavelength'   : float(m.wavelength),
                   'distance'     : float(m.distance),
                   #'transmission' : ("^# Filter_transmission\s*([\d\.]+)", lambda x: float(x)),
                   'osc_start'    : float(m.osc_start),
                   'osc_range'    : float(header['OSC_RANGE']),
                   'twotheta'     : float(header['TWOTHETA']),
                   'size1'        : int(header['SIZE1']),
                   'size2'        : int(header['SIZE2']),
                   'omega_end'    : float(header['OMEGA_END']),
                   'omega_start'  : float(header['OMEGA_START']),
                   #Flipped!!
                   'beam_center_x': float(header['BEAM_CENTER_Y']),
                   'beam_center_y': float(header['BEAM_CENTER_X']),
<<<<<<< HEAD
=======
                   #'vendortype'   : m.vendortype,
>>>>>>> f61143a6
                   }
  
  #Figure out which MAR detector was used
  if header_items['size1'] == 3840:
    det = 'ray300'
  else:
    det = 'mar300'
<<<<<<< HEAD

  #try:
  #tease out the info from the file name
  base = os.path.basename(image)
  # ubc = base.count('_')
  # if ubc == 0:
  #   ip =  base.split(".")[0]
  #   rn = None
  # elif ubc == 1:
  #   ip = base.split("_")[0]
  #   rn = base[base.rfind("_")+1:base.rfind('.')]
  # else:
  #   ip = "_".join(base.split("_")[0:-1])
  #   rn = base[base.rfind("_")+1:base.rfind('.')]
=======
  
  #try:
  #tease out the info from the file name
  base = os.path.basename(image)
  ubc = base.count('_')
  if ubc == 0:
    ip =  base.split(".")[0]
    rn = None
  elif ubc == 1:
    ip = base.split("_")[0]
    rn = base[base.rfind("_")+1:base.rfind('.')]
  else:
    ip = "_".join(base.split("_")[0:-1])
    rn = base[base.rfind("_")+1:base.rfind('.')]
>>>>>>> f61143a6

  parameters = {'fullname'     : image,
                'detector'     : det,
                'directory'    : os.path.dirname(image),
<<<<<<< HEAD
                'image_prefix' : str(".".join(base.split(".")[:-1])),
                # 'run_number'   : str(rn),
		        'image_number' : int(base.split(".")[-1]),
=======
                'image_prefix' : str(ip),
                'run_number'   : str(rn),
		'image_number' : int(base.split(".")[-1]),
>>>>>>> f61143a6
                'axis'         : 'omega',
                # 'collect_mode' : mode,
                # 'run_id'       : run_id,
                # 'place_in_run' : place_in_run,
                }
  """
  for label,pat in header_items.iteritems():
    # print label
    pattern = re.compile(pat[0], re.MULTILINE)
    matches = pattern.findall(header)
    if len(matches) > 0:
      parameters[label] = pat[1](matches[-1])
    else:
      parameters[label] = None
  """
  parameters.update(header_items)
  return(parameters)
  """
  except:
    if logger:
      logger.exception('Error reading the header for image %s' % image)
  """
if __name__ == "__main__":
    """
    #testing
    #Test PilatusMonitor
    def notify(input):
        print input
    P = PilatusMonitor(beamline='C',notify=notify,reconnect=None,logger=None)
    """
    #Test the header reading
    test_image = '/panfs/panfs0.localdomain/raw/BM_16_03_03_staff_staff/Tryp/SERX12_Pn1_r1_1.0001'
    header = MarReadHeader(test_image)
    import pprint
    P = pprint.PrettyPrinter()
    P.pprint(header)<|MERGE_RESOLUTION|>--- conflicted
+++ resolved
@@ -90,7 +90,6 @@
             if len(matches) > 0:
               parameters[item[1]] = int(matches[-1])
             else:
-<<<<<<< HEAD
               parameters[item[1]] = 0
 
           f.seek(offset+28)
@@ -223,176 +222,6 @@
 
     def integerdepth(self):
         return self.depth
-=======
-              return 1
-
-        f.seek(ifd+numentries*12+2)
-        rawdata = f.read(4)
-        ifd = struct.unpack(format+'i',rawdata)[0]
-
-    finally:
-      f.close()
-
-    # control should never reach this point
-    assert 1==0
-
-  # returns 0 for little endian 'II'
-  # returns 1 for big endian 'MM'
-  def getEndian(self):
-    return self.endian
-
-  def readHeader(self,offset=1024):
-    if not self.parameters:
-      if self.getEndian(): format = '>'
-      else: format = '<'
-
-      f = open(self.filename,"rb")
-
-      try:
-        f.seek(2464) # seek to file_comments
-        file_comments = f.read(512) # read file_comments
-
-        parameters={}
-        for item in [('Detector Serial Number','DETECTOR_SN')]: #expected integers
-          pattern = re.compile(item[0]+' = '+r'(.*)')
-          matches = pattern.findall(file_comments)
-          if len(matches) > 0:
-            parameters[item[1]] = int(matches[-1])
-          else:
-            parameters[item[1]] = 0
-
-        f.seek(offset+28)
-        rawdata = f.read(8)
-        header_byte_order,data_byte_order = struct.unpack(format+'ii',rawdata)
-
-        f.seek(offset+80)
-        rawdata = f.read(8)
-        parameters['SIZE1'],parameters['SIZE2'] = struct.unpack(format+'ii',rawdata)
-        assert parameters['SIZE1'] == parameters['SIZE2']
-        f.seek(offset+88)
-        rawdata = f.read(4)
-        self.depth = struct.unpack(format+'i',rawdata)[0]
-
-        f.seek(offset+104)
-        rawdata = f.read(4)
-        parameters['CCD_IMAGE_SATURATION'] = struct.unpack(format+'i',rawdata)[0]
-
-        f.seek(offset+116)
-        rawdata = f.read(12)
-        origin,orientation,view_direction = struct.unpack(format+'iii',rawdata)
-
-        f.seek(offset+696)
-        rawdata = f.read(4)
-        start_xtal_to_detector = struct.unpack(format+'i',rawdata)[0]/1000.
-        f.seek(offset+728)
-        rawdata = f.read(4)
-        end_xtal_to_detector = struct.unpack(format+'i',rawdata)[0]/1000.
-        #assert start_xtal_to_detector == end_xtal_to_detector
-        #that assertion would've been nice but ESRF BM14 frames fail; instead:
-        #assert the distance is greater than zero in _read_header_asserts
-        parameters['DISTANCE'] = start_xtal_to_detector
-
-        f.seek(offset+772)
-        rawdata = f.read(8)
-        pixelsize_x,pixelsize_y = struct.unpack(format+'ii',rawdata)
-        assert pixelsize_x == pixelsize_y
-        parameters['PIXEL_SIZE'] = pixelsize_x*1.0e-6 # convert from nano to milli
-
-
-        f.seek(offset+644)
-        rawdata = f.read(8)
-        beam_center_x,beam_center_y = struct.unpack(format+'ii',rawdata)
-        parameters['BEAM_CENTER_X'] = beam_center_x/1000.*parameters['PIXEL_SIZE']
-        parameters['BEAM_CENTER_Y'] = beam_center_y/1000.*parameters['PIXEL_SIZE']
-
-        # ----- phi analysis
-        f.seek(offset+684)
-        rawdata = f.read(4)
-        parameters['OSC_START'] = struct.unpack(format+'i',rawdata)[0]/1000.
-
-        f.seek(offset+716)
-        rawdata = f.read(4)
-        end_phi = struct.unpack(format+'i',rawdata)[0]/1000.
-
-        #parameters['OSC_RANGE'] = end_phi - parameters['OSC_START']
-        #would have thought this would work; but turns out unreliable because
-        # software doesn't always fill in the end_phi
-
-        # ----- rotation analysis
-        f.seek(offset+736)
-        rawdata = f.read(4)
-        rotation_range = struct.unpack(format+'i',rawdata)[0]/1000.
-        parameters['OSC_RANGE'] = rotation_range
-
-        f.seek(offset+732)
-        rawdata = f.read(4)
-        rotation_axis = struct.unpack(format+'i',rawdata)[0]
-        print rotation_axis
-	#assert rotation_axis == 4 # if it isn't phi; go back and recode to cover all cases
-
-        # ----- omega analysis
-        f.seek(offset+672)
-        rawdata = f.read(4)
-        parameters['OMEGA_START'] = struct.unpack(format+'i',rawdata)[0]/1000.
-
-        f.seek(offset+704)
-        rawdata = f.read(4)
-        parameters['OMEGA_END'] = struct.unpack(format+'i',rawdata)[0]/1000.
-
-        if rotation_axis == 4: # rotation axis is phi
-          pass
-        #elif rotation_axis == 1: # rotation about omega
-	elif rotation_axis in [1,2]:
-          parameters['OSC_START'] = parameters['OMEGA_START']
-
-        f.seek(offset+668)
-        rawdata = f.read(4)
-        start_twotheta = struct.unpack(format+'i',rawdata)[0]/1000.
-        f.seek(offset+700)
-        rawdata = f.read(4)
-        end_twotheta = struct.unpack(format+'i',rawdata)[0]/1000.
-        self._assert_matching_twothetas = start_twotheta == end_twotheta
-        parameters['TWOTHETA'] = start_twotheta
-
-        f.seek(offset+908)
-        rawdata = f.read(4)
-        parameters['WAVELENGTH'] = struct.unpack(format+'i',rawdata)[0]*1.0e-5 # convert from femto to angstrom
-
-        f.seek(offset+656)
-        rawdata = f.read(4)
-        parameters['TIME'] = struct.unpack(format+'i',rawdata)[0]/1000.
-
-        #Put date stamp together
-        f.seek(2368)
-        rawdata = f.read(32)
-        mo = rawdata[:2]
-        d = rawdata[2:4]
-        h = rawdata[4:6]
-        mi = rawdata[6:8]
-        y = rawdata[8:12]
-        s = rawdata[13:15]
-        time = ':'.join((h,mi,s))
-        date =  '-'.join((y,mo,d))
-        parameters['DATE'] = 'T'.join((date,time))
-
-      finally:
-        f.close()
-
-      self.parameters=parameters
-
-      self._read_header_asserts()
-
-  def _read_header_asserts(self):
-    ''' move a couple asserts here that aren't always desireable for un-initialized data '''
-    assert self.parameters['DISTANCE'] > 0
-    assert self._assert_matching_twothetas
-
-  def dataoffset(self):
-    return 4096
-
-  def integerdepth(self):
-    return self.depth
->>>>>>> f61143a6
 
 def MarReadHeader(image,
                 #   mode=None,
@@ -431,10 +260,7 @@
                    #Flipped!!
                    'beam_center_x': float(header['BEAM_CENTER_Y']),
                    'beam_center_y': float(header['BEAM_CENTER_X']),
-<<<<<<< HEAD
-=======
                    #'vendortype'   : m.vendortype,
->>>>>>> f61143a6
                    }
   
   #Figure out which MAR detector was used
@@ -442,7 +268,6 @@
     det = 'ray300'
   else:
     det = 'mar300'
-<<<<<<< HEAD
 
   #try:
   #tease out the info from the file name
@@ -457,35 +282,13 @@
   # else:
   #   ip = "_".join(base.split("_")[0:-1])
   #   rn = base[base.rfind("_")+1:base.rfind('.')]
-=======
-  
-  #try:
-  #tease out the info from the file name
-  base = os.path.basename(image)
-  ubc = base.count('_')
-  if ubc == 0:
-    ip =  base.split(".")[0]
-    rn = None
-  elif ubc == 1:
-    ip = base.split("_")[0]
-    rn = base[base.rfind("_")+1:base.rfind('.')]
-  else:
-    ip = "_".join(base.split("_")[0:-1])
-    rn = base[base.rfind("_")+1:base.rfind('.')]
->>>>>>> f61143a6
 
   parameters = {'fullname'     : image,
                 'detector'     : det,
                 'directory'    : os.path.dirname(image),
-<<<<<<< HEAD
                 'image_prefix' : str(".".join(base.split(".")[:-1])),
                 # 'run_number'   : str(rn),
 		        'image_number' : int(base.split(".")[-1]),
-=======
-                'image_prefix' : str(ip),
-                'run_number'   : str(rn),
-		'image_number' : int(base.split(".")[-1]),
->>>>>>> f61143a6
                 'axis'         : 'omega',
                 # 'collect_mode' : mode,
                 # 'run_id'       : run_id,
