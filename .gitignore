--- conflicted
+++ resolved
@@ -42,11 +42,8 @@
 # From UI
 src/ui/dist
 src/ui/tmp
-<<<<<<< HEAD
-src/ui/node_modules
-=======
 node_modules
->>>>>>> 2b7e3718
+
 
 # UI configuration
 src/ui/src/app/site.ts
@@ -81,8 +78,4 @@
 /e2e/*.map
 
 #System Files
-<<<<<<< HEAD
 Thumbs.db
-=======
-Thumbs.db
->>>>>>> 2b7e3718
