# RAPD
#
# VERSION 2.0.0

FROM centos:7
MAINTAINER Frank Murphy <fmurphy@anl.gov>

# Needed to build Phenix
RUN yum -y install bzip2 \
                   bzip2-devel \
                   gcc-c++ \
                   git \
                   libffi-devel \
                   make \
                   mesa-libGL-devel \
                   mesa-libGLU-devel \
                   ncurses-devel \
                   openssl-devel \
                   patch \
                   python \
                   readline \
                   subversion \
                   sudo \
                   wget

RUN echo -e "jkdskpakdjfdlkdvnlsjdsjk\njkdskpakdjfdlkdvnlsjdsjk" | (passwd root)
RUN adduser tester
RUN echo -e "bjsdjhdx\nbjsdjhdx" | (passwd tester)
RUN  echo "tester ALL=(ALL)       NOPASSWD: ALL" >> /etc/sudoers
USER tester
WORKDIR /home/tester
# RUN wget https://sbgrid.org/wiki/downloads/sbgrid-1.0.660-Linux.tgz
# RUN gunzip sbgrid-1.0.660-Linux.tgz
# RUN tar xvf sbgrid-1.0.660-Linux.tar
# WORKDIR /home/tester/sbgrid-1.0.660-Linux

RUN git clone -b master https://github.com/RAPD/RAPD.git rapd
WORKDIR /home/tester/rapd/install
<<<<<<< HEAD
RUN ./install -mb
=======
# RUN ./install -mb
>>>>>>> e2044d52
<|MERGE_RESOLUTION|>--- conflicted
+++ resolved
@@ -36,8 +36,4 @@
 
 RUN git clone -b master https://github.com/RAPD/RAPD.git rapd
 WORKDIR /home/tester/rapd/install
-<<<<<<< HEAD
-RUN ./install -mb
-=======
-# RUN ./install -mb
->>>>>>> e2044d52
+# RUN ./install -mb